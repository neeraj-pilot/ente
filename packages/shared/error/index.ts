import { HttpStatusCode } from 'axios';

export interface ApiErrorResponse {
    code: string;
    message: string;
}

export class ApiError extends Error {
    httpStatusCode: number;
    errCode: string;

    constructor(message: string, errCode: string, httpStatus: number) {
        super(message);
        this.name = 'ApiError';
        this.errCode = errCode;
        this.httpStatusCode = httpStatus;
    }
}

export function isApiErrorResponse(object: any): object is ApiErrorResponse {
    return object && 'code' in object && 'message' in object;
}

export const CustomError = {
    THUMBNAIL_GENERATION_FAILED: 'thumbnail generation failed',
    VIDEO_PLAYBACK_FAILED: 'video playback failed',
    ETAG_MISSING: 'no header/etag present in response body',
    KEY_MISSING: 'encrypted key missing from localStorage',
    FAILED_TO_LOAD_WEB_WORKER: 'failed to load web worker',
    CHUNK_MORE_THAN_EXPECTED: 'chunks more than expected',
    CHUNK_LESS_THAN_EXPECTED: 'chunks less than expected',
    UNSUPPORTED_FILE_FORMAT: 'unsupported file format',
    FILE_TOO_LARGE: 'file too large',
    SUBSCRIPTION_EXPIRED: 'subscription expired',
    STORAGE_QUOTA_EXCEEDED: 'storage quota exceeded',
    SESSION_EXPIRED: 'session expired',
    INVALID_MIME_TYPE: (type: string) => `invalid mime type -${type}`,
    SIGNUP_FAILED: 'signup failed',
    FAV_COLLECTION_MISSING: 'favorite collection missing',
    INVALID_COLLECTION_OPERATION: 'invalid collection operation',
    TO_MOVE_FILES_FROM_MULTIPLE_COLLECTIONS:
        'to move files from multiple collections',
    WAIT_TIME_EXCEEDED: 'operation wait time exceeded',
    REQUEST_CANCELLED: 'request canceled',
    REQUEST_FAILED: 'request failed',
    TOKEN_EXPIRED: 'token expired',
    TOKEN_MISSING: 'token missing',
    TOO_MANY_REQUESTS: 'too many requests',
    BAD_REQUEST: 'bad request',
    SUBSCRIPTION_NEEDED: 'subscription not present',
    NOT_FOUND: 'not found ',
    NO_METADATA: 'no metadata',
    TOO_LARGE_LIVE_PHOTO_ASSETS: 'too large live photo assets',
    NOT_A_DATE: 'not a date',
    NOT_A_LOCATION: 'not a location',
    FILE_ID_NOT_FOUND: 'file with id not found',
    WEAK_DEVICE: 'password decryption failed on the device',
    INCORRECT_PASSWORD: 'incorrect password',
    UPLOAD_CANCELLED: 'upload cancelled',
    REQUEST_TIMEOUT: 'request taking too long',
    HIDDEN_COLLECTION_SYNC_FILE_ATTEMPTED:
        'hidden collection sync file attempted',
    UNKNOWN_ERROR: 'Something went wrong, please try again',
    TYPE_DETECTION_FAILED: (fileFormat: string) =>
        `type detection failed ${fileFormat}`,
    WINDOWS_NATIVE_IMAGE_PROCESSING_NOT_SUPPORTED:
        'Windows native image processing is not supported',
    NETWORK_ERROR: 'Network Error',
    NOT_FILE_OWNER: 'not file owner',
    UPDATE_EXPORTED_RECORD_FAILED: 'update file exported record failed',
    EXPORT_STOPPED: 'export stopped',
    NO_EXPORT_FOLDER_SELECTED: 'no export folder selected',
    EXPORT_FOLDER_DOES_NOT_EXIST: 'export folder does not exist',
    NO_INTERNET_CONNECTION: 'no internet connection',
    AUTH_KEY_NOT_FOUND: 'auth key not found',
    EXIF_DATA_NOT_FOUND: 'exif data not found',
    SELECT_FOLDER_ABORTED: 'select folder aborted',
    NON_MEDIA_FILE: 'non media file',
    NOT_AVAILABLE_ON_WEB: 'not available on web',
    UNSUPPORTED_RAW_FORMAT: 'unsupported raw format',
    NON_PREVIEWABLE_FILE: 'non previewable file',
    PROCESSING_FAILED: 'processing failed',
    EXPORT_RECORD_JSON_PARSING_FAILED: 'export record json parsing failed',
    TWO_FACTOR_ENABLED: 'two factor enabled',
    CLIENT_ERROR: 'client error',
    ServerError: 'server error',
    FILE_NOT_FOUND: 'file not found',
    UNSUPPORTED_PLATFORM: 'Unsupported platform',
<<<<<<< HEAD
    DOWNLOAD_MANAGER_NOT_READY: 'Download manager not initialized',
=======
    MODEL_DOWNLOAD_PENDING:
        'Model download pending, skipping clip search request',
>>>>>>> 46878ee9
};

export function handleUploadError(error: any): Error {
    const parsedError = parseUploadErrorCodes(error);

    // breaking errors
    switch (parsedError.message) {
        case CustomError.SUBSCRIPTION_EXPIRED:
        case CustomError.STORAGE_QUOTA_EXCEEDED:
        case CustomError.SESSION_EXPIRED:
        case CustomError.UPLOAD_CANCELLED:
            throw parsedError;
    }
    return parsedError;
}

export function errorWithContext(originalError: Error, context: string) {
    const errorWithContext = new Error(context);
    errorWithContext.stack =
        errorWithContext.stack?.split('\n').slice(2, 4).join('\n') +
        '\n' +
        originalError.stack;
    return errorWithContext;
}

export function parseUploadErrorCodes(error: any) {
    let parsedMessage = null;
    if (error instanceof ApiError) {
        switch (error.httpStatusCode) {
            case HttpStatusCode.PaymentRequired:
                parsedMessage = CustomError.SUBSCRIPTION_EXPIRED;
                break;
            case HttpStatusCode.UpgradeRequired:
                parsedMessage = CustomError.STORAGE_QUOTA_EXCEEDED;
                break;
            case HttpStatusCode.Unauthorized:
                parsedMessage = CustomError.SESSION_EXPIRED;
                break;
            case HttpStatusCode.PayloadTooLarge:
                parsedMessage = CustomError.FILE_TOO_LARGE;
                break;
            default:
                parsedMessage = `${CustomError.UNKNOWN_ERROR} statusCode:${error.httpStatusCode}`;
        }
    } else {
        parsedMessage = error.message;
    }
    return new Error(parsedMessage);
}

export const parseSharingErrorCodes = (error: any) => {
    let parsedMessage = null;
    if (error instanceof ApiError) {
        switch (error.httpStatusCode) {
            case HttpStatusCode.BadRequest:
                parsedMessage = CustomError.BAD_REQUEST;
                break;
            case HttpStatusCode.PaymentRequired:
                parsedMessage = CustomError.SUBSCRIPTION_NEEDED;
                break;
            case HttpStatusCode.NotFound:
                parsedMessage = CustomError.NOT_FOUND;
                break;
            case HttpStatusCode.Unauthorized:
            case HttpStatusCode.Gone:
                parsedMessage = CustomError.TOKEN_EXPIRED;
                break;
            case HttpStatusCode.TooManyRequests:
                parsedMessage = CustomError.TOO_MANY_REQUESTS;
                break;
            default:
                parsedMessage = `${CustomError.UNKNOWN_ERROR} statusCode:${error.httpStatusCode}`;
        }
    } else {
        parsedMessage = error.message;
    }
    return new Error(parsedMessage);
};<|MERGE_RESOLUTION|>--- conflicted
+++ resolved
@@ -86,12 +86,9 @@
     ServerError: 'server error',
     FILE_NOT_FOUND: 'file not found',
     UNSUPPORTED_PLATFORM: 'Unsupported platform',
-<<<<<<< HEAD
-    DOWNLOAD_MANAGER_NOT_READY: 'Download manager not initialized',
-=======
     MODEL_DOWNLOAD_PENDING:
         'Model download pending, skipping clip search request',
->>>>>>> 46878ee9
+    DOWNLOAD_MANAGER_NOT_READY: 'Download manager not initialized',
 };
 
 export function handleUploadError(error: any): Error {
