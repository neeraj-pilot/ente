name: "Release (auth)"

# [Note: Testing release workflows that are triggered by tags]
#
# To test this out, push a tag with a pre-release version. The version number
# should be the version number of the next actual release.
#
# > When major, minor, and patch are equal, a pre-release version has lower
# > precedence than a normal version. Example: 1.0.0-alpha < 1.0.0.
# > https://semver.org
#
# So if the next release we intend to put out is 1.2.3, you can:
#
#     git tag auth-v1.2.3-test
#     git push origin auth-v1.2.3-test
#
# We use a suffix like `-test` to indicate that these are test tags, and that
# they belong to a pre-release.
#
# If you need to do multiple tests, add a +x at the end of the tag. e.g.
# `auth-v1.2.3-test+1`.
#
# Once the testing is done, also delete the tag(s) please.

on:
    push:
        # Run when a tag matching the pattern "auth-v*"" is pushed
        tags:
            - "auth-v*"

env:
<<<<<<< HEAD
    FLUTTER_VERSION: "3.19.3"
=======
    FLUTTER_VERSION: "3.13.4"
>>>>>>> 318e8643

jobs:
    build-ubuntu:
        runs-on: ubuntu-latest

        defaults:
            run:
                working-directory: auth

        steps:
            - name: Checkout code and submodules
              uses: actions/checkout@v4
              with:
                  submodules: recursive

            - name: Install Flutter ${{ env.FLUTTER_VERSION  }}
              uses: subosito/flutter-action@v2
              with:
                  channel: "stable"
                  flutter-version: ${{ env.FLUTTER_VERSION  }}
                  cache: true

            - name: Setup keys
              uses: timheuer/base64-to-file@v1
              with:
                  fileName: "keystore/ente_auth_key.jks"
                  encodedString: ${{ secrets.SIGNING_KEY }}

            - name: Create artifacts directory
              run: mkdir artifacts

            - name: Build independent APK
              run: |
                  flutter build apk --release --flavor independent --dart-define=app.flavor=independent
                  mv build/app/outputs/flutter-apk/app-independent-release.apk artifacts/ente-${{ github.ref_name }}.apk
              env:
                  SIGNING_KEY_PATH: "/home/runner/work/_temp/keystore/ente_auth_key.jks"
                  SIGNING_KEY_ALIAS: ${{ secrets.SIGNING_KEY_ALIAS }}
                  SIGNING_KEY_PASSWORD: ${{ secrets.SIGNING_KEY_PASSWORD }}
                  SIGNING_STORE_PASSWORD: ${{ secrets.SIGNING_STORE_PASSWORD }}

            - name: Build PlayStore AAB
              run: |
                  flutter build appbundle --release --flavor playstore --dart-define=app.flavor=playstore
              env:
                  SIGNING_KEY_PATH: "/home/runner/work/_temp/keystore/ente_auth_key.jks"
                  SIGNING_KEY_ALIAS: ${{ secrets.SIGNING_KEY_ALIAS }}
                  SIGNING_KEY_PASSWORD: ${{ secrets.SIGNING_KEY_PASSWORD }}
                  SIGNING_STORE_PASSWORD: ${{ secrets.SIGNING_STORE_PASSWORD }}

            - name: Install dependencies for desktop build
              run: |
                  sudo apt-get update -y
                  sudo apt-get install -y libsecret-1-dev libsodium-dev libwebkit2gtk-4.0-dev libfuse2 ninja-build libgtk-3-dev dpkg-dev pkg-config rpm libsqlite3-dev locate

            - name: Install appimagetool
              run: |
                  wget -O appimagetool "https://github.com/AppImage/AppImageKit/releases/download/continuous/appimagetool-x86_64.AppImage"
                  chmod +x appimagetool
                  mv appimagetool /usr/local/bin/

            - name: Build desktop app
              run: |
                  flutter config --enable-linux-desktop
                  dart pub global activate flutter_distributor
                  flutter_distributor package --platform=linux --targets=deb --skip-clean
                  flutter_distributor package --platform=linux --targets=rpm --skip-clean
                  flutter_distributor package --platform=linux --targets=appimage --skip-clean
                  mv dist/**/*-*-linux.deb artifacts/ente-${{ github.ref_name }}-x86_64.deb
                  mv dist/**/*-*-linux.rpm artifacts/ente-${{ github.ref_name }}-x86_64.rpm
                  mv dist/**/*-*-linux.AppImage artifacts/ente-${{ github.ref_name }}-x86_64.AppImage
              env:
                  LIBSODIUM_USE_PKGCONFIG: 1

            - name: Generate checksums
              run: sha256sum artifacts/ente-* > artifacts/sha256sum

            - name: Create a draft GitHub release
              uses: ncipollo/release-action@v1
              with:
                  artifacts: "auth/artifacts/*"
                  draft: true
                  allowUpdates: true
                  updateOnlyUnreleased: true

            - name: Upload AAB to PlayStore
<<<<<<< HEAD
              # disable this step if release tag contains nightly or beta
              if: startsWith(github.ref, 'refs/tags/auth-v') && !contains(github.ref, 'nightly') && !contains(github.ref, 'beta')
=======
>>>>>>> 318e8643
              uses: r0adkll/upload-google-play@v1
              with:
                  serviceAccountJsonPlainText: ${{ secrets.SERVICE_ACCOUNT_JSON }}
                  packageName: io.ente.auth
                  releaseFiles: auth/build/app/outputs/bundle/playstoreRelease/app-playstore-release.aab
                  track: internal

    build-windows:
        runs-on: windows-latest

        defaults:
            run:
                working-directory: auth

        steps:
            - name: Checkout code and submodules
              uses: actions/checkout@v4
              with:
                  submodules: recursive

            - name: Install Flutter ${{ env.FLUTTER_VERSION  }}
              uses: subosito/flutter-action@v2
              with:
                  channel: "stable"
                  flutter-version: ${{ env.FLUTTER_VERSION  }}
                  cache: true

            - name: Create artifacts directory
              run: mkdir artifacts

            - name: Build Windows installer
              run: |
                  flutter config --enable-windows-desktop
                  dart pub global activate flutter_distributor
                  make innoinstall
                  flutter_distributor package --platform=windows --targets=exe --skip-clean
                  mv dist/**/ente_auth-*-windows-setup.exe artifacts/ente-${{ github.ref_name }}-installer.exe

            - name: Retain Windows EXE and DLLs
              run: cp -r build/windows/x64/runner/Release ente-${{ github.ref_name }}-windows

            - name: Code sign Windows installer and EXE
              uses: dlemstra/code-sign-action@v1
              with:
                  certificate: "${{ secrets.WINDOWS_CERTIFICATE }}"
                  password: "${{ secrets.WINDOWS_CERTIFICATE_PASSWORD }}"
                  files: |
                      auth/artifacts/ente-${{ github.ref_name }}-installer.exe
                      auth/ente-${{ github.ref_name }}-windows/auth.exe

            - name: Zip Windows EXE and DLLs
              run: tar.exe -a -c -f auth/artifacts/ente-${{ github.ref_name }}-windows.zip auth/ente-${{ github.ref_name }}-windows

            - name: Create a draft GitHub release
              uses: ncipollo/release-action@v1
              with:
                  artifacts: "auth/artifacts/*"
                  draft: true
                  allowUpdates: true
                  updateOnlyUnreleased: true

    build-macos:
        runs-on: macos-13 # latest is 12

        defaults:
            run:
                working-directory: auth

        steps:
            - name: Checkout code and submodules
              uses: actions/checkout@v4
              with:
                  submodules: recursive

            - name: Install Flutter ${{ env.FLUTTER_VERSION  }}
              uses: subosito/flutter-action@v2
              with:
                  channel: "stable"
                  flutter-version: ${{ env.FLUTTER_VERSION  }}
                  cache: true

            - name: Install code signing dependencies
              run: |
                  pip3 install codemagic-cli-tools

            - name: Add provisioning profiles
              run: |
                  PROFILES_HOME="$HOME/Library/MobileDevice/Provisioning Profiles"
                  mkdir -p "$PROFILES_HOME"
                  PROFILE_PATH="$(mktemp "$PROFILES_HOME"/$(uuidgen).provisionprofile)"
                  echo ${CM_PROVISIONING_PROFILE} | base64 --decode > "$PROFILE_PATH"
                  echo "Saved provisioning profile $PROFILE_PATH"
              env:
                  CM_PROVISIONING_PROFILE: ${{ secrets.MAC_OS_BUILD_PROVISION_PROFILE_BASE64 }}

            - name: Add certificates
              run: |
                  # create variables
                  CERTIFICATE_PATH=$RUNNER_TEMP/build_certificate.p12

                  # copy certificates from base64
                  echo -n "$BUILD_CERTIFICATE_BASE64" | base64 --decode -o $CERTIFICATE_PATH

                  # add certificate to keychain
                  keychain initialize
                  keychain add-certificates --certificate $CERTIFICATE_PATH --certificate-password $P12_PASSWORD

                  # Use profile in current project
                  xcode-project use-profiles --project=macos/**/*.xcodeproj
              env:
                  BUILD_CERTIFICATE_BASE64: ${{ secrets.MAC_OS_CERTIFICATE }}
                  P12_PASSWORD: ${{ secrets.MAC_OS_CERTIFICATE_PASSWORD }}

            - name: Install build dependencies
              run: |
                  python3 -m pip install setuptools
                  npm install -g appdmg

            - name: Create artifacts directory
              run: mkdir artifacts

            - name: Build macOS DMG
              run: |
                  flutter config --enable-macos-desktop
                  dart pub global activate flutter_distributor
                  flutter_distributor package --platform=macos --targets=dmg --skip-clean
                  mv dist/**/ente_auth-*-macos.dmg artifacts/ente-${{ github.ref_name }}.dmg

            - name: Code sign DMG
              run: |
                  CERT_NAME=$(security find-identity -v -p codesigning | grep "Developer ID Application" | awk -F'"' '{print $2}' | grep -m1 "")
                  codesign --force --timestamp --sign "$CERT_NAME" --options runtime artifacts/ente-${{ github.ref_name }}.dmg
                  codesign --verify --verbose=4 artifacts/ente-${{ github.ref_name }}.dmg

            - name: Notarize and staple DMG
              run: |
                  xcrun notarytool submit artifacts/ente-${{ github.ref_name }}.dmg \
                    --wait \
                    --apple-id $APPLE_ID \
                    --password $APPLE_PASSWORD \
                    --team-id $APPLE_TEAM_ID
                  xcrun stapler staple artifacts/ente-${{ github.ref_name }}.dmg
              env:
                  APPLE_ID: ${{ secrets.APPLE_ID }}
                  APPLE_PASSWORD: ${{ secrets.APPLE_PASSWORD }}
                  APPLE_TEAM_ID: ${{ secrets.APPLE_TEAM_ID }}

            - name: Create a draft GitHub release
              uses: ncipollo/release-action@v1
              with:
                  artifacts: "auth/artifacts/*"
                  draft: true
                  allowUpdates: true
                  updateOnlyUnreleased: true<|MERGE_RESOLUTION|>--- conflicted
+++ resolved
@@ -29,11 +29,7 @@
             - "auth-v*"
 
 env:
-<<<<<<< HEAD
     FLUTTER_VERSION: "3.19.3"
-=======
-    FLUTTER_VERSION: "3.13.4"
->>>>>>> 318e8643
 
 jobs:
     build-ubuntu:
@@ -120,11 +116,8 @@
                   updateOnlyUnreleased: true
 
             - name: Upload AAB to PlayStore
-<<<<<<< HEAD
               # disable this step if release tag contains nightly or beta
               if: startsWith(github.ref, 'refs/tags/auth-v') && !contains(github.ref, 'nightly') && !contains(github.ref, 'beta')
-=======
->>>>>>> 318e8643
               uses: r0adkll/upload-google-play@v1
               with:
                   serviceAccountJsonPlainText: ${{ secrets.SERVICE_ACCOUNT_JSON }}
