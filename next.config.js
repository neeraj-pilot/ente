const withBundleAnalyzer = require('@next/bundle-analyzer')({
    enabled: process.env.ANALYZE === 'true',
});

const { withSentryConfig } = require('@sentry/nextjs');
const { PHASE_DEVELOPMENT_SERVER } = require('next/constants');

const {
    getGitSha,
    convertToNextHeaderFormat,
    buildCSPHeader,
    COOP_COEP_HEADERS,
    WEB_SECURITY_HEADERS,
    CSP_DIRECTIVES,
    ALL_ROUTES,
    getIsSentryEnabled,
} = require('./configUtil');

const GIT_SHA = getGitSha();

const IS_SENTRY_ENABLED = getIsSentryEnabled();

module.exports = (phase) =>
    withSentryConfig(
<<<<<<< HEAD
        withBundleAnalyzer(
            withTM({
                compiler: {
                    styledComponents: {
                        ssr: true,
                        displayName: true,
                    },
                },
                env: {
                    SENTRY_RELEASE: GIT_SHA,
                },

                headers() {
                    return [
                        {
                            // Apply these headers to all routes in your application....
                            source: ALL_ROUTES,
                            headers: convertToNextHeaderFormat({
                                ...COOP_COEP_HEADERS,
                                ...WEB_SECURITY_HEADERS,
                                ...buildCSPHeader(CSP_DIRECTIVES),
                            }),
                        },
                    ];
                },
                // https://dev.to/marcinwosinek/how-to-add-resolve-fallback-to-webpack-5-in-nextjs-10-i6j
                webpack: (config, { isServer }) => {
                    if (!isServer) {
                        config.resolve.fallback.fs = false;
                    }
                    return config;
                },
            })
        ),
=======
        withBundleAnalyzer({
            transpilePackages: [
                '@mui/material',
                '@mui/system',
                '@mui/icons-material',
            ],
            compiler: {
                styledComponents: {
                    ssr: true,
                    displayName: true,
                },
            },
            env: {
                SENTRY_RELEASE: GIT_SHA,
            },

            headers() {
                return [
                    {
                        // Apply these headers to all routes in your application....
                        source: ALL_ROUTES,
                        headers: convertToNextHeaderFormat({
                            ...COOP_COEP_HEADERS,
                            ...WEB_SECURITY_HEADERS,
                            ...buildCSPHeader(CSP_DIRECTIVES),
                        }),
                    },
                ];
            },
            // https://dev.to/marcinwosinek/how-to-add-resolve-fallback-to-webpack-5-in-nextjs-10-i6j
            webpack: (config, { isServer }) => {
                if (!isServer) {
                    config.resolve.fallback.fs = false;
                }
                return config;
            },
        }),
>>>>>>> 53258857
        {
            release: GIT_SHA,
            dryRun: phase === PHASE_DEVELOPMENT_SERVER || !IS_SENTRY_ENABLED,
        }
    );<|MERGE_RESOLUTION|>--- conflicted
+++ resolved
@@ -22,42 +22,6 @@
 
 module.exports = (phase) =>
     withSentryConfig(
-<<<<<<< HEAD
-        withBundleAnalyzer(
-            withTM({
-                compiler: {
-                    styledComponents: {
-                        ssr: true,
-                        displayName: true,
-                    },
-                },
-                env: {
-                    SENTRY_RELEASE: GIT_SHA,
-                },
-
-                headers() {
-                    return [
-                        {
-                            // Apply these headers to all routes in your application....
-                            source: ALL_ROUTES,
-                            headers: convertToNextHeaderFormat({
-                                ...COOP_COEP_HEADERS,
-                                ...WEB_SECURITY_HEADERS,
-                                ...buildCSPHeader(CSP_DIRECTIVES),
-                            }),
-                        },
-                    ];
-                },
-                // https://dev.to/marcinwosinek/how-to-add-resolve-fallback-to-webpack-5-in-nextjs-10-i6j
-                webpack: (config, { isServer }) => {
-                    if (!isServer) {
-                        config.resolve.fallback.fs = false;
-                    }
-                    return config;
-                },
-            })
-        ),
-=======
         withBundleAnalyzer({
             transpilePackages: [
                 '@mui/material',
@@ -95,7 +59,6 @@
                 return config;
             },
         }),
->>>>>>> 53258857
         {
             release: GIT_SHA,
             dryRun: phase === PHASE_DEVELOPMENT_SERVER || !IS_SENTRY_ENABLED,
