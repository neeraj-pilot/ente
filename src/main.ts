import { enableSharedArrayBufferSupport } from './utils/main';
import { handleDockIconHideOnAutoLaunch } from './utils/main';
import { app, BrowserWindow } from 'electron';
import { createWindow } from './utils/createWindow';
import setupIpcComs from './utils/ipcComms';
<<<<<<< HEAD
import { initSentry } from './services/sentry';
import electronReload from 'electron-reload';
import { PROD_HOST_URL, RENDERER_OUTPUT_DIR } from './config';
import { isDev } from './utils/common';
import serveNextAt from 'next-electron-server';
=======
import initSentry from './utils/sentry';
>>>>>>> 5defd9ad
import { addAllowOriginHeader } from './utils/cors';
import {
    setupTrayItem,
    handleUpdates,
    handleDownloads,
    setupMacWindowOnDockIconClick,
    setupMainMenu,
    setupMainHotReload,
    setupNextElectronServe,
} from './utils/main';

let mainWindow: BrowserWindow;

let appIsQuitting = false;

let updateIsAvailable = false;

export const isAppQuitting = (): boolean => {
    return appIsQuitting;
};

export const setIsAppQuitting = (value: boolean): void => {
    appIsQuitting = value;
};

export const isUpdateAvailable = (): boolean => {
    return updateIsAvailable;
};
export const setIsUpdateAvailable = (value: boolean): void => {
    updateIsAvailable = value;
};

setupMainHotReload();

setupNextElectronServe();

const gotTheLock = app.requestSingleInstanceLock();
if (!gotTheLock) {
    app.quit();
} else {
    handleDockIconHideOnAutoLaunch();
    enableSharedArrayBufferSupport();
    app.on('second-instance', () => {
        // Someone tried to run a second instance, we should focus our window.
        if (mainWindow) {
            mainWindow.show();
            if (mainWindow.isMinimized()) {
                mainWindow.restore();
            }
            mainWindow.focus();
        }
    });

    // This method will be called when Electron has finished
    // initialization and is ready to create browser windows.
    // Some APIs can only be used after this event occurs.
    app.on('ready', async () => {
        mainWindow = await createWindow();
        const tray = setupTrayItem(mainWindow);
        setupMacWindowOnDockIconClick();
        initSentry();
        setupMainMenu();
        setupIpcComs(tray, mainWindow);
        handleUpdates(mainWindow, tray);
        handleDownloads(mainWindow);
        addAllowOriginHeader(mainWindow);
    });

    app.on('before-quit', () => setIsAppQuitting(true));
}<|MERGE_RESOLUTION|>--- conflicted
+++ resolved
@@ -3,15 +3,6 @@
 import { app, BrowserWindow } from 'electron';
 import { createWindow } from './utils/createWindow';
 import setupIpcComs from './utils/ipcComms';
-<<<<<<< HEAD
-import { initSentry } from './services/sentry';
-import electronReload from 'electron-reload';
-import { PROD_HOST_URL, RENDERER_OUTPUT_DIR } from './config';
-import { isDev } from './utils/common';
-import serveNextAt from 'next-electron-server';
-=======
-import initSentry from './utils/sentry';
->>>>>>> 5defd9ad
 import { addAllowOriginHeader } from './utils/cors';
 import {
     setupTrayItem,
@@ -22,6 +13,7 @@
     setupMainHotReload,
     setupNextElectronServe,
 } from './utils/main';
+import { initSentry } from './services/sentry';
 
 let mainWindow: BrowserWindow;
 
