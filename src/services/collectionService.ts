--- conflicted
+++ resolved
@@ -279,29 +279,11 @@
         const encryptionKey = await getActualKey();
         const token = getToken();
         const collectionKey: string = await worker.generateEncryptionKey();
-<<<<<<< HEAD
         const { encryptedData: encryptedKey, nonce: keyDecryptionNonce } =
             await worker.encryptToB64(collectionKey, encryptionKey);
         const { encryptedData: encryptedName, nonce: nameDecryptionNonce } =
             await worker.encryptUTF8(collectionName, collectionKey);
-        const newCollection: Collection = {
-=======
-        const {
-            encryptedData: encryptedKey,
-            nonce: keyDecryptionNonce,
-        }: B64EncryptionResult = await worker.encryptToB64(
-            collectionKey,
-            encryptionKey
-        );
-        const {
-            encryptedData: encryptedName,
-            nonce: nameDecryptionNonce,
-        }: B64EncryptionResult = await worker.encryptUTF8(
-            collectionName,
-            collectionKey
-        );
         const newCollection: EncryptedCollection = {
->>>>>>> d9cedda4
             id: null,
             owner: null,
             encryptedKey,
