--- conflicted
+++ resolved
@@ -332,14 +332,12 @@
                 this.existingFilesCollectionWise.get(collectionID) ?? [];
             const collection = this.collections.get(collectionID);
             fileWithCollection = { ...fileWithCollection, collection };
-<<<<<<< HEAD
-            const { fileUploadResult, uploadedFile, skipDecryption } =
-                await uploader(
-                    worker,
-                    existingFilesInCollection,
-                    this.existingFiles,
-                    fileWithCollection
-                );
+            const { fileUploadResult, uploadedFile } = await uploader(
+                worker,
+                existingFilesInCollection,
+                this.existingFiles,
+                fileWithCollection
+            );
             const filePath = UploadService.getFileMetadataAndFileTypeInfo(
                 fileWithCollection.localID
             ).filePath;
@@ -349,13 +347,6 @@
                 uploadedFile,
                 fileWithCollection.collection.key,
                 filePath
-=======
-            const { fileUploadResult, uploadedFile } = await uploader(
-                worker,
-                existingFilesInCollection,
-                this.existingFiles,
-                fileWithCollection
->>>>>>> 59295f84
             );
             UIService.moveFileToResultList(
                 fileWithCollection.localID,
