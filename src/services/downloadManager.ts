--- conflicted
+++ resolved
@@ -14,31 +14,17 @@
     private fileObjectUrlPromise = new Map<string, Promise<string>>();
     private thumbnailObjectUrlPromise = new Map<number, Promise<string>>();
 
-<<<<<<< HEAD
-    public async getPreview(file: File, tokenOverride?: string) {
-=======
-    public async getThumbnail(file: File) {
->>>>>>> 3b157731
+    public async getThumbnail(file: File, tokenOverride?: string) {
         try {
             const token = tokenOverride || getToken();
             if (!token) {
                 return null;
             }
-<<<<<<< HEAD
-            const thumbnailCache = await caches.open('thumbs');
-            const cacheResp: Response = await thumbnailCache.match(
-                '/' + file.id.toString()
-            );
-            if (cacheResp) {
-                return URL.createObjectURL(await cacheResp.blob());
-            }
-=======
->>>>>>> 3b157731
             if (!this.thumbnailObjectUrlPromise.get(file.id)) {
                 const downloadPromise = async () => {
                     const thumbnailCache = await caches.open('thumbs');
                     const cacheResp: Response = await thumbnailCache.match(
-                        file.id.toString()
+                        '/' + file.id.toString()
                     );
                     if (cacheResp) {
                         return URL.createObjectURL(await cacheResp.blob());
@@ -66,28 +52,7 @@
         }
     }
 
-<<<<<<< HEAD
-    private downloadThumb = async (
-        token: string,
-        thumbnailCache: Cache,
-        file: File
-    ) => {
-        const thumb = await this.getThumbnail(token, file);
-        try {
-            await thumbnailCache.put(
-                '/' + file.id.toString(),
-                new Response(new Blob([thumb]))
-            );
-        } catch (e) {
-            // TODO: handle storage full exception.
-        }
-        return URL.createObjectURL(new Blob([thumb]));
-    };
-
-    getThumbnail = async (token: string, file: File) => {
-=======
     downloadThumb = async (token: string, file: File) => {
->>>>>>> 3b157731
         const resp = await HTTPService.get(
             getThumbnailUrl(file.id),
             null,
