import { getToken } from 'utils/common/key';
import { file } from './fileService';
import HTTPService from './HTTPService';
import { getEndpoint, getFileUrl, getThumbnailUrl } from 'utils/common/apiUtil';
import { getFileExtension, runningInBrowser } from 'utils/common/utilFunctions';
import CryptoWorker from 'utils/crypto/cryptoWorker';

<<<<<<< HEAD
const ENDPOINT = getEndpoint();

const heic2any = runningInBrowser() && require('heic2any');
=======
const heic2any = typeof window !== 'undefined' && require('heic2any');
>>>>>>> 84577af1
const TYPE_HEIC = 'heic';

class DownloadManager {
    private fileDownloads = new Map<number, Promise<string>>();
    private thumbnailDownloads = new Map<number, Promise<string>>();

<<<<<<< HEAD
    constructor(private token) {}
=======
>>>>>>> 84577af1
    public async getPreview(file: file) {
        try {
            const cache = await caches.open('thumbs');
            const cacheResp: Response = await cache.match(file.id.toString());
            if (cacheResp) {
                return URL.createObjectURL(await cacheResp.blob());
            }
            if (!this.thumbnailDownloads.get(file.id)) {
                const download = (async () => {
                    const resp = await HTTPService.get(
                        getThumbnailUrl(file.id),
                        null,
                        { 'X-Auth-Token': getToken() },
                        { responseType: 'arraybuffer' }
                    );
                    const worker = await new CryptoWorker();
                    const decrypted: any = await worker.decryptThumbnail(
                        new Uint8Array(resp.data),
                        await worker.fromB64(file.thumbnail.decryptionHeader),
                        file.key
                    );
                    try {
                        await cache.put(
                            file.id.toString(),
                            new Response(new Blob([decrypted]))
                        );
                    } catch (e) {
                        // TODO: handle storage full exception.
                    }

                    return URL.createObjectURL(new Blob([decrypted]));
                })();
                this.thumbnailDownloads.set(file.id, download);
            }
            return await this.thumbnailDownloads.get(file.id);
        } catch (e) {
            console.error('get preview Failed', e);
        }
    }

    getFile = async (file: file) => {
        if (!this.fileDownloads.get(file.id)) {
            const download = (async () => {
<<<<<<< HEAD
                try {
                    const resp = await HTTPService.get(
                        getFileUrl(file.id),
                        null,
                        { 'X-Auth-Token': this.token },
                        { responseType: 'arraybuffer' }
                    );
                    const worker = await new CryptoWorker();
                    const decryptedFile: any = await worker.decryptFile(
                        new Uint8Array(resp.data),
                        await worker.fromB64(file.file.decryptionHeader),
                        file.key
                    );
                    let decryptedFileBlob = new Blob([decryptedFile]);

                    if (getFileExtension(file.metadata.title) === TYPE_HEIC) {
                        decryptedFileBlob = await this.convertHEIC2JPEG(
                            decryptedFileBlob
                        );
                    }
                    return URL.createObjectURL(decryptedFileBlob);
                } catch (e) {
                    console.error('get file failed ', e);
                }
=======
                return await this.downloadFile(file);
>>>>>>> 84577af1
            })();
            this.fileDownloads.set(file.id, download);
        }
        return await this.fileDownloads.get(file.id);
    };

    private async downloadFile(file: file) {
        const worker = await new CryptoWorker();
        if (file.metadata.fileType === 0) {
            const resp = await HTTPService.get(
                getFileUrl(file.id),
                null,
                { 'X-Auth-Token': getToken() },
                { responseType: 'arraybuffer' }
            );
            const decrypted: any = await worker.decryptFile(
                new Uint8Array(resp.data),
                await worker.fromB64(file.file.decryptionHeader),
                file.key
            );
            let decryptedBlob = new Blob([decrypted]);

            if (getFileExtension(file.metadata.title) === TYPE_HEIC) {
                decryptedBlob = await this.convertHEIC2JPEG(decryptedBlob);
            }
            return URL.createObjectURL(new Blob([decryptedBlob]));
        } else {
            const resp = await fetch(getFileUrl(file.id), {
                headers: {
                    'X-Auth-Token': getToken(),
                },
            });
            const reader = resp.body.getReader();
            const stream = new ReadableStream({
                async start(controller) {
                    const decryptionHeader = await worker.fromB64(
                        file.file.decryptionHeader
                    );
                    const fileKey = await worker.fromB64(file.key);
                    let {
                        pullState,
                        decryptionChunkSize,
                        tag,
                    } = await worker.initDecryption(decryptionHeader, fileKey);
                    let data = new Uint8Array();
                    // The following function handles each data chunk
                    function push() {
                        // "done" is a Boolean and value a "Uint8Array"
                        reader.read().then(async ({ done, value }) => {
                            // Is there more data to read?
                            if (!done) {
                                const buffer = new Uint8Array(
                                    data.byteLength + value.byteLength
                                );
                                buffer.set(new Uint8Array(data), 0);
                                buffer.set(
                                    new Uint8Array(value),
                                    data.byteLength
                                );
                                if (buffer.length > decryptionChunkSize) {
                                    const fileData = buffer.slice(
                                        0,
                                        decryptionChunkSize
                                    );
                                    const {
                                        decryptedData,
                                        newTag,
                                    } = await worker.decryptChunk(
                                        fileData,
                                        pullState
                                    );
                                    controller.enqueue(decryptedData);
                                    tag = newTag;
                                    data = buffer.slice(decryptionChunkSize);
                                } else {
                                    data = buffer;
                                }
                                push();
                            } else {
                                if (data) {
                                    const {
                                        decryptedData,
                                    } = await worker.decryptChunk(
                                        data,
                                        pullState
                                    );
                                    controller.enqueue(decryptedData);
                                    data = null;
                                }
                                controller.close();
                            }
                        });
                    }

                    push();
                },
            });
            return URL.createObjectURL(await new Response(stream).blob());
        }
    }

    private async convertHEIC2JPEG(fileBlob): Promise<Blob> {
        return await heic2any({
            blob: fileBlob,
            toType: 'image/jpeg',
            quality: 1,
        });
    }
}

export default new DownloadManager();<|MERGE_RESOLUTION|>--- conflicted
+++ resolved
@@ -5,23 +5,13 @@
 import { getFileExtension, runningInBrowser } from 'utils/common/utilFunctions';
 import CryptoWorker from 'utils/crypto/cryptoWorker';
 
-<<<<<<< HEAD
-const ENDPOINT = getEndpoint();
-
 const heic2any = runningInBrowser() && require('heic2any');
-=======
-const heic2any = typeof window !== 'undefined' && require('heic2any');
->>>>>>> 84577af1
 const TYPE_HEIC = 'heic';
 
 class DownloadManager {
     private fileDownloads = new Map<number, Promise<string>>();
     private thumbnailDownloads = new Map<number, Promise<string>>();
 
-<<<<<<< HEAD
-    constructor(private token) {}
-=======
->>>>>>> 84577af1
     public async getPreview(file: file) {
         try {
             const cache = await caches.open('thumbs');
@@ -65,34 +55,7 @@
     getFile = async (file: file) => {
         if (!this.fileDownloads.get(file.id)) {
             const download = (async () => {
-<<<<<<< HEAD
-                try {
-                    const resp = await HTTPService.get(
-                        getFileUrl(file.id),
-                        null,
-                        { 'X-Auth-Token': this.token },
-                        { responseType: 'arraybuffer' }
-                    );
-                    const worker = await new CryptoWorker();
-                    const decryptedFile: any = await worker.decryptFile(
-                        new Uint8Array(resp.data),
-                        await worker.fromB64(file.file.decryptionHeader),
-                        file.key
-                    );
-                    let decryptedFileBlob = new Blob([decryptedFile]);
-
-                    if (getFileExtension(file.metadata.title) === TYPE_HEIC) {
-                        decryptedFileBlob = await this.convertHEIC2JPEG(
-                            decryptedFileBlob
-                        );
-                    }
-                    return URL.createObjectURL(decryptedFileBlob);
-                } catch (e) {
-                    console.error('get file failed ', e);
-                }
-=======
                 return await this.downloadFile(file);
->>>>>>> 84577af1
             })();
             this.fileDownloads.set(file.id, download);
         }
