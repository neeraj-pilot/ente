import React, { useContext, useEffect, useRef, useState } from 'react';
import Photoswipe from 'photoswipe';
import PhotoswipeUIDefault from 'photoswipe/dist/photoswipe-ui-default';
import classnames from 'classnames';
import FavButton from 'components/FavButton';
import {
    addToFavorites,
    removeFromFavorites,
} from 'services/collectionService';
import { updateFilePublicMagicMetadata } from 'services/fileService';
import { EnteFile } from 'types/file';
import constants from 'utils/strings/constants';
import exifr from 'exifr';
import Modal from 'react-bootstrap/Modal';
import Button from 'react-bootstrap/Button';
import styled from 'styled-components';
import events from './events';
import {
    changeFileCreationTime,
    changeFileName,
    downloadFile,
    formatDateTime,
    splitFilenameAndExtension,
    updateExistingFilePubMetadata,
} from 'utils/file';
import { Col, Form, FormCheck, FormControl } from 'react-bootstrap';
import { prettyPrintExif } from 'utils/exif';
import EditIcon from 'components/icons/EditIcon';
import {
    FlexWrapper,
    FreeFlowText,
    IconButton,
    Label,
    Row,
    Value,
} from 'components/Container';
import { livePhotoBtnHTML } from 'components/LivePhotoBtn';
import { logError } from 'utils/sentry';

<<<<<<< HEAD
import CloseIcon from '@mui/icons-material/Close';
import TickIcon from 'components/icons/TickIcon';
=======
import CloseIcon from 'components/icons/CloseIcon';
import TickIcon from '@mui/icons-material/Done';
>>>>>>> 9a09075e
import { Formik } from 'formik';
import * as Yup from 'yup';
import EnteSpinner from 'components/EnteSpinner';
import EnteDateTimePicker from 'components/EnteDateTimePicker';
import { MAX_EDITED_FILE_NAME_LENGTH, FILE_TYPE } from 'constants/file';
import { sleep } from 'utils/common';
import { playVideo, pauseVideo } from 'utils/photoFrame';
import { PublicCollectionGalleryContext } from 'utils/publicCollectionGallery';
import { GalleryContext } from 'pages/gallery';
import { AppContext } from 'pages/_app';

const SmallLoadingSpinner = () => (
    <EnteSpinner
        style={{
            width: '20px',
            height: '20px',
        }}
    />
);
interface Iprops {
    isOpen: boolean;
    items: any[];
    currentIndex?: number;
    onClose?: (needUpdate: boolean) => void;
    gettingData: (instance: any, index: number, item: EnteFile) => void;
    id?: string;
    className?: string;
    favItemIds: Set<number>;
    isSharedCollection: boolean;
    isTrashCollection: boolean;
    enableDownload: boolean;
    isSourceLoaded: boolean;
}

const LegendContainer = styled.div`
    display: flex;
    justify-content: space-between;
`;

const Legend = styled.span`
    font-size: 20px;
    color: #ddd;
    display: inline;
`;

const Pre = styled.pre`
    color: #aaa;
    padding: 7px 15px;
`;

const LivePhotoBtn = styled.button`
    position: absolute;
    bottom: 6vh;
    right: 6vh;
    height: 40px;
    width: 80px;
    background: #d7d7d7;
    outline: none;
    border: none;
    border-radius: 10%;
    z-index: 10;
    cursor: ${(props) => (props.disabled ? 'not-allowed' : 'pointer')};
    }
`;

const livePhotoDefaultOptions = {
    click: () => {},
    hide: () => {},
    show: () => {},
    loading: false,
    visible: false,
};

const renderInfoItem = (label: string, value: string | JSX.Element) => (
    <Row>
        <Label width="30%">{label}</Label>
        <Value width="70%">{value}</Value>
    </Row>
);

function RenderCreationTime({
    shouldDisableEdits,
    file,
    scheduleUpdate,
}: {
    shouldDisableEdits: boolean;
    file: EnteFile;
    scheduleUpdate: () => void;
}) {
    const [loading, setLoading] = useState(false);
    const originalCreationTime = new Date(file?.metadata.creationTime / 1000);
    const [isInEditMode, setIsInEditMode] = useState(false);

    const [pickedTime, setPickedTime] = useState(originalCreationTime);

    const openEditMode = () => setIsInEditMode(true);
    const closeEditMode = () => setIsInEditMode(false);

    const saveEdits = async () => {
        try {
            setLoading(true);
            if (isInEditMode && file) {
                const unixTimeInMicroSec = pickedTime.getTime() * 1000;
                if (unixTimeInMicroSec === file?.metadata.creationTime) {
                    closeEditMode();
                    return;
                }
                let updatedFile = await changeFileCreationTime(
                    file,
                    unixTimeInMicroSec
                );
                updatedFile = (
                    await updateFilePublicMagicMetadata([updatedFile])
                )[0];
                updateExistingFilePubMetadata(file, updatedFile);
                scheduleUpdate();
            }
        } catch (e) {
            logError(e, 'failed to update creationTime');
        } finally {
            closeEditMode();
            setLoading(false);
        }
    };
    const discardEdits = () => {
        setPickedTime(originalCreationTime);
        closeEditMode();
    };
    const handleChange = (newDate: Date) => {
        if (newDate instanceof Date) {
            setPickedTime(newDate);
        }
    };
    return (
        <>
            <Row>
                <Label width="30%">{constants.CREATION_TIME}</Label>
                <Value
                    width={
                        !shouldDisableEdits
                            ? isInEditMode
                                ? '50%'
                                : '60%'
                            : '70%'
                    }>
                    {isInEditMode ? (
                        <EnteDateTimePicker
                            loading={loading}
                            isInEditMode={isInEditMode}
                            pickedTime={pickedTime}
                            handleChange={handleChange}
                        />
                    ) : (
                        formatDateTime(pickedTime)
                    )}
                </Value>
                {!shouldDisableEdits && (
                    <Value
                        width={isInEditMode ? '20%' : '10%'}
                        style={{ cursor: 'pointer', marginLeft: '10px' }}>
                        {!isInEditMode ? (
                            <IconButton onClick={openEditMode}>
                                <EditIcon />
                            </IconButton>
                        ) : (
                            <>
                                <IconButton onClick={saveEdits}>
                                    {loading ? (
                                        <SmallLoadingSpinner />
                                    ) : (
                                        <TickIcon />
                                    )}
                                </IconButton>
                                <IconButton onClick={discardEdits}>
                                    <CloseIcon />
                                </IconButton>
                            </>
                        )}
                    </Value>
                )}
            </Row>
        </>
    );
}
const getFileTitle = (filename, extension) => {
    if (extension) {
        return filename + '.' + extension;
    } else {
        return filename;
    }
};
interface formValues {
    filename: string;
}

const FileNameEditForm = ({ filename, saveEdits, discardEdits, extension }) => {
    const [loading, setLoading] = useState(false);

    const onSubmit = async (values: formValues) => {
        try {
            setLoading(true);
            await saveEdits(values.filename);
        } finally {
            setLoading(false);
        }
    };
    return (
        <Formik<formValues>
            initialValues={{ filename }}
            validationSchema={Yup.object().shape({
                filename: Yup.string()
                    .required(constants.REQUIRED)
                    .max(
                        MAX_EDITED_FILE_NAME_LENGTH,
                        constants.FILE_NAME_CHARACTER_LIMIT
                    ),
            })}
            validateOnBlur={false}
            onSubmit={onSubmit}>
            {({ values, errors, handleChange, handleSubmit }) => (
                <Form noValidate onSubmit={handleSubmit}>
                    <Form.Row>
                        <Form.Group
                            bsPrefix="ente-form-group"
                            as={Col}
                            xs={extension ? 7 : 8}>
                            <Form.Control
                                as="textarea"
                                placeholder={constants.FILE_NAME}
                                value={values.filename}
                                onChange={handleChange('filename')}
                                isInvalid={Boolean(errors.filename)}
                                autoFocus
                                disabled={loading}
                            />
                            <FormControl.Feedback
                                type="invalid"
                                style={{ textAlign: 'center' }}>
                                {errors.filename}
                            </FormControl.Feedback>
                        </Form.Group>
                        {extension && (
                            <Form.Group
                                bsPrefix="ente-form-group"
                                as={Col}
                                xs={1}
                                controlId="formHorizontalFileName">
                                <FlexWrapper style={{ padding: '5px' }}>
                                    {`.${extension}`}
                                </FlexWrapper>
                            </Form.Group>
                        )}
                        <Form.Group bsPrefix="ente-form-group" as={Col} xs={2}>
                            <Value width={'16.67%'}>
                                <IconButton type="submit" disabled={loading}>
                                    {loading ? (
                                        <SmallLoadingSpinner />
                                    ) : (
                                        <TickIcon />
                                    )}
                                </IconButton>
                                <IconButton
                                    onClick={discardEdits}
                                    disabled={loading}>
                                    <CloseIcon />
                                </IconButton>
                            </Value>
                        </Form.Group>
                    </Form.Row>
                </Form>
            )}
        </Formik>
    );
};

function RenderFileName({
    shouldDisableEdits,
    file,
    scheduleUpdate,
}: {
    shouldDisableEdits: boolean;
    file: EnteFile;
    scheduleUpdate: () => void;
}) {
    const originalTitle = file?.metadata.title;
    const [isInEditMode, setIsInEditMode] = useState(false);
    const [originalFileName, extension] =
        splitFilenameAndExtension(originalTitle);
    const [filename, setFilename] = useState(originalFileName);
    const openEditMode = () => setIsInEditMode(true);
    const closeEditMode = () => setIsInEditMode(false);

    const saveEdits = async (newFilename: string) => {
        try {
            if (file) {
                if (filename === newFilename) {
                    closeEditMode();
                    return;
                }
                setFilename(newFilename);
                const newTitle = getFileTitle(newFilename, extension);
                let updatedFile = await changeFileName(file, newTitle);
                updatedFile = (
                    await updateFilePublicMagicMetadata([updatedFile])
                )[0];
                updateExistingFilePubMetadata(file, updatedFile);
                scheduleUpdate();
            }
        } catch (e) {
            logError(e, 'failed to update file name');
        } finally {
            closeEditMode();
        }
    };
    return (
        <>
            <Row>
                <Label width="30%">{constants.FILE_NAME}</Label>
                {!isInEditMode ? (
                    <>
                        <Value width={!shouldDisableEdits ? '60%' : '70%'}>
                            <FreeFlowText>
                                {getFileTitle(filename, extension)}
                            </FreeFlowText>
                        </Value>
                        {!shouldDisableEdits && (
                            <Value
                                width="10%"
                                style={{
                                    cursor: 'pointer',
                                    marginLeft: '10px',
                                }}>
                                <IconButton onClick={openEditMode}>
                                    <EditIcon />
                                </IconButton>
                            </Value>
                        )}
                    </>
                ) : (
                    <FileNameEditForm
                        extension={extension}
                        filename={filename}
                        saveEdits={saveEdits}
                        discardEdits={closeEditMode}
                    />
                )}
            </Row>
        </>
    );
}
function ExifData(props: { exif: any }) {
    const { exif } = props;
    const [showAll, setShowAll] = useState(false);

    const changeHandler = (e: React.ChangeEvent<HTMLInputElement>) => {
        setShowAll(e.target.checked);
    };

    const renderAllValues = () => <Pre>{exif.raw}</Pre>;

    const renderSelectedValues = () => (
        <>
            {exif?.Make &&
                exif?.Model &&
                renderInfoItem(constants.DEVICE, `${exif.Make} ${exif.Model}`)}
            {exif?.ImageWidth &&
                exif?.ImageHeight &&
                renderInfoItem(
                    constants.IMAGE_SIZE,
                    `${exif.ImageWidth} x ${exif.ImageHeight}`
                )}
            {exif?.Flash && renderInfoItem(constants.FLASH, exif.Flash)}
            {exif?.FocalLength &&
                renderInfoItem(
                    constants.FOCAL_LENGTH,
                    exif.FocalLength.toString()
                )}
            {exif?.ApertureValue &&
                renderInfoItem(
                    constants.APERTURE,
                    exif.ApertureValue.toString()
                )}
            {exif?.ISOSpeedRatings &&
                renderInfoItem(constants.ISO, exif.ISOSpeedRatings.toString())}
        </>
    );

    return (
        <>
            <LegendContainer>
                <Legend>{constants.EXIF}</Legend>
                <FormCheck>
                    <FormCheck.Label>
                        <FormCheck.Input onChange={changeHandler} />
                        {constants.SHOW_ALL}
                    </FormCheck.Label>
                </FormCheck>
            </LegendContainer>
            {showAll ? renderAllValues() : renderSelectedValues()}
        </>
    );
}

function InfoModal({
    shouldDisableEdits,
    showInfo,
    handleCloseInfo,
    items,
    photoSwipe,
    metadata,
    exif,
    scheduleUpdate,
}) {
    return (
        <Modal show={showInfo} onHide={handleCloseInfo}>
            <Modal.Header closeButton>
                <Modal.Title>{constants.INFO}</Modal.Title>
            </Modal.Header>
            <Modal.Body>
                <div>
                    <Legend>{constants.METADATA}</Legend>
                </div>
                {renderInfoItem(
                    constants.FILE_ID,
                    items[photoSwipe?.getCurrentIndex()]?.id
                )}
                {metadata?.title && (
                    <RenderFileName
                        shouldDisableEdits={shouldDisableEdits}
                        file={items[photoSwipe?.getCurrentIndex()]}
                        scheduleUpdate={scheduleUpdate}
                    />
                )}
                {metadata?.creationTime && (
                    <RenderCreationTime
                        shouldDisableEdits={shouldDisableEdits}
                        file={items[photoSwipe?.getCurrentIndex()]}
                        scheduleUpdate={scheduleUpdate}
                    />
                )}
                {metadata?.modificationTime &&
                    renderInfoItem(
                        constants.UPDATED_ON,
                        formatDateTime(metadata.modificationTime / 1000)
                    )}
                {metadata?.longitude > 0 &&
                    metadata?.longitude > 0 &&
                    renderInfoItem(
                        constants.LOCATION,
                        <a
                            href={`https://www.openstreetmap.org/?mlat=${metadata.latitude}&mlon=${metadata.longitude}#map=15/${metadata.latitude}/${metadata.longitude}`}
                            target="_blank"
                            rel="noopener noreferrer">
                            {constants.SHOW_MAP}
                        </a>
                    )}
                {exif && (
                    <>
                        <ExifData exif={exif} />
                    </>
                )}
            </Modal.Body>
            <Modal.Footer>
                <Button variant="outline-secondary" onClick={handleCloseInfo}>
                    {constants.CLOSE}
                </Button>
            </Modal.Footer>
        </Modal>
    );
}

function PhotoSwipe(props: Iprops) {
    const pswpElement = useRef<HTMLDivElement>();
    const [photoSwipe, setPhotoSwipe] =
        useState<Photoswipe<Photoswipe.Options>>();

    const { isOpen, items, isSourceLoaded } = props;
    const [isFav, setIsFav] = useState(false);
    const [showInfo, setShowInfo] = useState(false);
    const [metadata, setMetaData] = useState<EnteFile['metadata']>(null);
    const [exif, setExif] = useState<any>(null);
    const [livePhotoBtnOptions, setLivePhotoBtnOptions] = useState(
        livePhotoDefaultOptions
    );
    const needUpdate = useRef(false);
    const publicCollectionGalleryContext = useContext(
        PublicCollectionGalleryContext
    );
    const galleryContext = useContext(GalleryContext);
    const appContext = useContext(AppContext);

    useEffect(() => {
        if (!pswpElement) return;
        if (isOpen) {
            openPhotoSwipe();
        }
        if (!isOpen) {
            closePhotoSwipe();
        }
        return () => {
            closePhotoSwipe();
        };
    }, [isOpen]);

    useEffect(() => {
        updateItems(items);
    }, [items]);

    useEffect(() => {
        if (photoSwipe) {
            photoSwipe.options.arrowKeys = !showInfo;
            photoSwipe.options.escKey = !showInfo;
        }
    }, [showInfo]);

    useEffect(() => {
        if (!isOpen) return;
        const item = items[photoSwipe?.getCurrentIndex()];
        if (item && item.metadata.fileType === FILE_TYPE.LIVE_PHOTO) {
            const getVideoAndImage = () => {
                const video = document.getElementById(
                    `live-photo-video-${item.id}`
                );
                const image = document.getElementById(
                    `live-photo-image-${item.id}`
                );
                return { video, image };
            };

            const { video, image } = getVideoAndImage();

            if (video && image) {
                setLivePhotoBtnOptions({
                    click: async () => {
                        await playVideo(video, image);
                    },
                    hide: async () => {
                        await pauseVideo(video, image);
                    },
                    show: async () => {
                        await playVideo(video, image);
                    },
                    visible: true,
                    loading: false,
                });
            } else {
                setLivePhotoBtnOptions({
                    ...livePhotoDefaultOptions,
                    visible: true,
                    loading: true,
                });
            }

            const downloadLivePhotoBtn = document.getElementById(
                `download-btn-${item.id}`
            ) as HTMLButtonElement;
            if (downloadLivePhotoBtn) {
                const downloadLivePhoto = () => {
                    downloadFileHelper(photoSwipe.currItem);
                };

                downloadLivePhotoBtn.addEventListener(
                    'click',
                    downloadLivePhoto
                );
                return () => {
                    downloadLivePhotoBtn.removeEventListener(
                        'click',
                        downloadLivePhoto
                    );
                    setLivePhotoBtnOptions(livePhotoDefaultOptions);
                };
            }

            return () => {
                setLivePhotoBtnOptions(livePhotoDefaultOptions);
            };
        }
    }, [photoSwipe?.currItem, isOpen, isSourceLoaded]);

    function updateFavButton() {
        setIsFav(isInFav(this?.currItem));
    }

    const openPhotoSwipe = () => {
        const { items, currentIndex } = props;
        const options = {
            history: false,
            maxSpreadZoom: 5,
            index: currentIndex,
            showHideOpacity: true,
            getDoubleTapZoom(isMouseClick, item) {
                if (isMouseClick) {
                    return 2.5;
                }
                // zoom to original if initial zoom is less than 0.7x,
                // otherwise to 1.5x, to make sure that double-tap gesture always zooms image
                return item.initialZoomLevel < 0.7 ? 1 : 1.5;
            },
            getThumbBoundsFn: (index) => {
                try {
                    const file = items[index];
                    const ele = document.getElementById(`thumb-${file.id}`);
                    if (ele) {
                        const rect = ele.getBoundingClientRect();
                        const pageYScroll =
                            window.pageYOffset ||
                            document.documentElement.scrollTop;
                        return {
                            x: rect.left,
                            y: rect.top + pageYScroll,
                            w: rect.width,
                        };
                    }
                    return null;
                } catch (e) {
                    return null;
                }
            },
        };
        const photoSwipe = new Photoswipe(
            pswpElement.current,
            PhotoswipeUIDefault,
            items,
            options
        );
        events.forEach((event) => {
            const callback = props[event];
            if (callback || event === 'destroy') {
                photoSwipe.listen(event, function (...args) {
                    if (callback) {
                        args.unshift(this);
                        callback(...args);
                    }
                    if (event === 'destroy') {
                        handleClose();
                    }
                    if (event === 'close') {
                        handleClose();
                    }
                });
            }
        });
        photoSwipe.listen('beforeChange', function () {
            updateInfo.call(this);
            updateFavButton.call(this);
        });
        photoSwipe.listen('resize', checkExifAvailable);
        photoSwipe.init();
        needUpdate.current = false;
        setPhotoSwipe(photoSwipe);
    };

    const closePhotoSwipe = () => {
        if (photoSwipe) photoSwipe.close();
    };

    const handleClose = () => {
        const { onClose } = props;
        if (typeof onClose === 'function') {
            onClose(needUpdate.current);
        }
        const videoTags = document.getElementsByTagName('video');
        for (const videoTag of videoTags) {
            videoTag.pause();
        }
        handleCloseInfo();
        // BE_AWARE: this will clear any notification set, even if they were not set in/by the photoswipe component
        galleryContext.setNotificationAttributes(null);
    };
    const isInFav = (file) => {
        const { favItemIds } = props;
        if (favItemIds && file) {
            return favItemIds.has(file.id);
        }
        return false;
    };

    const onFavClick = async (file) => {
        const { favItemIds } = props;
        if (!isInFav(file)) {
            favItemIds.add(file.id);
            addToFavorites(file);
            setIsFav(true);
        } else {
            favItemIds.delete(file.id);
            removeFromFavorites(file);
            setIsFav(false);
        }
        needUpdate.current = true;
    };

    const updateItems = (items = []) => {
        if (photoSwipe) {
            photoSwipe.items.length = 0;
            items.forEach((item) => {
                photoSwipe.items.push(item);
            });
            photoSwipe.invalidateCurrItems();
            // photoSwipe.updateSize(true);
        }
    };

    const checkExifAvailable = async () => {
        setExif(null);
        await sleep(100);
        try {
            const img: HTMLImageElement = document.querySelector(
                '.pswp__img:not(.pswp__img--placeholder)'
            );
            if (img) {
                const exifData = await exifr.parse(img);
                if (!exifData) {
                    return;
                }
                exifData.raw = prettyPrintExif(exifData);
                setExif(exifData);
            }
        } catch (e) {
            logError(e, 'exifr parsing failed');
        }
    };

    function updateInfo() {
        const file: EnteFile = this?.currItem;
        if (file?.metadata) {
            setMetaData(file.metadata);
            setExif(null);
            checkExifAvailable();
        }
    }

    const handleCloseInfo = () => {
        setShowInfo(false);
    };
    const handleOpenInfo = () => {
        setShowInfo(true);
    };

    const downloadFileHelper = async (file) => {
        appContext.startLoading();
        await downloadFile(
            file,
            publicCollectionGalleryContext.accessedThroughSharedURL,
            publicCollectionGalleryContext.token,
            publicCollectionGalleryContext.passwordToken
        );

        appContext.finishLoading();
    };
    const scheduleUpdate = () => (needUpdate.current = true);
    const { id } = props;
    let { className } = props;
    className = classnames(['pswp', className]).trim();
    return (
        <>
            <div
                id={id}
                className={className}
                tabIndex={Number('-1')}
                role="dialog"
                aria-hidden="true"
                ref={pswpElement}>
                <div className="pswp__bg" />
                <div className="pswp__scroll-wrap">
                    <LivePhotoBtn
                        onClick={livePhotoBtnOptions.click}
                        onMouseEnter={livePhotoBtnOptions.show}
                        onMouseLeave={livePhotoBtnOptions.hide}
                        disabled={livePhotoBtnOptions.loading}
                        style={{
                            display: livePhotoBtnOptions.visible
                                ? 'block'
                                : 'none',
                        }}>
                        {livePhotoBtnHTML} {constants.LIVE}
                    </LivePhotoBtn>
                    <div className="pswp__container">
                        <div className="pswp__item" />
                        <div className="pswp__item" />
                        <div className="pswp__item" />
                    </div>
                    <div className="pswp__ui pswp__ui--hidden">
                        <div className="pswp__top-bar">
                            <div className="pswp__counter" />

                            <button
                                className="pswp__button pswp__button--close"
                                title={constants.CLOSE}
                            />

                            {props.enableDownload && (
                                <button
                                    className="pswp-custom download-btn"
                                    title={constants.DOWNLOAD}
                                    onClick={() =>
                                        downloadFileHelper(photoSwipe.currItem)
                                    }
                                />
                            )}
                            <button
                                className="pswp__button pswp__button--fs"
                                title={constants.TOGGLE_FULLSCREEN}
                            />
                            <button
                                className="pswp__button pswp__button--zoom"
                                title={constants.ZOOM_IN_OUT}
                            />
                            {!props.isSharedCollection &&
                                !props.isTrashCollection && (
                                    <FavButton
                                        size={44}
                                        isClick={isFav}
                                        onClick={() => {
                                            onFavClick(photoSwipe?.currItem);
                                        }}
                                    />
                                )}
                            {!props.isSharedCollection && (
                                <button
                                    className="pswp-custom info-btn"
                                    title={constants.INFO}
                                    onClick={handleOpenInfo}
                                />
                            )}
                            <div className="pswp__preloader">
                                <div className="pswp__preloader__icn">
                                    <div className="pswp__preloader__cut">
                                        <div className="pswp__preloader__donut" />
                                    </div>
                                </div>
                            </div>
                        </div>
                        <div className="pswp__share-modal pswp__share-modal--hidden pswp__single-tap">
                            <div className="pswp__share-tooltip" />
                        </div>
                        <button
                            className="pswp__button pswp__button--arrow--left"
                            title={constants.PREVIOUS}
                        />
                        <button
                            className="pswp__button pswp__button--arrow--right"
                            title={constants.NEXT}
                        />
                        <div className="pswp__caption">
                            <div />
                        </div>
                    </div>
                </div>
            </div>
            {!props.isSharedCollection && (
                <InfoModal
                    shouldDisableEdits={props.isSharedCollection}
                    showInfo={showInfo}
                    handleCloseInfo={handleCloseInfo}
                    items={items}
                    photoSwipe={photoSwipe}
                    metadata={metadata}
                    exif={exif}
                    scheduleUpdate={scheduleUpdate}
                />
            )}
        </>
    );
}

export default PhotoSwipe;<|MERGE_RESOLUTION|>--- conflicted
+++ resolved
@@ -37,13 +37,8 @@
 import { livePhotoBtnHTML } from 'components/LivePhotoBtn';
 import { logError } from 'utils/sentry';
 
-<<<<<<< HEAD
 import CloseIcon from '@mui/icons-material/Close';
-import TickIcon from 'components/icons/TickIcon';
-=======
-import CloseIcon from 'components/icons/CloseIcon';
 import TickIcon from '@mui/icons-material/Done';
->>>>>>> 9a09075e
 import { Formik } from 'formik';
 import * as Yup from 'yup';
 import EnteSpinner from 'components/EnteSpinner';
