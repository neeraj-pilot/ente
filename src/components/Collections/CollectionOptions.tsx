--- conflicted
+++ resolved
@@ -178,15 +178,7 @@
                     'aria-labelledby': 'collection-options',
                 }}>
                 <Paper>
-<<<<<<< HEAD
                     <MenuList>
-=======
-                    <MenuList
-                        sx={{
-                            padding: 0,
-                            border: 'none',
-                        }}>
->>>>>>> df73674f
                         <MenuItem>
                             <ListItem onClick={showRenameCollectionModal}>
                                 {constants.RENAME}
