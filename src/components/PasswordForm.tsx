--- conflicted
+++ resolved
@@ -108,26 +108,10 @@
                                         {errors.confirm}
                                     </Form.Control.Feedback>
                                 </Form.Group>
-<<<<<<< HEAD
-                                <Button
-                                    type="submit"
-                                    variant="success"
-                                    block
-                                    disabled={loading}
-                                    style={{ marginTop: '28px' }}
-                                >
-                                    {loading ? (
-                                        <Spinner animation="border" />
-                                    ) : (
-                                        props.buttonText
-                                    )}
-                                </Button>
-=======
                                 <SubmitButton
                                     buttonText={props.buttonText}
                                     loading={loading}
                                 />
->>>>>>> 337c3a52
                             </Form>
                         )}
                     </Formik>
