import { SelectedState } from 'types/gallery';
import {
    EnteFile,
    fileAttribute,
    FileMagicMetadataProps,
    FilePublicMagicMetadataProps,
} from 'types/file';
import { decodeMotionPhoto } from 'services/motionPhotoService';
import { getFileType } from 'services/typeDetectionService';
import DownloadManager from 'services/downloadManager';
import { logError } from 'utils/sentry';
import { User } from 'types/user';
import CryptoWorker from 'utils/crypto';
import { getData, LS_KEYS } from 'utils/storage/localStorage';
import { updateFileCreationDateInEXIF } from 'services/upload/exifService';
import {
    TYPE_JPEG,
    TYPE_JPG,
    TYPE_HEIC,
    TYPE_HEIF,
    FILE_TYPE,
} from 'constants/file';
import PublicCollectionDownloadManager from 'services/publicCollectionDownloadManager';
import HEICConverter from 'services/heicConverter/heicConverterService';
import ffmpegService from 'services/ffmpeg/ffmpegService';
import { NEW_FILE_MAGIC_METADATA, VISIBILITY_STATE } from 'types/magicMetadata';
import { IsArchived, updateMagicMetadataProps } from 'utils/magicMetadata';
import { ARCHIVE_SECTION, TRASH_SECTION } from 'constants/collection';
import { addLogLine } from 'utils/logging';
import { makeHumanReadableStorage } from 'utils/billing';
export function downloadAsFile(filename: string, content: string) {
    const file = new Blob([content], {
        type: 'text/plain',
    });
    const a = document.createElement('a');
    a.href = URL.createObjectURL(file);
    a.download = filename;

    a.style.display = 'none';
    document.body.appendChild(a);

    a.click();

    a.remove();
}

export async function downloadFile(
    file: EnteFile,
    accessedThroughSharedURL: boolean,
    token?: string,
    passwordToken?: string
) {
    let fileBlob: Blob;
    const fileReader = new FileReader();
    if (accessedThroughSharedURL) {
        const fileURL =
            await PublicCollectionDownloadManager.getCachedOriginalFile(
                file
            )[0];
        if (!fileURL) {
            fileBlob = await new Response(
                await PublicCollectionDownloadManager.downloadFile(
                    token,
                    passwordToken,
                    file
                )
            ).blob();
        } else {
            fileBlob = await (await fetch(fileURL)).blob();
        }
    } else {
        const fileURL = await DownloadManager.getCachedOriginalFile(file)[0];
        if (!fileURL) {
            fileBlob = await new Response(
                await DownloadManager.downloadFile(file)
            ).blob();
        } else {
            fileBlob = await (await fetch(fileURL)).blob();
        }
    }

    const fileType = await getFileType(
        new File([fileBlob], file.metadata.title)
    );
    if (
        file.pubMagicMetadata?.data.editedTime &&
        (fileType.exactType === TYPE_JPEG || fileType.exactType === TYPE_JPG)
    ) {
        fileBlob = await updateFileCreationDateInEXIF(
            fileReader,
            fileBlob,
            new Date(file.pubMagicMetadata.data.editedTime / 1000)
        );
    }
    let tempImageURL: string;
    let tempVideoURL: string;
    let tempURL: string;

    if (file.metadata.fileType === FILE_TYPE.LIVE_PHOTO) {
        const originalName = fileNameWithoutExtension(file.metadata.title);
        const motionPhoto = await decodeMotionPhoto(fileBlob, originalName);
        const image = new File([motionPhoto.image], motionPhoto.imageNameTitle);
        const imageType = await getFileType(image);
        tempImageURL = URL.createObjectURL(
            new Blob([motionPhoto.image], { type: imageType.mimeType })
        );
        const video = new File([motionPhoto.video], motionPhoto.videoNameTitle);
        const videoType = await getFileType(video);
        tempVideoURL = URL.createObjectURL(
            new Blob([motionPhoto.video], { type: videoType.mimeType })
        );
        downloadUsingAnchor(tempImageURL, motionPhoto.imageNameTitle);
        downloadUsingAnchor(tempVideoURL, motionPhoto.videoNameTitle);
    } else {
        fileBlob = new Blob([fileBlob], { type: fileType.mimeType });
        tempURL = URL.createObjectURL(fileBlob);
        downloadUsingAnchor(tempURL, file.metadata.title);
    }

    tempURL && URL.revokeObjectURL(tempURL);
    tempImageURL && URL.revokeObjectURL(tempImageURL);
    tempVideoURL && URL.revokeObjectURL(tempVideoURL);
}

function downloadUsingAnchor(link: string, name: string) {
    const a = document.createElement('a');
    a.style.display = 'none';
    a.href = link;
    a.download = name;
    document.body.appendChild(a);
    a.click();
    a.remove();
}

export function isFileHEIC(mimeType: string) {
    return (
        mimeType &&
        (mimeType.toLowerCase().endsWith(TYPE_HEIC) ||
            mimeType.toLowerCase().endsWith(TYPE_HEIF))
    );
}

export function sortFilesIntoCollections(files: EnteFile[]) {
    const collectionWiseFiles = new Map<number, EnteFile[]>([
        [ARCHIVE_SECTION, []],
        [TRASH_SECTION, []],
    ]);
    for (const file of files) {
        if (!collectionWiseFiles.has(file.collectionID)) {
            collectionWiseFiles.set(file.collectionID, []);
        }
        if (file.isTrashed) {
            collectionWiseFiles.get(TRASH_SECTION).push(file);
        } else {
            collectionWiseFiles.get(file.collectionID).push(file);
            if (IsArchived(file)) {
                collectionWiseFiles.get(ARCHIVE_SECTION).push(file);
            }
        }
    }
    return collectionWiseFiles;
}

function getSelectedFileIds(selectedFiles: SelectedState) {
    const filesIDs: number[] = [];
    for (const [key, val] of Object.entries(selectedFiles)) {
        if (typeof val === 'boolean' && val) {
            filesIDs.push(Number(key));
        }
    }
    return filesIDs;
}
export function getSelectedFiles(
    selected: SelectedState,
    files: EnteFile[]
): EnteFile[] {
    const filesIDs = new Set(getSelectedFileIds(selected));
    const selectedFiles: EnteFile[] = [];
    const foundFiles = new Set<number>();
    for (const file of files) {
        if (filesIDs.has(file.id) && !foundFiles.has(file.id)) {
            selectedFiles.push(file);
            foundFiles.add(file.id);
        }
    }
    return selectedFiles;
}

export function formatDate(date: number | Date) {
    const dateTimeFormat = new Intl.DateTimeFormat('en-IN', {
        weekday: 'short',
        year: 'numeric',
        month: 'long',
        day: 'numeric',
    });
    return dateTimeFormat.format(date);
}

export function sortFiles(files: EnteFile[]) {
    // sort according to modification time first
    files = files.sort((a, b) => {
        if (!b.metadata?.modificationTime) {
            return -1;
        }
        if (!a.metadata?.modificationTime) {
            return 1;
        } else {
            return b.metadata.modificationTime - a.metadata.modificationTime;
        }
    });

    // then sort according to creation time, maintaining ordering according to modification time for files with creation time
    files = files
        .map((file, index) => ({ index, file }))
        .sort((a, b) => {
            let diff =
                b.file.metadata.creationTime - a.file.metadata.creationTime;
            if (diff === 0) {
                diff = a.index - b.index;
            }
            return diff;
        })
        .map((file) => file.file);
    return files;
}

export async function decryptFile(file: EnteFile, collectionKey: string) {
    try {
        const worker = await new CryptoWorker();
        file.key = await worker.decryptB64(
            file.encryptedKey,
            file.keyDecryptionNonce,
            collectionKey
        );
        const encryptedMetadata = file.metadata as unknown as fileAttribute;
        file.metadata = await worker.decryptMetadata(
            encryptedMetadata.encryptedData,
            encryptedMetadata.decryptionHeader,
            file.key
        );
        if (file.magicMetadata?.data) {
            file.magicMetadata.data = await worker.decryptMetadata(
                file.magicMetadata.data,
                file.magicMetadata.header,
                file.key
            );
        }
        if (file.pubMagicMetadata?.data) {
            file.pubMagicMetadata.data = await worker.decryptMetadata(
                file.pubMagicMetadata.data,
                file.pubMagicMetadata.header,
                file.key
            );
        }
        return file;
    } catch (e) {
        logError(e, 'file decryption failed');
        throw e;
    }
}

export const preservePhotoswipeProps =
    (newFiles: EnteFile[]) =>
    (currentFiles: EnteFile[]): EnteFile[] => {
        const currentFilesMap = Object.fromEntries(
            currentFiles.map((file) => [file.id, file])
        );
        const fileWithPreservedProperty = newFiles.map((file) => {
            const currentFile = currentFilesMap[file.id];
            return { ...currentFile, ...file };
        });
        return fileWithPreservedProperty;
    };

export function fileNameWithoutExtension(filename: string) {
    const lastDotPosition = filename.lastIndexOf('.');
    if (lastDotPosition === -1) return filename;
    else return filename.slice(0, lastDotPosition);
}

export function fileExtensionWithDot(filename: string) {
    const lastDotPosition = filename.lastIndexOf('.');
    if (lastDotPosition === -1) return '';
    else return filename.slice(lastDotPosition);
}

export function splitFilenameAndExtension(filename: string): [string, string] {
    const lastDotPosition = filename.lastIndexOf('.');
    if (lastDotPosition === -1) return [filename, null];
    else
        return [
            filename.slice(0, lastDotPosition),
            filename.slice(lastDotPosition + 1),
        ];
}

export function getFileExtension(filename: string) {
    return splitFilenameAndExtension(filename)[1]?.toLocaleLowerCase();
}

export function generateStreamFromArrayBuffer(data: Uint8Array) {
    return new ReadableStream({
        async start(controller: ReadableStreamDefaultController) {
            controller.enqueue(data);
            controller.close();
        },
    });
}

export async function convertForPreview(
    file: EnteFile,
<<<<<<< HEAD
    fileBlob: Blob,
    usingWorker?: any
) {
    if (file.metadata.fileType === FILE_TYPE.LIVE_PHOTO) {
        const originalName = fileNameWithoutExtension(file.metadata.title);
        const motionPhoto = await decodeMotionPhoto(fileBlob, originalName);
        fileBlob = new Blob([motionPhoto.image]);
    }

    const typeFromExtension = getFileExtension(file.metadata.title);
    const worker = usingWorker || (await new CryptoWorker());
    const reader = new FileReader();
=======
    fileBlob: Blob
): Promise<Blob[]> {
    const convertIfHEIC = async (fileName: string, fileBlob: Blob) => {
        const mimeType = (
            await getFileType(new File([fileBlob], file.metadata.title))
        ).exactType;
        if (isFileHEIC(mimeType)) {
            addLogLine(
                `HEICConverter called for ${fileName}-${makeHumanReadableStorage(
                    fileBlob.size
                )}`
            );
            fileBlob = await HEICConverter.convert(fileBlob);
            addLogLine(`${fileName} successfully converted`);
        }
        return fileBlob;
    };

    if (file.metadata.fileType === FILE_TYPE.LIVE_PHOTO) {
        const originalName = fileNameWithoutExtension(file.metadata.title);
        const motionPhoto = await decodeMotionPhoto(fileBlob, originalName);
        let image = new Blob([motionPhoto.image]);
>>>>>>> ca98fbbd

        // can run conversion in parellel as video and image
        // have different processes
        const convertedVideo = ffmpegService.convertToMP4(
            motionPhoto.video,
            motionPhoto.videoNameTitle
        );

        image = await convertIfHEIC(motionPhoto.imageNameTitle, image);
        const video = new Blob([await convertedVideo]);

        return [image, video];
    }

    fileBlob = await convertIfHEIC(file.metadata.title, fileBlob);
    return [fileBlob];
}

export async function changeFilesVisibility(
    files: EnteFile[],
    selected: SelectedState,
    visibility: VISIBILITY_STATE
) {
    const selectedFiles = getSelectedFiles(selected, files);
    const updatedFiles: EnteFile[] = [];
    for (const file of selectedFiles) {
        const updatedMagicMetadataProps: FileMagicMetadataProps = {
            visibility,
        };

        updatedFiles.push({
            ...file,
            magicMetadata: await updateMagicMetadataProps(
                file.magicMetadata ?? NEW_FILE_MAGIC_METADATA,
                file.key,
                updatedMagicMetadataProps
            ),
        });
    }
    return updatedFiles;
}

export async function changeFileCreationTime(
    file: EnteFile,
    editedTime: number
) {
    const updatedPublicMagicMetadataProps: FilePublicMagicMetadataProps = {
        editedTime,
    };
    file.pubMagicMetadata = await updateMagicMetadataProps(
        file.pubMagicMetadata ?? NEW_FILE_MAGIC_METADATA,
        file.key,
        updatedPublicMagicMetadataProps
    );
    return file;
}

export async function changeFileName(file: EnteFile, editedName: string) {
    const updatedPublicMagicMetadataProps: FilePublicMagicMetadataProps = {
        editedName,
    };

    file.pubMagicMetadata = await updateMagicMetadataProps(
        file.pubMagicMetadata ?? NEW_FILE_MAGIC_METADATA,
        file.key,
        updatedPublicMagicMetadataProps
    );
    return file;
}

export function isSharedFile(file: EnteFile) {
    const user: User = getData(LS_KEYS.USER);

    if (!user?.id || !file?.ownerID) {
        return false;
    }
    return file.ownerID !== user.id;
}

export function mergeMetadata(files: EnteFile[]): EnteFile[] {
    return files.map((file) => ({
        ...file,
        metadata: {
            ...file.metadata,
            ...(file.pubMagicMetadata?.data
                ? {
                      ...(file.pubMagicMetadata?.data.editedTime && {
                          creationTime: file.pubMagicMetadata.data.editedTime,
                      }),
                      ...(file.pubMagicMetadata?.data.editedName && {
                          title: file.pubMagicMetadata.data.editedName,
                      }),
                  }
                : {}),
            ...(file.magicMetadata?.data ? file.magicMetadata.data : {}),
        },
    }));
}

export function updateExistingFilePubMetadata(
    existingFile: EnteFile,
    updatedFile: EnteFile
) {
    existingFile.pubMagicMetadata = updatedFile.pubMagicMetadata;
    existingFile.metadata = mergeMetadata([existingFile])[0].metadata;
}

export async function getFileFromURL(fileURL: string) {
    const fileBlob = await (await fetch(fileURL)).blob();
    const fileFile = new File([fileBlob], 'temp');
    return fileFile;
}

export function getUniqueFiles(files: EnteFile[]) {
    const idSet = new Set<number>();
    return files.filter((file) => {
        if (!idSet.has(file.id)) {
            idSet.add(file.id);
            return true;
        } else {
            return false;
        }
    });
}
export function getNonTrashedUniqueUserFiles(files: EnteFile[]) {
    const user: User = getData(LS_KEYS.USER) ?? {};
    return getUniqueFiles(
        files.filter(
            (file) =>
                (typeof file.isTrashed === 'undefined' || !file.isTrashed) &&
                (!user.id || file.ownerID === user.id)
        )
    );
}

export async function downloadFiles(files: EnteFile[]) {
    for (const file of files) {
        try {
            await downloadFile(file, false);
        } catch (e) {
            logError(e, 'download fail for file');
        }
    }
}

export function needsConversionForPreview(file: EnteFile) {
    const fileExtension = splitFilenameAndExtension(file.metadata.title)[1];
    if (
        file.metadata.fileType === FILE_TYPE.LIVE_PHOTO ||
        (file.metadata.fileType === FILE_TYPE.IMAGE &&
            isFileHEIC(fileExtension))
    ) {
        return true;
    } else {
        return false;
    }
}

export const isLivePhoto = (file: EnteFile) =>
    file.metadata.fileType === FILE_TYPE.LIVE_PHOTO;

export const isImageOrVideo = (fileType: FILE_TYPE) =>
    [FILE_TYPE.IMAGE, FILE_TYPE.VIDEO].includes(fileType);

export const getArchivedFiles = (files: EnteFile[]) => {
    return files.filter(IsArchived).map((file) => file.id);
};

export const createTypedObjectURL = async (blob: Blob, fileName: string) => {
    const type = await getFileType(new File([blob], fileName));
    return URL.createObjectURL(new Blob([blob], { type: type.mimeType }));
};<|MERGE_RESOLUTION|>--- conflicted
+++ resolved
@@ -309,20 +309,6 @@
 
 export async function convertForPreview(
     file: EnteFile,
-<<<<<<< HEAD
-    fileBlob: Blob,
-    usingWorker?: any
-) {
-    if (file.metadata.fileType === FILE_TYPE.LIVE_PHOTO) {
-        const originalName = fileNameWithoutExtension(file.metadata.title);
-        const motionPhoto = await decodeMotionPhoto(fileBlob, originalName);
-        fileBlob = new Blob([motionPhoto.image]);
-    }
-
-    const typeFromExtension = getFileExtension(file.metadata.title);
-    const worker = usingWorker || (await new CryptoWorker());
-    const reader = new FileReader();
-=======
     fileBlob: Blob
 ): Promise<Blob[]> {
     const convertIfHEIC = async (fileName: string, fileBlob: Blob) => {
@@ -345,7 +331,6 @@
         const originalName = fileNameWithoutExtension(file.metadata.title);
         const motionPhoto = await decodeMotionPhoto(fileBlob, originalName);
         let image = new Blob([motionPhoto.image]);
->>>>>>> ca98fbbd
 
         // can run conversion in parellel as video and image
         // have different processes
