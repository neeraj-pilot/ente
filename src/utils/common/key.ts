<<<<<<< HEAD
import { B64EncryptionResult } from 'services/upload/uploadService';
=======
import { B64EncryptionResult } from 'utils/crypto';
>>>>>>> 0a709c12
import CryptoWorker from 'utils/crypto';
import { getData, LS_KEYS } from 'utils/storage/localStorage';
import { getKey, SESSION_KEYS } from 'utils/storage/sessionStorage';
import { CustomError } from './errorUtil';

export const getActualKey = async () => {
    try {
        const encryptionKeyAttributes: B64EncryptionResult = getKey(
            SESSION_KEYS.ENCRYPTION_KEY
        );

        const cryptoWorker = await new CryptoWorker();
        const key: string = await cryptoWorker.decryptB64(
            encryptionKeyAttributes.encryptedData,
            encryptionKeyAttributes.nonce,
            encryptionKeyAttributes.key
        );
        return key;
    } catch (e) {
        throw new Error(CustomError.KEY_MISSING);
    }
};

export const getStripePublishableKey = () =>
    process.env.NEXT_PUBLIC_STRIPE_PUBLISHABLE_KEY ??
    'pk_live_51HAhqDK59oeucIMOiTI6MDDM2UWUbCAJXJCGsvjJhiO8nYJz38rQq5T4iyQLDMKxqEDUfU5Hopuj4U5U4dff23oT00fHvZeodC';

export const getToken = () => getData(LS_KEYS.USER)?.token;<|MERGE_RESOLUTION|>--- conflicted
+++ resolved
@@ -1,8 +1,4 @@
-<<<<<<< HEAD
-import { B64EncryptionResult } from 'services/upload/uploadService';
-=======
 import { B64EncryptionResult } from 'utils/crypto';
->>>>>>> 0a709c12
 import CryptoWorker from 'utils/crypto';
 import { getData, LS_KEYS } from 'utils/storage/localStorage';
 import { getKey, SESSION_KEYS } from 'utils/storage/sessionStorage';
