import {
    BrowserWindow,
    dialog,
    ipcMain,
    Tray,
    Notification,
    safeStorage,
    app,
    shell,
} from 'electron';
import { createWindow } from './createWindow';
import { buildContextMenu } from './menu';
import { logErrorSentry } from '../services/sentry';
import chokidar from 'chokidar';
import path from 'path';
import { getDirFilePaths } from '../services/fs';
import { convertHEIC } from '../services/heicConversion';

export default function setupIpcComs(
    tray: Tray,
    mainWindow: BrowserWindow,
    watcher: chokidar.FSWatcher
): void {
    ipcMain.handle('select-dir', async () => {
        const result = await dialog.showOpenDialog({
            properties: ['openDirectory'],
        });
        if (result.filePaths && result.filePaths.length > 0) {
            return result.filePaths[0]?.split(path.sep)?.join(path.posix.sep);
        }
    });

    ipcMain.on('update-tray', (_, args) => {
        tray.setContextMenu(buildContextMenu(mainWindow, args));
    });

    ipcMain.on('send-notification', (_, args) => {
        const notification = {
            title: 'ente',
            body: args,
        };
        new Notification(notification).show();
    });
    ipcMain.on('reload-window', async () => {
        const secondWindow = await createWindow();
        mainWindow.destroy();
        mainWindow = secondWindow;
    });

    ipcMain.handle('show-upload-files-dialog', async () => {
        const files = await dialog.showOpenDialog({
            properties: ['openFile', 'multiSelections'],
        });
        return files.filePaths;
    });

    ipcMain.handle('show-upload-zip-dialog', async () => {
        const files = await dialog.showOpenDialog({
            properties: ['openFile', 'multiSelections'],
            filters: [{ name: 'Zip File', extensions: ['zip'] }],
        });
        return files.filePaths;
    });

    ipcMain.handle('show-upload-dirs-dialog', async () => {
        const dir = await dialog.showOpenDialog({
            properties: ['openDirectory', 'multiSelections'],
        });

        let files: string[] = [];
        for (const dirPath of dir.filePaths) {
            files = files.concat(await getDirFilePaths(dirPath));
        }

        return files;
    });

    ipcMain.handle('add-watcher', async (_, args: { dir: string }) => {
        watcher.add(args.dir);
    });

    ipcMain.handle('remove-watcher', async (_, args: { dir: string }) => {
        watcher.unwatch(args.dir);
    });

    ipcMain.handle('log-error', (_, err, msg, info?) => {
        logErrorSentry(err, msg, info);
    });

    ipcMain.handle('safeStorage-encrypt', (_, message) => {
        return safeStorage.encryptString(message);
    });

    ipcMain.handle('safeStorage-decrypt', (_, message) => {
        return safeStorage.decryptString(message);
    });

    ipcMain.handle('get-path', (_, message) => {
        return app.getPath(message);
    });

<<<<<<< HEAD
    ipcMain.handle('convert-heic', (_, fileData) => {
        return convertHEIC(fileData);
=======
    ipcMain.handle('open-log-dir', () => {
        shell.openPath(app.getPath('logs'));
>>>>>>> d80160e8
    });
}<|MERGE_RESOLUTION|>--- conflicted
+++ resolved
@@ -99,12 +99,11 @@
         return app.getPath(message);
     });
 
-<<<<<<< HEAD
     ipcMain.handle('convert-heic', (_, fileData) => {
         return convertHEIC(fileData);
-=======
+    });
+
     ipcMain.handle('open-log-dir', () => {
         shell.openPath(app.getPath('logs'));
->>>>>>> d80160e8
     });
 }