import { ElectronFile, FileWithCollection, Metadata } from 'types/upload';
import { EnteFile } from 'types/file';
import { convertBytesToHumanReadable } from 'utils/billing';
import { formatDateTime } from 'utils/file';
import { getLogs, saveLogLine } from 'utils/storage';
import { A_SEC_IN_MICROSECONDS } from 'constants/upload';

const TYPE_JSON = 'json';
const DEDUPE_COLLECTION = new Set(['icloud library', 'icloudlibrary']);

export function fileAlreadyInCollection(
    existingFilesInCollection: EnteFile[],
    newFileMetadata: Metadata
): boolean {
    for (const existingFile of existingFilesInCollection) {
        if (areFilesSame(existingFile.metadata, newFileMetadata)) {
            return true;
        }
    }
    return false;
}

export function shouldDedupeAcrossCollection(collectionName: string): boolean {
    // using set to avoid unnecessary regex for removing spaces for each upload
    return DEDUPE_COLLECTION.has(collectionName.toLocaleLowerCase());
}

export function areFilesSame(
    existingFile: Metadata,
    newFile: Metadata
): boolean {
    if (
        existingFile.fileType === newFile.fileType &&
        Math.abs(existingFile.creationTime - newFile.creationTime) <
            A_SEC_IN_MICROSECONDS &&
        Math.abs(existingFile.modificationTime - newFile.modificationTime) <
            A_SEC_IN_MICROSECONDS &&
        existingFile.title === newFile.title
    ) {
        return true;
    } else {
        return false;
    }
}

export function segregateMetadataAndMediaFiles(
    filesWithCollectionToUpload: FileWithCollection[]
) {
    const metadataJSONFiles: FileWithCollection[] = [];
    const mediaFiles: FileWithCollection[] = [];
    filesWithCollectionToUpload.forEach((fileWithCollection) => {
        const file = fileWithCollection.file;
        if (file.name.startsWith('.')) {
            // ignore files with name starting with . (hidden files)
            return;
        }
        if (file.name.toLowerCase().endsWith(TYPE_JSON)) {
            metadataJSONFiles.push(fileWithCollection);
        } else {
            mediaFiles.push(fileWithCollection);
        }
    });
    return { mediaFiles, metadataJSONFiles };
}

export function logUploadInfo(log: string) {
    saveLogLine({
        type: 'upload',
        timestamp: Date.now(),
        logLine: log,
    });
}

export function getUploadLogs() {
    return getLogs()
        .filter((log) => log.type === 'upload')
        .map((log) => `[${formatDateTime(log.timestamp)}] ${log.logLine}`);
}

<<<<<<< HEAD
export function getFileNameSize(file: File | ElectronFile) {
    return `${file.name}_${convertToHumanReadable(file.size)}`;
}

export function areSameElectronFiles(
    firstFile: FileWithCollection,
    secondFile: FileWithCollection
): boolean {
    return (
        (firstFile.file as ElectronFile).path ===
        (secondFile.file as ElectronFile).path
    );
=======
export function getFileNameSize(file: File) {
    return `${file.name}_${convertBytesToHumanReadable(file.size)}`;
>>>>>>> 8e77c27c
}<|MERGE_RESOLUTION|>--- conflicted
+++ resolved
@@ -77,9 +77,8 @@
         .map((log) => `[${formatDateTime(log.timestamp)}] ${log.logLine}`);
 }
 
-<<<<<<< HEAD
 export function getFileNameSize(file: File | ElectronFile) {
-    return `${file.name}_${convertToHumanReadable(file.size)}`;
+    return `${file.name}_${convertBytesToHumanReadable(file.size)}`;
 }
 
 export function areSameElectronFiles(
@@ -90,8 +89,4 @@
         (firstFile.file as ElectronFile).path ===
         (secondFile.file as ElectronFile).path
     );
-=======
-export function getFileNameSize(file: File) {
-    return `${file.name}_${convertBytesToHumanReadable(file.size)}`;
->>>>>>> 8e77c27c
 }