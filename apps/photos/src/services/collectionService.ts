import { getEndpoint } from 'utils/common/apiUtil';
import { getData, LS_KEYS } from 'utils/storage/localStorage';
import localForage from 'utils/storage/localForage';

import { getActualKey, getToken } from 'utils/common/key';
import { getPublicKey } from './userService';
import HTTPService from './HTTPService';
import { EnteFile } from 'types/file';
import { logError } from 'utils/sentry';
import { CustomError } from 'utils/error';
import {
    isSharedFile,
    sortFiles,
    groupFilesBasedOnCollectionID,
} from 'utils/file';
import {
    Collection,
    CollectionLatestFiles,
    AddToCollectionRequest,
    MoveToCollectionRequest,
    EncryptedFileKey,
    CreatePublicAccessTokenRequest,
    PublicURL,
    UpdatePublicURL,
    CollectionSummaries,
    CollectionSummary,
    CollectionFilesCount,
    EncryptedCollection,
    CollectionMagicMetadata,
    CollectionMagicMetadataProps,
    CollectionPublicMagicMetadata,
    RemoveFromCollectionRequest,
} from 'types/collection';
import {
    COLLECTION_LIST_SORT_BY,
    CollectionType,
    ARCHIVE_SECTION,
    TRASH_SECTION,
    COLLECTION_SORT_ORDER,
    ALL_SECTION,
    CollectionSummaryType,
    DUMMY_UNCATEGORIZED_SECTION,
    HIDDEN_SECTION,
} from 'constants/collection';
import { SUB_TYPE, UpdateMagicMetadataRequest } from 'types/magicMetadata';
import { IsArchived, updateMagicMetadata } from 'utils/magicMetadata';
import { User } from 'types/user';
import {
    isQuickLinkCollection,
    isOutgoingShare,
    isIncomingShare,
    isSharedOnlyViaLink,
    isValidMoveTarget,
    isHiddenCollection,
    getNonHiddenCollections,
    changeCollectionSubType,
} from 'utils/collection';
import ComlinkCryptoWorker from 'utils/comlink/ComlinkCryptoWorker';
import { getLocalFiles } from './fileService';
import { REQUEST_BATCH_SIZE } from 'constants/api';
import { batch } from 'utils/common';
import { t } from 'i18next';
import { EncryptedMagicMetadata } from 'types/magicMetadata';
import { VISIBILITY_STATE } from 'types/magicMetadata';

const ENDPOINT = getEndpoint();
const COLLECTION_TABLE = 'collections';
const COLLECTION_UPDATION_TIME = 'collection-updation-time';

const UNCATEGORIZED_COLLECTION_NAME = 'Uncategorized';
export const HIDDEN_COLLECTION_NAME = '.hidden';
const FAVORITE_COLLECTION_NAME = 'Favorites';

export const getCollectionLastSyncTime = async (collection: Collection) =>
    (await localForage.getItem<number>(`${collection.id}-time`)) ?? 0;

export const setCollectionLastSyncTime = async (
    collection: Collection,
    time: number
) => await localForage.setItem<number>(`${collection.id}-time`, time);

export const removeCollectionLastSyncTime = async (collection: Collection) =>
    await localForage.removeItem(`${collection.id}-time`);

const getCollectionWithSecrets = async (
    collection: EncryptedCollection,
    masterKey: string
): Promise<Collection> => {
    const cryptoWorker = await ComlinkCryptoWorker.getInstance();
    const userID = getData(LS_KEYS.USER).id;
    let collectionKey: string;
    if (collection.owner.id === userID) {
        collectionKey = await cryptoWorker.decryptB64(
            collection.encryptedKey,
            collection.keyDecryptionNonce,
            masterKey
        );
    } else {
        const keyAttributes = getData(LS_KEYS.KEY_ATTRIBUTES);
        const secretKey = await cryptoWorker.decryptB64(
            keyAttributes.encryptedSecretKey,
            keyAttributes.secretKeyDecryptionNonce,
            masterKey
        );
        collectionKey = await cryptoWorker.boxSealOpen(
            collection.encryptedKey,
            keyAttributes.publicKey,
            secretKey
        );
    }
    const collectionName =
        collection.name ||
        (await cryptoWorker.decryptToUTF8(
            collection.encryptedName,
            collection.nameDecryptionNonce,
            collectionKey
        ));

    let collectionMagicMetadata: CollectionMagicMetadata;
    if (collection.magicMetadata?.data) {
        collectionMagicMetadata = {
            ...collection.magicMetadata,
            data: await cryptoWorker.decryptMetadata(
                collection.magicMetadata.data,
                collection.magicMetadata.header,
                collectionKey
            ),
        };
    }
    let collectionPublicMagicMetadata: CollectionPublicMagicMetadata;
    if (collection.pubMagicMetadata?.data) {
        collectionPublicMagicMetadata = {
            ...collection.pubMagicMetadata,
            data: await cryptoWorker.decryptMetadata(
                collection.pubMagicMetadata.data,
                collection.pubMagicMetadata.header,
                collectionKey
            ),
        };
    }

    return {
        ...collection,
        name: collectionName,
        key: collectionKey,
        magicMetadata: collectionMagicMetadata,
        pubMagicMetadata: collectionPublicMagicMetadata,
    };
};

const getCollections = async (
    token: string,
    sinceTime: number,
    key: string
): Promise<Collection[]> => {
    try {
        const resp = await HTTPService.get(
            `${ENDPOINT}/collections`,
            {
                sinceTime,
            },
            { 'X-Auth-Token': token }
        );
        const decryptedCollections: Collection[] = await Promise.all(
            resp.data.collections.map(
                async (collection: EncryptedCollection) => {
                    if (collection.isDeleted) {
                        return collection;
                    }
                    try {
                        return await getCollectionWithSecrets(collection, key);
                    } catch (e) {
                        logError(e, `decryption failed for collection`, {
                            collectionID: collection.id,
                        });
                        return collection;
                    }
                }
            )
        );
        // only allow deleted or collection with key, filtering out collection whose decryption failed
        const collections = decryptedCollections.filter(
            (collection) => collection.isDeleted || collection.key
        );
        return collections;
    } catch (e) {
        logError(e, 'getCollections failed');
        throw e;
    }
};

export const getLocalCollections = async (
    includeHidden = false
): Promise<Collection[]> => {
    const collections: Collection[] =
        (await localForage.getItem(COLLECTION_TABLE)) ?? [];
    return includeHidden ? collections : getNonHiddenCollections(collections);
};

export const getCollectionUpdationTime = async (): Promise<number> =>
    (await localForage.getItem<number>(COLLECTION_UPDATION_TIME)) ?? 0;

export const getLatestCollections = async (
    includeHidden = false
): Promise<Collection[]> => {
    const collections = await syncCollections();
    return includeHidden ? collections : getNonHiddenCollections(collections);
};

export const syncCollections = async () => {
    const localCollections = await getLocalCollections(true);
    const lastCollectionUpdationTime = await getCollectionUpdationTime();
    const token = getToken();
    const key = await getActualKey();
    const updatedCollections =
        (await getCollections(token, lastCollectionUpdationTime, key)) ?? [];
    if (updatedCollections.length === 0) {
        return localCollections;
    }
    const allCollectionsInstances = [
        ...localCollections,
        ...updatedCollections,
    ];
    const latestCollectionsInstances = new Map<number, Collection>();
    allCollectionsInstances.forEach((collection) => {
        if (
            !latestCollectionsInstances.has(collection.id) ||
            latestCollectionsInstances.get(collection.id).updationTime <
                collection.updationTime
        ) {
            latestCollectionsInstances.set(collection.id, collection);
        }
    });

    const collections: Collection[] = [];
    let updationTime = await localForage.getItem<number>(
        COLLECTION_UPDATION_TIME
    );
    // eslint-disable-next-line @typescript-eslint/no-unused-vars
    for (const [_, collection] of latestCollectionsInstances) {
        if (!collection.isDeleted) {
            collections.push(collection);
            updationTime = Math.max(updationTime, collection.updationTime);
        } else {
            removeCollectionLastSyncTime(collection);
        }
    }

    await localForage.setItem(COLLECTION_TABLE, collections);
    await localForage.setItem(COLLECTION_UPDATION_TIME, updationTime);
    return collections;
};

export const getCollection = async (
    collectionID: number
): Promise<Collection> => {
    try {
        const token = getToken();
        if (!token) {
            return;
        }
        const resp = await HTTPService.get(
            `${ENDPOINT}/collections/${collectionID}`,
            null,
            { 'X-Auth-Token': token }
        );
        const key = await getActualKey();
        const collectionWithSecrets = await getCollectionWithSecrets(
            resp.data?.collection,
            key
        );
        return collectionWithSecrets;
    } catch (e) {
        logError(e, 'failed to get collection');
        throw e;
    }
};

export const getCollectionLatestFiles = (
    user: User,
    files: EnteFile[],
    archivedCollections: Set<number>
): CollectionLatestFiles => {
    const latestFiles = new Map<number, EnteFile>();

    files.forEach((file) => {
        if (!latestFiles.has(file.collectionID)) {
            latestFiles.set(file.collectionID, file);
        }
        if (
            !latestFiles.has(ALL_SECTION) &&
            !IsArchived(file) &&
            file.ownerID === user.id &&
            !archivedCollections.has(file.collectionID)
        ) {
            latestFiles.set(ALL_SECTION, file);
        }
    });
    return latestFiles;
};

export const getFavItemIds = async (
    files: EnteFile[]
): Promise<Set<number>> => {
    const favCollection = await getFavCollection();
    if (!favCollection) return new Set();

    return new Set(
        files
            .filter((file) => file.collectionID === favCollection.id)
            .map((file): number => file.id)
    );
};

export const createAlbum = (albumName: string) => {
    return createCollection(albumName, CollectionType.album);
};

const createCollection = async (
    collectionName: string,
    type: CollectionType,
    magicMetadataProps?: CollectionMagicMetadataProps
): Promise<Collection> => {
    try {
        const cryptoWorker = await ComlinkCryptoWorker.getInstance();
        const encryptionKey = await getActualKey();
        const token = getToken();
        const collectionKey = await cryptoWorker.generateEncryptionKey();
        const { encryptedData: encryptedKey, nonce: keyDecryptionNonce } =
            await cryptoWorker.encryptToB64(collectionKey, encryptionKey);
        const { encryptedData: encryptedName, nonce: nameDecryptionNonce } =
            await cryptoWorker.encryptUTF8(collectionName, collectionKey);
        let encryptedMagicMetadata: EncryptedMagicMetadata;
        if (magicMetadataProps) {
            const magicMetadata = await updateMagicMetadata(magicMetadataProps);
            const { file: encryptedMagicMetadataProps } =
                await cryptoWorker.encryptMetadata(
                    magicMetadataProps,
                    collectionKey
                );

            encryptedMagicMetadata = {
                ...magicMetadata,
                data: encryptedMagicMetadataProps.encryptedData,
                header: encryptedMagicMetadataProps.decryptionHeader,
            };
        }
        const newCollection: EncryptedCollection = {
            id: null,
            owner: null,
            encryptedKey,
            keyDecryptionNonce,
            encryptedName,
            nameDecryptionNonce,
            type,
            attributes: {},
            sharees: null,
            updationTime: null,
            isDeleted: false,
            magicMetadata: encryptedMagicMetadata,
            pubMagicMetadata: null,
        };
        const createdCollection = await postCollection(newCollection, token);
        const decryptedCreatedCollection = await getCollectionWithSecrets(
            createdCollection,
            encryptionKey
        );
        return decryptedCreatedCollection;
    } catch (e) {
        logError(e, 'create collection failed');
        throw e;
    }
};

const postCollection = async (
    collectionData: EncryptedCollection,
    token: string
): Promise<EncryptedCollection> => {
    try {
        const response = await HTTPService.post(
            `${ENDPOINT}/collections`,
            collectionData,
            null,
            { 'X-Auth-Token': token }
        );
        return response.data.collection;
    } catch (e) {
        logError(e, 'post Collection failed ');
    }
};

export const createFavoritesCollection = () => {
    return createCollection(FAVORITE_COLLECTION_NAME, CollectionType.favorites);
};

export const addToFavorites = async (file: EnteFile) => {
    try {
        let favCollection = await getFavCollection();
        if (!favCollection) {
            favCollection = await createFavoritesCollection();
        }
        await addToCollection(favCollection, [file]);
    } catch (e) {
        logError(e, 'failed to add to favorite');
    }
};

export const removeFromFavorites = async (file: EnteFile) => {
    try {
        const favCollection = await getFavCollection();
        if (!favCollection) {
            throw Error(CustomError.FAV_COLLECTION_MISSING);
        }
        await removeFromCollection(favCollection.id, [file]);
    } catch (e) {
        logError(e, 'remove from favorite failed');
    }
};

export const addToCollection = async (
    collection: Collection,
    files: EnteFile[]
) => {
    try {
        const token = getToken();
        const batchedFiles = batch(files, REQUEST_BATCH_SIZE);
        for (const batch of batchedFiles) {
            const fileKeysEncryptedWithNewCollection =
                await encryptWithNewCollectionKey(collection, batch);

            const requestBody: AddToCollectionRequest = {
                collectionID: collection.id,
                files: fileKeysEncryptedWithNewCollection,
            };
            await HTTPService.post(
                `${ENDPOINT}/collections/add-files`,
                requestBody,
                null,
                {
                    'X-Auth-Token': token,
                }
            );
        }
    } catch (e) {
        logError(e, 'Add to collection Failed ');
        throw e;
    }
};

export const restoreToCollection = async (
    collection: Collection,
    files: EnteFile[]
) => {
    try {
        const token = getToken();
        const batchedFiles = batch(files, REQUEST_BATCH_SIZE);
        for (const batch of batchedFiles) {
            const fileKeysEncryptedWithNewCollection =
                await encryptWithNewCollectionKey(collection, batch);

            const requestBody: AddToCollectionRequest = {
                collectionID: collection.id,
                files: fileKeysEncryptedWithNewCollection,
            };
            await HTTPService.post(
                `${ENDPOINT}/collections/restore-files`,
                requestBody,
                null,
                {
                    'X-Auth-Token': token,
                }
            );
        }
    } catch (e) {
        logError(e, 'restore to collection Failed ');
        throw e;
    }
};
export const moveToCollection = async (
    fromCollectionID: number,
    toCollection: Collection,
    files: EnteFile[]
) => {
    try {
        const token = getToken();
        const batchedFiles = batch(files, REQUEST_BATCH_SIZE);
        for (const batch of batchedFiles) {
            const fileKeysEncryptedWithNewCollection =
                await encryptWithNewCollectionKey(toCollection, batch);

            const requestBody: MoveToCollectionRequest = {
                fromCollectionID: fromCollectionID,
                toCollectionID: toCollection.id,
                files: fileKeysEncryptedWithNewCollection,
            };
            await HTTPService.post(
                `${ENDPOINT}/collections/move-files`,
                requestBody,
                null,
                {
                    'X-Auth-Token': token,
                }
            );
        }
    } catch (e) {
        logError(e, 'move to collection Failed ');
        throw e;
    }
};

const encryptWithNewCollectionKey = async (
    newCollection: Collection,
    files: EnteFile[]
): Promise<EncryptedFileKey[]> => {
    const fileKeysEncryptedWithNewCollection: EncryptedFileKey[] = [];
    const cryptoWorker = await ComlinkCryptoWorker.getInstance();
    for (const file of files) {
        const newEncryptedKey = await cryptoWorker.encryptToB64(
            file.key,
            newCollection.key
        );
        const encryptedKey = newEncryptedKey.encryptedData;
        const keyDecryptionNonce = newEncryptedKey.nonce;

        fileKeysEncryptedWithNewCollection.push({
            id: file.id,
            encryptedKey,
            keyDecryptionNonce,
        });
    }
    return fileKeysEncryptedWithNewCollection;
};
export const removeFromCollection = async (
    collectionID: number,
    toRemoveFiles: EnteFile[],
    allFiles?: EnteFile[]
) => {
    try {
        const user: User = getData(LS_KEYS.USER);
        const nonUserFiles = [];
        const userFiles = [];
        for (const file of toRemoveFiles) {
            if (file.ownerID === user.id) {
                userFiles.push(file);
            } else {
                nonUserFiles.push(file);
            }
        }

        if (nonUserFiles.length > 0) {
            await removeNonUserFiles(collectionID, nonUserFiles);
        }
        if (userFiles.length > 0) {
            await removeUserFiles(collectionID, userFiles, allFiles);
        }
    } catch (e) {
        logError(e, 'remove from collection failed ');
        throw e;
    }
};

export const removeUserFiles = async (
    sourceCollectionID: number,
    toRemoveFiles: EnteFile[],
    allFiles?: EnteFile[]
) => {
    try {
        if (!allFiles) {
            allFiles = await getLocalFiles();
        }
        const toRemoveFilesIds = new Set(toRemoveFiles.map((f) => f.id));
        const toRemoveFilesCopiesInOtherCollections = allFiles.filter((f) => {
            return toRemoveFilesIds.has(f.id);
        });
        const groupiedFiles = groupFilesBasedOnCollectionID(
            toRemoveFilesCopiesInOtherCollections
        );

        const collections = await getLocalCollections();
        const collectionsMap = new Map(collections.map((c) => [c.id, c]));
        const user: User = getData(LS_KEYS.USER);

        for (const [targetCollectionID, files] of groupiedFiles.entries()) {
            const targetCollection = collectionsMap.get(targetCollectionID);
            if (
                !isValidMoveTarget(sourceCollectionID, targetCollection, user)
            ) {
                continue;
            }
            const toMoveFiles = files.filter((f) => {
                if (toRemoveFilesIds.has(f.id)) {
                    toRemoveFilesIds.delete(f.id);
                    return true;
                }
                return false;
            });
            if (toMoveFiles.length === 0) {
                continue;
            }
            await moveToCollection(
                sourceCollectionID,
                targetCollection,
                toMoveFiles
            );
        }
        const leftFiles = toRemoveFiles.filter((f) =>
            toRemoveFilesIds.has(f.id)
        );

        if (leftFiles.length === 0) {
            return;
        }
        let uncategorizedCollection = await getUncategorizedCollection();
        if (!uncategorizedCollection) {
            uncategorizedCollection = await createUnCategorizedCollection();
        }
        await moveToCollection(
            sourceCollectionID,
            uncategorizedCollection,
            leftFiles
        );
    } catch (e) {
        logError(e, 'remove user files failed ');
        throw e;
    }
};

export const removeNonUserFiles = async (
    collectionID: number,
    nonUserFiles: EnteFile[]
) => {
    try {
        const fileIDs = nonUserFiles.map((f) => f.id);
        const token = getToken();
        const batchedFileIDs = batch(fileIDs, REQUEST_BATCH_SIZE);
        for (const batch of batchedFileIDs) {
            const request: RemoveFromCollectionRequest = {
                collectionID,
                fileIDs: batch,
            };

            await HTTPService.post(
                `${ENDPOINT}/collections/v3/remove-files`,
                request,
                null,
                { 'X-Auth-Token': token }
            );
        }
    } catch (e) {
        logError(e, 'remove non user files failed ');
        throw e;
    }
};

export const deleteCollection = async (
    collectionID: number,
    keepFiles: boolean
) => {
    try {
        if (keepFiles) {
            const allFiles = await getLocalFiles();
            const collectionFiles = allFiles.filter((file) => {
                return file.collectionID === collectionID;
            });
            await removeFromCollection(collectionID, collectionFiles, allFiles);
        }
        const token = getToken();

        await HTTPService.delete(
            `${ENDPOINT}/collections/v3/${collectionID}`,
            null,
            { collectionID, keepFiles },
            { 'X-Auth-Token': token }
        );
    } catch (e) {
        logError(e, 'delete collection failed ');
        throw e;
    }
};

export const leaveSharedAlbum = async (collectionID: number) => {
    try {
        const token = getToken();

        await HTTPService.post(
            `${ENDPOINT}/collections/leave/${collectionID}`,
            null,
            null,
            { 'X-Auth-Token': token }
        );
    } catch (e) {
        logError(e, 'leave shared album failed ');
        throw e;
    }
};

export const updateCollectionMagicMetadata = async (
    collection: Collection,
    updatedMagicMetadata: CollectionMagicMetadata
) => {
    const token = getToken();
    if (!token) {
        return;
    }

    const cryptoWorker = await ComlinkCryptoWorker.getInstance();

    const { file: encryptedMagicMetadata } = await cryptoWorker.encryptMetadata(
        updatedMagicMetadata.data,
        collection.key
    );

    const reqBody: UpdateMagicMetadataRequest = {
        id: collection.id,
        magicMetadata: {
            version: updatedMagicMetadata.version,
            count: updatedMagicMetadata.count,
            data: encryptedMagicMetadata.encryptedData,
            header: encryptedMagicMetadata.decryptionHeader,
        },
    };

    await HTTPService.put(
        `${ENDPOINT}/collections/magic-metadata`,
        reqBody,
        null,
        {
            'X-Auth-Token': token,
        }
    );
    const updatedCollection: Collection = {
        ...collection,
        magicMetadata: {
            ...updatedMagicMetadata,
            version: updatedMagicMetadata.version + 1,
        },
    };
    return updatedCollection;
};

export const updatePublicCollectionMagicMetadata = async (
    collection: Collection,
    updatedPublicMagicMetadata: CollectionPublicMagicMetadata
) => {
    const token = getToken();
    if (!token) {
        return;
    }

    const cryptoWorker = await ComlinkCryptoWorker.getInstance();

    const { file: encryptedMagicMetadata } = await cryptoWorker.encryptMetadata(
        updatedPublicMagicMetadata.data,
        collection.key
    );

    const reqBody: UpdateMagicMetadataRequest = {
        id: collection.id,
        magicMetadata: {
            version: updatedPublicMagicMetadata.version,
            count: updatedPublicMagicMetadata.count,
            data: encryptedMagicMetadata.encryptedData,
            header: encryptedMagicMetadata.decryptionHeader,
        },
    };

    await HTTPService.put(
        `${ENDPOINT}/collections/public-magic-metadata`,
        reqBody,
        null,
        {
            'X-Auth-Token': token,
        }
    );
    const updatedCollection: Collection = {
        ...collection,
        pubMagicMetadata: {
            ...updatedPublicMagicMetadata,
            version: updatedPublicMagicMetadata.version + 1,
        },
    };
    return updatedCollection;
};

export const renameCollection = async (
    collection: Collection,
    newCollectionName: string
) => {
    if (isQuickLinkCollection(collection)) {
        // Convert quick link collection to normal collection on rename
        await changeCollectionSubType(collection, SUB_TYPE.DEFAULT);
    }
    const token = getToken();
    const cryptoWorker = await ComlinkCryptoWorker.getInstance();
    const { encryptedData: encryptedName, nonce: nameDecryptionNonce } =
        await cryptoWorker.encryptUTF8(newCollectionName, collection.key);
    const collectionRenameRequest = {
        collectionID: collection.id,
        encryptedName,
        nameDecryptionNonce,
    };
    await HTTPService.post(
        `${ENDPOINT}/collections/rename`,
        collectionRenameRequest,
        null,
        {
            'X-Auth-Token': token,
        }
    );
};

export const shareCollection = async (
    collection: Collection,
    withUserEmail: string
) => {
    try {
        const cryptoWorker = await ComlinkCryptoWorker.getInstance();
        const token = getToken();
        const publicKey: string = await getPublicKey(withUserEmail);
        const encryptedKey = await cryptoWorker.boxSeal(
            collection.key,
            publicKey
        );
        const shareCollectionRequest = {
            collectionID: collection.id,
            email: withUserEmail,
            encryptedKey,
        };
        await HTTPService.post(
            `${ENDPOINT}/collections/share`,
            shareCollectionRequest,
            null,
            {
                'X-Auth-Token': token,
            }
        );
    } catch (e) {
        logError(e, 'share collection failed ');
        throw e;
    }
};

export const unshareCollection = async (
    collection: Collection,
    withUserEmail: string
) => {
    try {
        const token = getToken();
        const shareCollectionRequest = {
            collectionID: collection.id,
            email: withUserEmail,
        };
        await HTTPService.post(
            `${ENDPOINT}/collections/unshare`,
            shareCollectionRequest,
            null,
            {
                'X-Auth-Token': token,
            }
        );
    } catch (e) {
        logError(e, 'unshare collection failed ');
    }
};

export const createShareableURL = async (collection: Collection) => {
    try {
        const token = getToken();
        if (!token) {
            return null;
        }
        const createPublicAccessTokenRequest: CreatePublicAccessTokenRequest = {
            collectionID: collection.id,
        };
        const resp = await HTTPService.post(
            `${ENDPOINT}/collections/share-url`,
            createPublicAccessTokenRequest,
            null,
            {
                'X-Auth-Token': token,
            }
        );
        return resp.data.result as PublicURL;
    } catch (e) {
        logError(e, 'createShareableURL failed ');
        throw e;
    }
};

export const deleteShareableURL = async (collection: Collection) => {
    try {
        const token = getToken();
        if (!token) {
            return null;
        }
        await HTTPService.delete(
            `${ENDPOINT}/collections/share-url/${collection.id}`,
            null,
            null,
            {
                'X-Auth-Token': token,
            }
        );
    } catch (e) {
        logError(e, 'deleteShareableURL failed ');
        throw e;
    }
};

export const updateShareableURL = async (
    request: UpdatePublicURL
): Promise<PublicURL> => {
    try {
        const token = getToken();
        if (!token) {
            return null;
        }
        const res = await HTTPService.put(
            `${ENDPOINT}/collections/share-url`,
            request,
            null,
            {
                'X-Auth-Token': token,
            }
        );
        return res.data.result as PublicURL;
    } catch (e) {
        logError(e, 'updateShareableURL failed ');
        throw e;
    }
};

export const getFavCollection = async () => {
    const collections = await getLocalCollections();
    for (const collection of collections) {
        if (collection.type === CollectionType.favorites) {
            return collection;
        }
    }
};

export const getNonEmptyCollections = (
    collections: Collection[],
    files: EnteFile[]
) => {
    const nonEmptyCollectionsIds = new Set<number>();
    for (const file of files) {
        nonEmptyCollectionsIds.add(file.collectionID);
    }
    return collections.filter((collection) =>
        nonEmptyCollectionsIds.has(collection.id)
    );
};

export function sortCollectionSummaries(
    collectionSummaries: CollectionSummary[],
    sortBy: COLLECTION_LIST_SORT_BY
) {
    return collectionSummaries
        .sort((a, b) => {
            switch (sortBy) {
                case COLLECTION_LIST_SORT_BY.CREATION_TIME_ASCENDING:
                    return (
                        -1 *
                        compareCollectionsLatestFile(b.latestFile, a.latestFile)
                    );
                case COLLECTION_LIST_SORT_BY.UPDATION_TIME_DESCENDING:
                    return b.updationTime - a.updationTime;
                case COLLECTION_LIST_SORT_BY.NAME:
                    return a.name.localeCompare(b.name);
            }
        })
        .sort(
            (a, b) =>
                COLLECTION_SORT_ORDER.get(a.type) -
                COLLECTION_SORT_ORDER.get(b.type)
        );
}

function compareCollectionsLatestFile(first: EnteFile, second: EnteFile) {
    if (!first) {
        return 1;
    } else if (!second) {
        return -1;
    } else {
        const sortedFiles = sortFiles([first, second]);
        if (sortedFiles[0].id !== first.id) {
            return 1;
        } else {
            return -1;
        }
    }
}

export async function getCollectionSummaries(
    user: User,
    collections: Collection[],
    files: EnteFile[],
    trashedFiles: EnteFile[],
    hiddenFiles: EnteFile[],
    archivedCollections: Set<number>
): Promise<CollectionSummaries> {
    const collectionSummaries: CollectionSummaries = new Map();
    const collectionLatestFiles = getCollectionLatestFiles(
        user,
        files,
        archivedCollections
    );
    const collectionFilesCount = getCollectionsFileCount(
        files,
        trashedFiles,
        hiddenFiles,
        archivedCollections
    );

    for (const collection of collections) {
        if (
            collectionFilesCount.get(collection.id) ||
            collection.type === CollectionType.uncategorized
        ) {
            collectionSummaries.set(collection.id, {
                id: collection.id,
                name: collection.name,
                latestFile: collectionLatestFiles.get(collection.id),
                fileCount: collectionFilesCount.get(collection.id) ?? 0,
                updationTime: collection.updationTime,
                type: isIncomingShare(collection, user)
                    ? CollectionSummaryType.incomingShare
                    : isOutgoingShare(collection)
                    ? CollectionSummaryType.outgoingShare
                    : isSharedOnlyViaLink(collection)
                    ? CollectionSummaryType.sharedOnlyViaLink
                    : IsArchived(collection)
                    ? CollectionSummaryType.archived
                    : isHiddenCollection(collection)
                    ? CollectionSummaryType.hidden
                    : CollectionSummaryType[collection.type],
            });
        }
    }
    const uncategorizedCollection = await getUncategorizedCollection(
        collections
    );

    if (!uncategorizedCollection) {
        collectionSummaries.set(
            DUMMY_UNCATEGORIZED_SECTION,
            getDummyUncategorizedCollectionSummaries()
        );
    } else {
        collectionSummaries.get(uncategorizedCollection.id).name =
            t('UNCATEGORIZED');
    }

    const favCollection = await getFavCollection();
    if (favCollection) {
        const favoriteEntry = collectionSummaries.get(favCollection.id);
        if (favoriteEntry) {
            collectionSummaries.get(favCollection.id).name = t('FAVORITES');
        }
    }

    collectionSummaries.set(
        ALL_SECTION,
        getAllCollectionSummaries(collectionFilesCount, collectionLatestFiles)
    );
    collectionSummaries.set(
        ARCHIVE_SECTION,
        getArchivedCollectionSummaries(
            collectionFilesCount,
            collectionLatestFiles
        )
    );
    collectionSummaries.set(
        TRASH_SECTION,
        getTrashedCollectionSummaries(
            collectionFilesCount,
            collectionLatestFiles
        )
    );

    collectionSummaries.set(
        HIDDEN_SECTION,
        getHiddenCollectionSummaries(
            collectionFilesCount,
            collectionLatestFiles
        )
    );

    return collectionSummaries;
}

function getCollectionsFileCount(
    files: EnteFile[],
    trashedFiles: EnteFile[],
    hiddenFiles: EnteFile[],
    archivedCollections: Set<number>
): CollectionFilesCount {
    const collectionIDToFileMap = groupFilesBasedOnCollectionID(files);
    const collectionFilesCount = new Map<number, number>();
    for (const [id, files] of collectionIDToFileMap) {
        collectionFilesCount.set(id, files.length);
    }
    const user: User = getData(LS_KEYS.USER);
    const uniqueArchivedFileIDs = new Set<number>();
    const uniqueAllSectionFileIDs = new Set<number>();
    for (const file of files) {
        if (isSharedFile(user, file)) {
            continue;
        } else if (IsArchived(file)) {
            uniqueArchivedFileIDs.add(file.id);
        } else if (!archivedCollections.has(file.collectionID)) {
            uniqueAllSectionFileIDs.add(file.id);
        }
    }
    collectionFilesCount.set(TRASH_SECTION, trashedFiles?.length ?? 0);
    collectionFilesCount.set(ARCHIVE_SECTION, uniqueArchivedFileIDs.size);
    collectionFilesCount.set(ALL_SECTION, uniqueAllSectionFileIDs.size);
    collectionFilesCount.set(HIDDEN_SECTION, hiddenFiles?.length ?? 0);
    return collectionFilesCount;
}

function getAllCollectionSummaries(
    collectionFilesCount: CollectionFilesCount,
    collectionsLatestFile: CollectionLatestFiles
): CollectionSummary {
    return {
        id: ALL_SECTION,
        name: t('ALL_SECTION_NAME'),
        type: CollectionSummaryType.all,
        latestFile: collectionsLatestFile.get(ALL_SECTION),
        fileCount: collectionFilesCount.get(ALL_SECTION) || 0,
        updationTime: collectionsLatestFile.get(ALL_SECTION)?.updationTime,
    };
}

function getDummyUncategorizedCollectionSummaries(): CollectionSummary {
    return {
        id: DUMMY_UNCATEGORIZED_SECTION,
        name: t('UNCATEGORIZED'),
        type: CollectionSummaryType.uncategorized,
        latestFile: null,
        fileCount: 0,
        updationTime: 0,
    };
}

function getHiddenCollectionSummaries(
    collectionFilesCount: CollectionFilesCount,
    collectionsLatestFile: CollectionLatestFiles
): CollectionSummary {
    return {
        id: HIDDEN_SECTION,
        name: t('HIDDEN'),
        type: CollectionSummaryType.hidden,
        latestFile: collectionsLatestFile.get(HIDDEN_SECTION),
        fileCount: collectionFilesCount.get(HIDDEN_SECTION) ?? 0,
        updationTime: collectionsLatestFile.get(HIDDEN_SECTION)?.updationTime,
    };
}
function getArchivedCollectionSummaries(
    collectionFilesCount: CollectionFilesCount,
    collectionsLatestFile: CollectionLatestFiles
): CollectionSummary {
    return {
        id: ARCHIVE_SECTION,
        name: t('ARCHIVE_SECTION_NAME'),
        type: CollectionSummaryType.archive,
        latestFile: collectionsLatestFile.get(ARCHIVE_SECTION),
        fileCount: collectionFilesCount.get(ARCHIVE_SECTION) ?? 0,
        updationTime: collectionsLatestFile.get(ARCHIVE_SECTION)?.updationTime,
    };
}

function getTrashedCollectionSummaries(
    collectionFilesCount: CollectionFilesCount,
    collectionsLatestFile: CollectionLatestFiles
): CollectionSummary {
    return {
        id: TRASH_SECTION,
        name: t('TRASH'),
        type: CollectionSummaryType.trash,
        latestFile: collectionsLatestFile.get(TRASH_SECTION),
        fileCount: collectionFilesCount.get(TRASH_SECTION) ?? 0,
        updationTime: collectionsLatestFile.get(TRASH_SECTION)?.updationTime,
    };
}

export async function getUncategorizedCollection(
    collections?: Collection[]
): Promise<Collection> {
    if (!collections) {
        collections = await getLocalCollections();
    }
    const uncategorizedCollection = collections.find(
        (collection) => collection.type === CollectionType.uncategorized
    );

    return uncategorizedCollection;
}

export function createUnCategorizedCollection() {
    return createCollection(
        UNCATEGORIZED_COLLECTION_NAME,
        CollectionType.uncategorized
    );
}

export async function getHiddenCollection(): Promise<Collection> {
    const collections = await getLocalCollections(true);
    const hiddenCollection = collections.find((collection) =>
        isHiddenCollection(collection)
    );

    return hiddenCollection;
}

export function createHiddenCollection() {
    return createCollection(HIDDEN_COLLECTION_NAME, CollectionType.album, {
        subType: SUB_TYPE.DEFAULT_HIDDEN,
        visibility: VISIBILITY_STATE.HIDDEN,
    });
}

export async function moveToHiddenCollection(files: EnteFile[]) {
    try {
        let hiddenCollection = await getHiddenCollection();
        if (!hiddenCollection) {
            hiddenCollection = await createHiddenCollection();
        }
        const groupiedFiles = groupFilesBasedOnCollectionID(files);
        // eslint-disable-next-line @typescript-eslint/no-unused-vars
        for (const [collectionID, files] of groupiedFiles.entries()) {
            if (collectionID === hiddenCollection.id) {
                continue;
            }
            await moveToCollection(collectionID, hiddenCollection, files);
        }
    } catch (e) {
        logError(e, 'move to hidden collection failed ');
        throw e;
    }
}

export async function unhideToCollection(
    collection: Collection,
    files: EnteFile[]
) {
    try {
        const groupiedFiles = groupFilesBasedOnCollectionID(files);
        // eslint-disable-next-line @typescript-eslint/no-unused-vars
        for (const [collectionID, files] of groupiedFiles.entries()) {
            if (collectionID === collection.id) {
                continue;
            }
            await moveToCollection(collectionID, collection, files);
        }
    } catch (e) {
        logError(e, 'unhide to collection failed ');
        throw e;
    }
}

<<<<<<< HEAD
export const userIdtoEmail = async (): Promise<Map<number, string>> => {
    try {
        const collection = await getLocalCollections();
        const user: User = getData(LS_KEYS.USER);
        const emailMapping = new Map<number, string>();
        collection.map((item) => {
            const { owner } = item;
            const { sharees } = item;

            if (user.id !== owner.id && owner.email) {
                emailMapping.set(owner.id, owner.email);
            }

            if (sharees) {
                sharees.map((item) => {
                    if (item.id !== user.id)
                        emailMapping.set(item.id, item.email);
                });
            }
        });
        const userIdToEmail = emailMapping;
        return userIdToEmail;
=======
export const constructUserIDToEmailMap = async (): Promise<
    Map<number, string>
> => {
    try {
        const collection = await getLocalCollections();
        const user: User = getData(LS_KEYS.USER);
        const userIDToEmailMap = new Map<number, string>();
        collection.map((item) => {
            const { owner, sharees } = item;
            if (user.id !== owner.id && owner.email) {
                userIDToEmailMap.set(owner.id, owner.email);
            }
            if (sharees) {
                sharees.map((item) => {
                    if (item.id !== user.id)
                        userIDToEmailMap.set(item.id, item.email);
                });
            }
        });
        return userIDToEmailMap;
>>>>>>> ae501d55
    } catch (e) {
        logError('Error Mapping UserId to email:', e);
        return new Map<number, string>();
        throw e;
    }
};<|MERGE_RESOLUTION|>--- conflicted
+++ resolved
@@ -1261,30 +1261,6 @@
     }
 }
 
-<<<<<<< HEAD
-export const userIdtoEmail = async (): Promise<Map<number, string>> => {
-    try {
-        const collection = await getLocalCollections();
-        const user: User = getData(LS_KEYS.USER);
-        const emailMapping = new Map<number, string>();
-        collection.map((item) => {
-            const { owner } = item;
-            const { sharees } = item;
-
-            if (user.id !== owner.id && owner.email) {
-                emailMapping.set(owner.id, owner.email);
-            }
-
-            if (sharees) {
-                sharees.map((item) => {
-                    if (item.id !== user.id)
-                        emailMapping.set(item.id, item.email);
-                });
-            }
-        });
-        const userIdToEmail = emailMapping;
-        return userIdToEmail;
-=======
 export const constructUserIDToEmailMap = async (): Promise<
     Map<number, string>
 > => {
@@ -1305,7 +1281,6 @@
             }
         });
         return userIDToEmailMap;
->>>>>>> ae501d55
     } catch (e) {
         logError('Error Mapping UserId to email:', e);
         return new Map<number, string>();
