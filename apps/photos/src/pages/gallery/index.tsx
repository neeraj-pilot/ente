import {
    createContext,
    useContext,
    useEffect,
    useMemo,
    useRef,
    useState,
} from 'react';
import { useRouter } from 'next/router';
import {
    clearKeys,
    getKey,
    SESSION_KEYS,
} from '@ente/shared/storage/sessionStorage';
import { getLocalFiles, syncFiles } from 'services/fileService';
import { styled, Typography } from '@mui/material';
import {
    getAllLatestCollections,
    getFavItemIds,
    createAlbum,
    getCollectionSummaries,
    constructEmailList,
    getSectionSummaries,
    getHiddenItemsSummary,
    getAllLocalCollections,
} from 'services/collectionService';
import { t } from 'i18next';

import { checkSubscriptionPurchase } from 'utils/billing';

import FullScreenDropZone from 'components/FullScreenDropZone';
import Sidebar from 'components/Sidebar';
import { mergeMaps, preloadImage } from 'utils/common';
import {
    isFirstLogin,
    justSignedUp,
    setIsFirstLogin,
    setJustSignedUp,
} from '@ente/shared/storage/localStorage/helpers';
import {
    isTokenValid,
    syncMapEnabled,
    validateKey,
} from 'services/userService';
import { useDropzone } from 'react-dropzone';
import EnteSpinner from '@ente/shared/components/EnteSpinner';
import { LoadingOverlay } from 'components/LoadingOverlay';
import PhotoFrame from 'components/PhotoFrame';
import {
    FILE_OPS_TYPE,
    constructFileToCollectionMap,
    getSelectedFiles,
    getUniqueFiles,
    handleFileOps,
    mergeMetadata,
    sortFiles,
} from 'utils/file';
import SelectedFileOptions from 'components/pages/gallery/SelectedFileOptions';
import CollectionSelector, {
    CollectionSelectorAttributes,
} from 'components/Collections/CollectionSelector';

import CollectionNamer, {
    CollectionNamerAttributes,
} from 'components/Collections/CollectionNamer';
import PlanSelector from 'components/pages/gallery/PlanSelector';
import Uploader from 'components/Upload/Uploader';
import {
    ALL_SECTION,
    ARCHIVE_SECTION,
    CollectionSummaryType,
    HIDDEN_ITEMS_SECTION,
    DUMMY_UNCATEGORIZED_COLLECTION,
    TRASH_SECTION,
} from 'constants/collection';
import { AppContext } from 'pages/_app';
import { CustomError } from '@ente/shared/error';
import { PHOTOS_PAGES as PAGES } from '@ente/shared/constants/pages';
import {
    COLLECTION_OPS_TYPE,
    handleCollectionOps,
    getArchivedCollections,
    hasNonSystemCollections,
    splitNormalAndHiddenCollections,
    constructCollectionNameMap,
    getSelectedCollection,
    getDefaultHiddenCollectionIDs,
} from 'utils/collection';
import { logError } from '@ente/shared/sentry';
import { getLocalTrashedFiles, syncTrash } from 'services/trashService';

import FixCreationTime, {
    FixCreationTimeAttributes,
} from 'components/FixCreationTime';
import { Collection, CollectionSummaries } from 'types/collection';
import { EnteFile } from 'types/file';
import {
    GalleryContextType,
    SelectedState,
    SetFilesDownloadProgressAttributes,
    SetFilesDownloadProgressAttributesCreator,
    UploadTypeSelectorIntent,
} from 'types/gallery';
import Collections from 'components/Collections';
import { GalleryNavbar } from 'components/pages/gallery/Navbar';
import { Search, SearchResultSummary, UpdateSearch } from 'types/search';
import SearchResultInfo from 'components/Search/SearchResultInfo';
import { ITEM_TYPE, TimeStampListItem } from 'components/PhotoList';
import UploadInputs from 'components/UploadSelectorInputs';
import useFileInput from '@ente/shared/hooks/useFileInput';
import { User } from '@ente/shared/user/types';
import { FamilyData } from 'types/user';
import { getData, LS_KEYS } from '@ente/shared/storage/localStorage';
import { CenteredFlex } from '@ente/shared/components/Container';
import { checkConnectivity } from 'utils/common';
import { SYNC_INTERVAL_IN_MICROSECONDS } from 'constants/gallery';
import ElectronAPIs from '@ente/shared/electron';
import uploadManager from 'services/upload/uploadManager';
import { getToken } from '@ente/shared/storage/localStorage/helpers';
import ExportModal from 'components/ExportModal';
import GalleryEmptyState from 'components/GalleryEmptyState';
import AuthenticateUserModal from 'components/AuthenticateUserModal';
import useMemoSingleThreaded from '@ente/shared/hooks/useMemoSingleThreaded';
import { isArchivedFile } from 'utils/magicMetadata';
import { getSessionExpiredMessage } from 'utils/ui';
import { syncEntities } from 'services/entityService';
import { constructUserIDToEmailMap } from 'services/collectionService';
import { getLocalFamilyData } from 'utils/user/family';
import InMemoryStore, { MS_KEYS } from '@ente/shared/storage/InMemoryStore';
import { syncEmbeddings } from 'services/embeddingService';
import { ClipService } from 'services/clipService';
import isElectron from 'is-electron';
import downloadManager from 'services/download';
import { APPS } from '@ente/shared/apps/constants';
<<<<<<< HEAD
import {
    FilesDownloadProgress,
    FilesDownloadProgressAttributes,
} from 'components/FilesDownloadProgress';
=======
import locationSearchService from 'services/locationSearchService';
import ComlinkSearchWorker from 'utils/comlink/ComlinkSearchWorker';
import useEffectSingleThreaded from '@ente/shared/hooks/useEffectSingleThreaded';
>>>>>>> fd1b3eef

export const DeadCenter = styled('div')`
    flex: 1;
    display: flex;
    justify-content: center;
    align-items: center;
    text-align: center;
    flex-direction: column;
`;

const defaultGalleryContext: GalleryContextType = {
    showPlanSelectorModal: () => null,
    setActiveCollectionID: () => null,
    syncWithRemote: () => null,
    setBlockingLoad: () => null,
    setIsInSearchMode: () => null,
    photoListHeader: null,
    openExportModal: () => null,
    authenticateUser: () => null,
    user: null,
    userIDToEmailMap: null,
    emailList: null,
    openHiddenSection: () => null,
    isClipSearchResult: null,
};

export const GalleryContext = createContext<GalleryContextType>(
    defaultGalleryContext
);

export default function Gallery() {
    const router = useRouter();
    const [user, setUser] = useState(null);
    const [familyData, setFamilyData] = useState<FamilyData>(null);
    const [collections, setCollections] = useState<Collection[]>(null);
    const [hiddenCollections, setHiddenCollections] =
        useState<Collection[]>(null);
    const [defaultHiddenCollectionIDs, setDefaultHiddenCollectionIDs] =
        useState<Set<number>>();
    const [files, setFiles] = useState<EnteFile[]>(null);
    const [hiddenFiles, setHiddenFiles] = useState<EnteFile[]>(null);
    const [trashedFiles, setTrashedFiles] = useState<EnteFile[]>(null);

    const [favItemIds, setFavItemIds] = useState<Set<number>>();

    const [isFirstLoad, setIsFirstLoad] = useState(false);
    const [isFirstFetch, setIsFirstFetch] = useState(false);
    const [selected, setSelected] = useState<SelectedState>({
        ownCount: 0,
        count: 0,
        collectionID: 0,
    });
    const [planModalView, setPlanModalView] = useState(false);
    const [blockingLoad, setBlockingLoad] = useState(false);
    const [collectionSelectorAttributes, setCollectionSelectorAttributes] =
        useState<CollectionSelectorAttributes>(null);
    const [collectionSelectorView, setCollectionSelectorView] = useState(false);
    const [collectionNamerAttributes, setCollectionNamerAttributes] =
        useState<CollectionNamerAttributes>(null);
    const [collectionNamerView, setCollectionNamerView] = useState(false);
    const [search, setSearch] = useState<Search>(null);
    const [shouldDisableDropzone, setShouldDisableDropzone] = useState(false);
    const [isPhotoSwipeOpen, setIsPhotoSwipeOpen] = useState(false);

    const {
        getRootProps: getDragAndDropRootProps,
        getInputProps: getDragAndDropInputProps,
        acceptedFiles: dragAndDropFiles,
    } = useDropzone({
        noClick: true,
        noKeyboard: true,
        disabled: shouldDisableDropzone,
    });
    const {
        selectedFiles: webFileSelectorFiles,
        open: openFileSelector,
        getInputProps: getFileSelectorInputProps,
    } = useFileInput({
        directory: false,
    });
    const {
        selectedFiles: webFolderSelectorFiles,
        open: openFolderSelector,
        getInputProps: getFolderSelectorInputProps,
    } = useFileInput({
        directory: true,
    });

    const [isInSearchMode, setIsInSearchMode] = useState(false);
    const [searchResultSummary, setSetSearchResultSummary] =
        useState<SearchResultSummary>(null);
    const syncInProgress = useRef(true);
    const syncInterval = useRef<NodeJS.Timeout>();
    const resync = useRef<{ force: boolean; silent: boolean }>();
    // tempDeletedFileIds and tempHiddenFileIds are used to keep track of files that are deleted/hidden in the current session but not yet synced with the server.
    const [tempDeletedFileIds, setTempDeletedFileIds] = useState<Set<number>>(
        new Set<number>()
    );
    const [tempHiddenFileIds, setTempHiddenFileIds] = useState<Set<number>>(
        new Set<number>()
    );
    const { startLoading, finishLoading, setDialogMessage, ...appContext } =
        useContext(AppContext);
    const [collectionSummaries, setCollectionSummaries] =
        useState<CollectionSummaries>();
    const [hiddenCollectionSummaries, setHiddenCollectionSummaries] =
        useState<CollectionSummaries>();
    const [userIDToEmailMap, setUserIDToEmailMap] =
        useState<Map<number, string>>(null);
    const [emailList, setEmailList] = useState<string[]>(null);
    const [activeCollectionID, setActiveCollectionID] =
        useState<number>(undefined);
    const [hiddenFileIds, setHiddenFileIds] = useState<Set<number>>(
        new Set<number>()
    );
    const [fixCreationTimeView, setFixCreationTimeView] = useState(false);
    const [fixCreationTimeAttributes, setFixCreationTimeAttributes] =
        useState<FixCreationTimeAttributes>(null);

    const [archivedCollections, setArchivedCollections] =
        useState<Set<number>>();

    const showPlanSelectorModal = () => setPlanModalView(true);

    const [uploadTypeSelectorView, setUploadTypeSelectorView] = useState(false);
    const [uploadTypeSelectorIntent, setUploadTypeSelectorIntent] =
        useState<UploadTypeSelectorIntent>(
            UploadTypeSelectorIntent.normalUpload
        );

    const [sidebarView, setSidebarView] = useState(false);

    const closeSidebar = () => setSidebarView(false);
    const openSidebar = () => setSidebarView(true);
    const [photoListHeader, setPhotoListHeader] =
        useState<TimeStampListItem>(null);

    const [exportModalView, setExportModalView] = useState(false);

    const [authenticateUserModalView, setAuthenticateUserModalView] =
        useState(false);

    const onAuthenticateCallback = useRef<() => void>();

    const authenticateUser = (callback: () => void) => {
        onAuthenticateCallback.current = callback;
        setAuthenticateUserModalView(true);
    };
    const closeAuthenticateUserModal = () =>
        setAuthenticateUserModalView(false);

    const [isInHiddenSection, setIsInHiddenSection] = useState(false);

    const [
        filesDownloadProgressAttributesList,
        setFilesDownloadProgressAttributesList,
    ] = useState<FilesDownloadProgressAttributes[]>([]);

    const openHiddenSection: GalleryContextType['openHiddenSection'] = (
        callback
    ) => {
        authenticateUser(() => {
            setIsInHiddenSection(true);
            setActiveCollectionID(HIDDEN_ITEMS_SECTION);
            callback?.();
        });
    };

    const [isClipSearchResult, setIsClipSearchResult] =
        useState<boolean>(false);

    useEffect(() => {
        appContext.showNavBar(true);
        const key = getKey(SESSION_KEYS.ENCRYPTION_KEY);
        const token = getToken();
        if (!key || !token) {
            InMemoryStore.set(MS_KEYS.REDIRECT_URL, PAGES.GALLERY);
            router.push(PAGES.ROOT);
            return;
        }
        preloadImage('/images/subscription-card-background');
        const main = async () => {
            const valid = await validateKey();
            if (!valid) {
                return;
            }
            await downloadManager.init(APPS.PHOTOS, { token });
            setupSelectAllKeyBoardShortcutHandler();
            setActiveCollectionID(ALL_SECTION);
            setIsFirstLoad(isFirstLogin());
            setIsFirstFetch(true);
            if (justSignedUp()) {
                setPlanModalView(true);
            }
            setIsFirstLogin(false);
            const user = getData(LS_KEYS.USER);
            const familyData = getLocalFamilyData();
            const files = sortFiles(
                mergeMetadata(await getLocalFiles('normal'))
            );
            const hiddenFiles = sortFiles(
                mergeMetadata(await getLocalFiles('hidden'))
            );
            const collections = await getAllLocalCollections();
            const { normalCollections, hiddenCollections } =
                await splitNormalAndHiddenCollections(collections);
            const trashedFiles = await getLocalTrashedFiles();

            setUser(user);
            setFamilyData(familyData);
            setFiles(files);
            setTrashedFiles(trashedFiles);
            setHiddenFiles(hiddenFiles);
            setCollections(normalCollections);
            setHiddenCollections(hiddenCollections);
            await syncWithRemote(true);
            setIsFirstLoad(false);
            setJustSignedUp(false);
            setIsFirstFetch(false);
            locationSearchService.loadCities();
            syncInterval.current = setInterval(() => {
                syncWithRemote(false, true);
            }, SYNC_INTERVAL_IN_MICROSECONDS);
            if (isElectron()) {
                void ClipService.setupOnFileUploadListener();
                ElectronAPIs.registerForegroundEventListener(() => {
                    syncWithRemote(false, true);
                });
            }
        };
        main();
        return () => {
            clearInterval(syncInterval.current);
            if (isElectron()) {
                ElectronAPIs.registerForegroundEventListener(() => {});
                ClipService.removeOnFileUploadListener();
            }
        };
    }, []);

    useEffectSingleThreaded(
        async ([files]: [files: EnteFile[]]) => {
            const searchWorker = await ComlinkSearchWorker.getInstance();
            await searchWorker.setFiles(files);
        },
        [files]
    );

    useEffect(() => {
        if (!user || !files || !collections || !hiddenFiles || !trashedFiles) {
            return;
        }
        setDerivativeState(
            user,
            collections,
            hiddenCollections,
            files,
            trashedFiles,
            hiddenFiles
        );
    }, [
        collections,
        hiddenCollections,
        files,
        hiddenFiles,
        trashedFiles,
        user,
    ]);

    useEffect(() => {
        if (!collections || !user) {
            return;
        }
        const userIdToEmailMap = constructUserIDToEmailMap(user, collections);
        setUserIDToEmailMap(userIdToEmailMap);
    }, [collections]);

    useEffect(() => {
        if (!user || !collections) {
            return;
        }
        const emailList = constructEmailList(user, collections, familyData);
        setEmailList(emailList);
    }, [user, collections, familyData]);

    useEffect(() => {
        collectionSelectorAttributes && setCollectionSelectorView(true);
    }, [collectionSelectorAttributes]);

    useEffect(() => {
        collectionNamerAttributes && setCollectionNamerView(true);
    }, [collectionNamerAttributes]);
    useEffect(() => {
        fixCreationTimeAttributes && setFixCreationTimeView(true);
    }, [fixCreationTimeAttributes]);

    useEffect(() => {
        if (typeof activeCollectionID === 'undefined' || !router.isReady) {
            return;
        }
        let collectionURL = '';
        if (activeCollectionID !== ALL_SECTION) {
            collectionURL += '?collection=';
            if (activeCollectionID === ARCHIVE_SECTION) {
                collectionURL += t('ARCHIVE_SECTION_NAME');
            } else if (activeCollectionID === TRASH_SECTION) {
                collectionURL += t('TRASH');
            } else if (activeCollectionID === DUMMY_UNCATEGORIZED_COLLECTION) {
                collectionURL += t('UNCATEGORIZED');
            } else if (activeCollectionID === HIDDEN_ITEMS_SECTION) {
                collectionURL += t('HIDDEN_ITEMS_SECTION_NAME');
            } else {
                collectionURL += activeCollectionID;
            }
        }
        const href = `/gallery${collectionURL}`;
        router.push(href, undefined, { shallow: true });
    }, [activeCollectionID, router.isReady]);

    useEffect(() => {
        const key = getKey(SESSION_KEYS.ENCRYPTION_KEY);
        if (router.isReady && key) {
            checkSubscriptionPurchase(
                setDialogMessage,
                router,
                setBlockingLoad
            );
        }
    }, [router.isReady]);

    useEffect(() => {
        if (isInSearchMode && searchResultSummary) {
            setPhotoListHeader({
                height: 104,
                item: (
                    <SearchResultInfo
                        searchResultSummary={searchResultSummary}
                    />
                ),
                itemType: ITEM_TYPE.HEADER,
            });
        }
    }, [isInSearchMode, searchResultSummary]);

    const activeCollection = useMemo(() => {
        if (!collections || !hiddenCollections) {
            return null;
        }
        return [...collections, ...hiddenCollections].find(
            (collection) => collection.id === activeCollectionID
        );
    }, [collections, activeCollectionID]);

    const filteredData = useMemoSingleThreaded(async (): Promise<
        EnteFile[]
    > => {
        if (
            !files ||
            !user ||
            !trashedFiles ||
            !hiddenFiles ||
            !archivedCollections
        ) {
            return;
        }

        if (activeCollectionID === TRASH_SECTION && !isInSearchMode) {
            return getUniqueFiles([
                ...trashedFiles,
                ...files.filter((file) => tempDeletedFileIds?.has(file.id)),
            ]);
        }

        const searchWorker = await ComlinkSearchWorker.getInstance();

        let filteredFiles: EnteFile[] = [];
        if (isInSearchMode) {
            filteredFiles = getUniqueFiles(await searchWorker.search(search));
        } else {
            filteredFiles = getUniqueFiles(
                (isInHiddenSection ? hiddenFiles : files).filter((item) => {
                    if (tempDeletedFileIds?.has(item.id)) {
                        return false;
                    }

                    if (!isInHiddenSection && tempHiddenFileIds?.has(item.id)) {
                        return false;
                    }

                    // archived collections files can only be seen in their respective collection
                    if (archivedCollections.has(item.collectionID)) {
                        if (activeCollectionID === item.collectionID) {
                            return true;
                        } else {
                            return false;
                        }
                    }

                    // HIDDEN ITEMS SECTION - show all individual hidden files
                    if (
                        activeCollectionID === HIDDEN_ITEMS_SECTION &&
                        defaultHiddenCollectionIDs.has(item.collectionID)
                    ) {
                        return true;
                    }

                    // Archived files can only be seen in archive section or their respective collection
                    if (isArchivedFile(item)) {
                        if (
                            activeCollectionID === ARCHIVE_SECTION ||
                            activeCollectionID === item.collectionID
                        ) {
                            return true;
                        } else {
                            return false;
                        }
                    }

                    // ALL SECTION - show all files
                    if (activeCollectionID === ALL_SECTION) {
                        // show all files except the ones in hidden collections
                        if (hiddenFileIds.has(item.id)) {
                            return false;
                        } else {
                            return true;
                        }
                    }

                    // COLLECTION SECTION - show files in the active collection
                    if (activeCollectionID === item.collectionID) {
                        return true;
                    } else {
                        return false;
                    }
                })
            );
        }
        if (search?.clip) {
            return filteredFiles.sort((a, b) => {
                return search.clip.get(b.id) - search.clip.get(a.id);
            });
        }
        const sortAsc = activeCollection?.pubMagicMetadata?.data?.asc ?? false;
        if (sortAsc) {
            return sortFiles(filteredFiles, true);
        } else {
            return filteredFiles;
        }
    }, [
        files,
        trashedFiles,
        hiddenFiles,
        tempDeletedFileIds,
        tempHiddenFileIds,
        hiddenFileIds,
        search,
        activeCollectionID,
        archivedCollections,
    ]);

    const selectAll = (e: KeyboardEvent) => {
        // ignore ctrl/cmd + a if the user is typing in a text field
        if (
            e.target instanceof HTMLInputElement ||
            e.target instanceof HTMLTextAreaElement
        ) {
            return;
        }
        // if any of the modals are open, don't select all
        if (
            sidebarView ||
            uploadTypeSelectorView ||
            collectionSelectorView ||
            collectionNamerView ||
            fixCreationTimeView ||
            planModalView ||
            exportModalView ||
            authenticateUserModalView ||
            isPhotoSwipeOpen ||
            !filteredData?.length ||
            !user
        ) {
            return;
        }
        e.preventDefault();
        const selected = {
            ownCount: 0,
            count: 0,
            collectionID: activeCollectionID,
        };

        filteredData.forEach((item) => {
            if (item.ownerID === user.id) {
                selected.ownCount++;
            }
            selected.count++;
            selected[item.id] = true;
        });
        setSelected(selected);
    };

    const clearSelection = () => {
        if (!selected?.count) {
            return;
        }
        setSelected({ ownCount: 0, count: 0, collectionID: 0 });
    };

    const keyboardShortcutHandlerRef = useRef({
        selectAll,
        clearSelection,
    });

    useEffect(() => {
        keyboardShortcutHandlerRef.current = {
            selectAll,
            clearSelection,
        };
    }, [selectAll, clearSelection]);

    const fileToCollectionsMap = useMemoSingleThreaded(() => {
        return constructFileToCollectionMap(files);
    }, [files]);

    const collectionNameMap = useMemo(() => {
        if (!collections || !hiddenCollections) {
            return new Map();
        }
        return constructCollectionNameMap([
            ...collections,
            ...hiddenCollections,
        ]);
    }, [collections, hiddenCollections]);

    const showSessionExpiredMessage = () => {
        setDialogMessage(getSessionExpiredMessage());
    };

    const syncWithRemote = async (force = false, silent = false) => {
        if (syncInProgress.current && !force) {
            resync.current = { force, silent };
            return;
        }
        syncInProgress.current = true;
        try {
            checkConnectivity();
            const token = getToken();
            if (!token) {
                return;
            }
            const tokenValid = await isTokenValid(token);
            if (!tokenValid) {
                throw new Error(CustomError.SESSION_EXPIRED);
            }
            !silent && startLoading();
            const collections = await getAllLatestCollections();
            const { normalCollections, hiddenCollections } =
                await splitNormalAndHiddenCollections(collections);
            setCollections(normalCollections);
            setHiddenCollections(hiddenCollections);
            await syncFiles('normal', normalCollections, setFiles);
            await syncFiles('hidden', hiddenCollections, setHiddenFiles);
            await syncTrash(collections, setTrashedFiles);
            await syncEntities();
            await syncMapEnabled();
            await syncEmbeddings();
            if (ClipService.isPlatformSupported()) {
                void ClipService.scheduleImageEmbeddingExtraction();
            }
        } catch (e) {
            switch (e.message) {
                case CustomError.SESSION_EXPIRED:
                    showSessionExpiredMessage();
                    break;
                case CustomError.KEY_MISSING:
                    clearKeys();
                    router.push(PAGES.CREDENTIALS);
                    break;
                case CustomError.NO_INTERNET_CONNECTION:
                    break;
                default:
                    logError(e, 'syncWithRemote failed');
            }
        } finally {
            setTempDeletedFileIds(new Set());
            setTempHiddenFileIds(new Set());
            !silent && finishLoading();
        }
        syncInProgress.current = false;
        if (resync.current) {
            const { force, silent } = resync.current;
            setTimeout(() => syncWithRemote(force, silent), 0);
            resync.current = null;
        }
    };

    const setupSelectAllKeyBoardShortcutHandler = () => {
        const handleKeyUp = (e: KeyboardEvent) => {
            switch (e.key) {
                case 'Escape':
                    keyboardShortcutHandlerRef.current.clearSelection();
                    break;
                case 'a':
                    if (e.ctrlKey || e.metaKey) {
                        keyboardShortcutHandlerRef.current.selectAll(e);
                    }
                    break;
            }
        };
        document.addEventListener('keydown', handleKeyUp);
        return () => {
            document.removeEventListener('keydown', handleKeyUp);
        };
    };

    const setDerivativeState = async (
        user: User,
        collections: Collection[],
        hiddenCollections: Collection[],
        files: EnteFile[],
        trashedFiles: EnteFile[],
        hiddenFiles: EnteFile[]
    ) => {
        const favItemIds = await getFavItemIds(files);
        setFavItemIds(favItemIds);
        const archivedCollections = getArchivedCollections(collections);
        setArchivedCollections(archivedCollections);
        const defaultHiddenCollectionIDs =
            getDefaultHiddenCollectionIDs(hiddenCollections);
        setDefaultHiddenCollectionIDs(defaultHiddenCollectionIDs);
        const hiddenFileIds = new Set<number>(hiddenFiles.map((f) => f.id));
        setHiddenFileIds(hiddenFileIds);
        const collectionSummaries = getCollectionSummaries(
            user,
            collections,
            files
        );
        const sectionSummaries = getSectionSummaries(
            files,
            trashedFiles,
            archivedCollections
        );
        const hiddenCollectionSummaries = getCollectionSummaries(
            user,
            hiddenCollections,
            hiddenFiles
        );
        const hiddenItemsSummaries = getHiddenItemsSummary(
            hiddenFiles,
            hiddenCollections
        );
        hiddenCollectionSummaries.set(
            HIDDEN_ITEMS_SECTION,
            hiddenItemsSummaries
        );
        setCollectionSummaries(
            mergeMaps(collectionSummaries, sectionSummaries)
        );
        setHiddenCollectionSummaries(hiddenCollectionSummaries);
    };

    if (!collectionSummaries || !filteredData) {
        return <div />;
    }

    const setFilesDownloadProgressAttributesCreator: SetFilesDownloadProgressAttributesCreator =
        (folderName, collectionID, isHidden) => {
            const id = filesDownloadProgressAttributesList?.length ?? 0;
            const updater: SetFilesDownloadProgressAttributes = (value) => {
                setFilesDownloadProgressAttributesList((prev) => {
                    const attributes = prev?.find((attr) => attr.id === id);
                    const updatedAttributes =
                        typeof value === 'function'
                            ? value(attributes)
                            : { ...attributes, ...value };
                    console.log('value', attributes, updatedAttributes);
                    const updatedAttributesList = attributes
                        ? prev.map((attr) =>
                              attr.id === id ? updatedAttributes : attr
                          )
                        : [...prev, updatedAttributes];

                    return updatedAttributesList;
                });
            };
            updater({
                id,
                folderName,
                collectionID,
                isHidden,
                canceller: null,
                total: 0,
                success: 0,
                failed: 0,
                downloadDirPath: null,
            });
            return updater;
        };

    const collectionOpsHelper =
        (ops: COLLECTION_OPS_TYPE) => async (collection: Collection) => {
            startLoading();
            try {
                setCollectionSelectorView(false);
                const selectedFiles = getSelectedFiles(selected, filteredData);
                const toProcessFiles =
                    ops === COLLECTION_OPS_TYPE.REMOVE
                        ? selectedFiles
                        : selectedFiles.filter(
                              (file) => file.ownerID === user.id
                          );
                if (toProcessFiles.length > 0) {
                    await handleCollectionOps(
                        ops,
                        collection,
                        toProcessFiles,
                        selected.collectionID
                    );
                }
                if (selected?.ownCount === filteredData?.length) {
                    if (
                        ops === COLLECTION_OPS_TYPE.REMOVE ||
                        ops === COLLECTION_OPS_TYPE.RESTORE ||
                        ops === COLLECTION_OPS_TYPE.MOVE
                    ) {
                        // redirect to all section when no items are left in the current collection.
                        setActiveCollectionID(ALL_SECTION);
                    } else if (ops === COLLECTION_OPS_TYPE.UNHIDE) {
                        exitHiddenSection();
                    }
                }
                clearSelection();
                await syncWithRemote(false, true);
            } catch (e) {
                logError(e, 'collection ops failed', { ops });
                setDialogMessage({
                    title: t('ERROR'),

                    close: { variant: 'critical' },
                    content: t('UNKNOWN_ERROR'),
                });
            } finally {
                finishLoading();
            }
        };

    const fileOpsHelper = (ops: FILE_OPS_TYPE) => async () => {
        startLoading();
        try {
            // passing files here instead of filteredData for hide ops because we want to move all files copies to hidden collection
            const selectedFiles = getSelectedFiles(
                selected,
                ops === FILE_OPS_TYPE.HIDE ? files : filteredData
            );
            const toProcessFiles =
                ops === FILE_OPS_TYPE.DOWNLOAD
                    ? selectedFiles
                    : selectedFiles.filter((file) => file.ownerID === user.id);
            if (toProcessFiles.length > 0) {
                await handleFileOps(
                    ops,
                    toProcessFiles,
<<<<<<< HEAD
                    setDeletedFileIds,
                    setHiddenFileIds,
                    setFixCreationTimeAttributes,
                    setFilesDownloadProgressAttributesCreator
=======
                    setTempDeletedFileIds,
                    setTempHiddenFileIds,
                    setFixCreationTimeAttributes
>>>>>>> fd1b3eef
                );
            }
            if (
                selected?.ownCount === filteredData?.length &&
                ops !== FILE_OPS_TYPE.ARCHIVE &&
                ops !== FILE_OPS_TYPE.DOWNLOAD &&
                ops !== FILE_OPS_TYPE.FIX_TIME
            ) {
                setActiveCollectionID(ALL_SECTION);
            }
            clearSelection();
            await syncWithRemote(false, true);
        } catch (e) {
            logError(e, 'file ops failed', { ops });
            setDialogMessage({
                title: t('ERROR'),

                close: { variant: 'critical' },
                content: t('UNKNOWN_ERROR'),
            });
        } finally {
            finishLoading();
        }
    };

    const showCreateCollectionModal = (ops: COLLECTION_OPS_TYPE) => {
        const callback = async (collectionName: string) => {
            try {
                startLoading();
                const collection = await createAlbum(collectionName);
                await collectionOpsHelper(ops)(collection);
            } catch (e) {
                logError(e, 'create and collection ops failed', { ops });
                setDialogMessage({
                    title: t('ERROR'),

                    close: { variant: 'critical' },
                    content: t('UNKNOWN_ERROR'),
                });
            } finally {
                finishLoading();
            }
        };
        return () =>
            setCollectionNamerAttributes({
                title: t('CREATE_COLLECTION'),
                buttonText: t('CREATE'),
                autoFilledName: '',
                callback,
            });
    };

    const updateSearch: UpdateSearch = (newSearch, summary) => {
        if (newSearch?.collection) {
            setActiveCollectionID(newSearch?.collection);
        } else {
            setSearch(newSearch);
        }
        setIsClipSearchResult(!!newSearch?.clip);
        if (!newSearch?.collection) {
            setIsInSearchMode(!!newSearch);
            setSetSearchResultSummary(summary);
        } else {
            setIsInSearchMode(false);
        }
    };

    const openUploader = (intent = UploadTypeSelectorIntent.normalUpload) => {
        if (!uploadManager.shouldAllowNewUpload()) {
            return;
        }
        setUploadTypeSelectorView(true);
        setUploadTypeSelectorIntent(intent);
    };

    const closeCollectionSelector = () => {
        setCollectionSelectorView(false);
    };

    const openExportModal = () => {
        setExportModalView(true);
    };

    const closeExportModal = () => {
        setExportModalView(false);
    };

    const exitHiddenSection = () => {
        setIsInHiddenSection(false);
        setActiveCollectionID(ALL_SECTION);
    };

    return (
        <GalleryContext.Provider
            value={{
                ...defaultGalleryContext,
                showPlanSelectorModal,
                setActiveCollectionID,
                syncWithRemote,
                setBlockingLoad,
                setIsInSearchMode,
                photoListHeader,
                openExportModal,
                authenticateUser,
                userIDToEmailMap,
                user,
                emailList,
                openHiddenSection,
                isClipSearchResult,
            }}>
            <FullScreenDropZone
                getDragAndDropRootProps={getDragAndDropRootProps}>
                <UploadInputs
                    getDragAndDropInputProps={getDragAndDropInputProps}
                    getFileSelectorInputProps={getFileSelectorInputProps}
                    getFolderSelectorInputProps={getFolderSelectorInputProps}
                />
                {blockingLoad && (
                    <LoadingOverlay>
                        <EnteSpinner />
                    </LoadingOverlay>
                )}
                {isFirstLoad && (
                    <CenteredFlex>
                        <Typography color="text.muted" variant="small">
                            {t('INITIAL_LOAD_DELAY_WARNING')}
                        </Typography>
                    </CenteredFlex>
                )}
                <PlanSelector
                    modalView={planModalView}
                    closeModal={() => setPlanModalView(false)}
                    setLoading={setBlockingLoad}
                />
                <CollectionNamer
                    show={collectionNamerView}
                    onHide={setCollectionNamerView.bind(null, false)}
                    attributes={collectionNamerAttributes}
                />
                <CollectionSelector
                    open={collectionSelectorView}
                    onClose={closeCollectionSelector}
                    collectionSummaries={collectionSummaries}
                    attributes={collectionSelectorAttributes}
                    collections={collections}
                />
                <FilesDownloadProgress
                    attributesList={filesDownloadProgressAttributesList}
                    setAttributesList={setFilesDownloadProgressAttributesList}
                />
                <FixCreationTime
                    isOpen={fixCreationTimeView}
                    hide={() => setFixCreationTimeView(false)}
                    show={() => setFixCreationTimeView(true)}
                    attributes={fixCreationTimeAttributes}
                />
                <GalleryNavbar
                    openSidebar={openSidebar}
                    isFirstFetch={isFirstFetch}
                    setIsInSearchMode={setIsInSearchMode}
                    isInHiddenSection={isInHiddenSection}
                    openUploader={openUploader}
                    isInSearchMode={isInSearchMode}
                    collections={collections}
                    files={files}
                    updateSearch={updateSearch}
                    exitHiddenSection={exitHiddenSection}
                />

                <Collections
                    activeCollection={activeCollection}
                    isInSearchMode={isInSearchMode}
                    isInHiddenSection={isInHiddenSection}
                    activeCollectionID={activeCollectionID}
                    setActiveCollectionID={setActiveCollectionID}
                    collectionSummaries={collectionSummaries}
                    hiddenCollectionSummaries={hiddenCollectionSummaries}
                    setCollectionNamerAttributes={setCollectionNamerAttributes}
                    setPhotoListHeader={setPhotoListHeader}
                    setFilesDownloadProgressAttributesCreator={
                        setFilesDownloadProgressAttributesCreator
                    }
                    filesDownloadProgressAttributesList={
                        filesDownloadProgressAttributesList
                    }
                />

                <Uploader
                    activeCollection={activeCollection}
                    syncWithRemote={syncWithRemote}
                    showCollectionSelector={setCollectionSelectorView.bind(
                        null,
                        true
                    )}
                    closeUploadTypeSelector={setUploadTypeSelectorView.bind(
                        null,
                        false
                    )}
                    setCollectionSelectorAttributes={
                        setCollectionSelectorAttributes
                    }
                    closeCollectionSelector={setCollectionSelectorView.bind(
                        null,
                        false
                    )}
                    uploadTypeSelectorIntent={uploadTypeSelectorIntent}
                    setLoading={setBlockingLoad}
                    setCollectionNamerAttributes={setCollectionNamerAttributes}
                    setShouldDisableDropzone={setShouldDisableDropzone}
                    setFiles={setFiles}
                    setCollections={setCollections}
                    isFirstUpload={
                        !hasNonSystemCollections(collectionSummaries)
                    }
                    webFileSelectorFiles={webFileSelectorFiles}
                    webFolderSelectorFiles={webFolderSelectorFiles}
                    dragAndDropFiles={dragAndDropFiles}
                    uploadTypeSelectorView={uploadTypeSelectorView}
                    showUploadFilesDialog={openFileSelector}
                    showUploadDirsDialog={openFolderSelector}
                    showSessionExpiredMessage={showSessionExpiredMessage}
                />
                <Sidebar
                    collectionSummaries={collectionSummaries}
                    sidebarView={sidebarView}
                    closeSidebar={closeSidebar}
                />
                {!isInSearchMode &&
                !isFirstLoad &&
                !files?.length &&
                !hiddenFiles?.length &&
                activeCollectionID === ALL_SECTION ? (
                    <GalleryEmptyState openUploader={openUploader} />
                ) : (
                    <PhotoFrame
                        page={PAGES.GALLERY}
                        files={filteredData}
                        syncWithRemote={syncWithRemote}
                        favItemIds={favItemIds}
                        setSelected={setSelected}
                        selected={selected}
                        tempDeletedFileIds={tempDeletedFileIds}
                        setTempDeletedFileIds={setTempDeletedFileIds}
                        setIsPhotoSwipeOpen={setIsPhotoSwipeOpen}
                        activeCollectionID={activeCollectionID}
                        enableDownload={true}
                        fileToCollectionsMap={fileToCollectionsMap}
                        collectionNameMap={collectionNameMap}
                        showAppDownloadBanner={
                            files.length < 30 && !isInSearchMode
                        }
                        isInHiddenSection={isInHiddenSection}
                        setFilesDownloadProgressAttributesCreator={
                            setFilesDownloadProgressAttributesCreator
                        }
                    />
                )}
                {selected.count > 0 &&
                    selected.collectionID === activeCollectionID && (
                        <SelectedFileOptions
                            handleCollectionOps={collectionOpsHelper}
                            handleFileOps={fileOpsHelper}
                            showCreateCollectionModal={
                                showCreateCollectionModal
                            }
                            setCollectionSelectorAttributes={
                                setCollectionSelectorAttributes
                            }
                            count={selected.count}
                            ownCount={selected.ownCount}
                            clearSelection={clearSelection}
                            activeCollectionID={activeCollectionID}
                            selectedCollection={getSelectedCollection(
                                selected.collectionID,
                                collections
                            )}
                            isFavoriteCollection={
                                collectionSummaries.get(activeCollectionID)
                                    ?.type === CollectionSummaryType.favorites
                            }
                            isUncategorizedCollection={
                                collectionSummaries.get(activeCollectionID)
                                    ?.type ===
                                CollectionSummaryType.uncategorized
                            }
                            isIncomingSharedCollection={
                                collectionSummaries.get(activeCollectionID)
                                    ?.type ===
                                    CollectionSummaryType.incomingShareCollaborator ||
                                collectionSummaries.get(activeCollectionID)
                                    ?.type ===
                                    CollectionSummaryType.incomingShareViewer
                            }
                            isInSearchMode={isInSearchMode}
                            isInHiddenSection={isInHiddenSection}
                        />
                    )}
                <ExportModal
                    show={exportModalView}
                    onHide={closeExportModal}
                    collectionNameMap={collectionNameMap}
                />
                <AuthenticateUserModal
                    open={authenticateUserModalView}
                    onClose={closeAuthenticateUserModal}
                    onAuthenticate={onAuthenticateCallback.current}
                />
            </FullScreenDropZone>
        </GalleryContext.Provider>
    );
}<|MERGE_RESOLUTION|>--- conflicted
+++ resolved
@@ -132,16 +132,13 @@
 import isElectron from 'is-electron';
 import downloadManager from 'services/download';
 import { APPS } from '@ente/shared/apps/constants';
-<<<<<<< HEAD
 import {
     FilesDownloadProgress,
     FilesDownloadProgressAttributes,
 } from 'components/FilesDownloadProgress';
-=======
 import locationSearchService from 'services/locationSearchService';
 import ComlinkSearchWorker from 'utils/comlink/ComlinkSearchWorker';
 import useEffectSingleThreaded from '@ente/shared/hooks/useEffectSingleThreaded';
->>>>>>> fd1b3eef
 
 export const DeadCenter = styled('div')`
     flex: 1;
@@ -904,16 +901,10 @@
                 await handleFileOps(
                     ops,
                     toProcessFiles,
-<<<<<<< HEAD
-                    setDeletedFileIds,
-                    setHiddenFileIds,
+                    setTempDeletedFileIds,
+                    setTempHiddenFileIds,
                     setFixCreationTimeAttributes,
                     setFilesDownloadProgressAttributesCreator
-=======
-                    setTempDeletedFileIds,
-                    setTempHiddenFileIds,
-                    setFixCreationTimeAttributes
->>>>>>> fd1b3eef
                 );
             }
             if (
