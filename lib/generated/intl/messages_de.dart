// DO NOT EDIT. This is code generated via package:intl/generate_localized.dart
// This is a library that provides messages for a de locale. All the
// messages from the main program should be duplicated here with the same
// function name.

// Ignore issues from commonly used lints in this file.
// ignore_for_file:unnecessary_brace_in_string_interps, unnecessary_new
// ignore_for_file:prefer_single_quotes,comment_references, directives_ordering
// ignore_for_file:annotate_overrides,prefer_generic_function_type_aliases
// ignore_for_file:unused_import, file_names, avoid_escaping_inner_quotes
// ignore_for_file:unnecessary_string_interpolations, unnecessary_string_escapes

import 'package:intl/intl.dart';
import 'package:intl/message_lookup_by_library.dart';

final messages = new MessageLookup();

typedef String MessageIfAbsent(String messageStr, List<dynamic> args);

class MessageLookup extends MessageLookupByLibrary {
  String get localeName => 'de';

  static String m0(count) =>
<<<<<<< HEAD
      "${Intl.plural(count, one: 'Füge ein Element hinzu', other: 'Füge # Elemente hinzu')}";
=======
      "${Intl.plural(count, one: 'Element hinzufügen', other: 'Elemente hinzufügen')}";
>>>>>>> d0cf8165

  static String m1(emailOrName) => "Von ${emailOrName} hinzugefügt";

  static String m2(albumName) => "Erfolgreich zu  ${albumName} hinzugefügt";

  static String m3(count) =>
      "${Intl.plural(count, zero: 'Keine Teilnehmer', one: '1 Teilnehmer', other: '${count} Teilnehmer')}";

  static String m4(versionValue) => "Version: ${versionValue}";

  static String m5(paymentProvider) =>
      "Bitte kündigen Sie Ihr aktuelles Abo über ${paymentProvider} zuerst";

  static String m6(user) =>
      "Der Nutzer \"${user}\" wird keine weiteren Fotos zum Album hinzufügen können.\n\nJedoch kann er weiterhin vorhandene Bilder, welche durch ihn hinzugefügt worden sind, wieder entfernen";

  static String m7(isFamilyMember, storageAmountInGb) =>
      "${Intl.select(isFamilyMember, {
            'true':
                'Deine Familiengruppe hat bereits ${storageAmountInGb} GB erhalten',
            'false': 'Du hast bereits ${storageAmountInGb} GB erhalten',
            'other': 'Du hast bereits ${storageAmountInGb} GB erhalten!',
          })}";

  static String m8(albumName) =>
      "Kollaborativer Link für ${albumName} erstellt";

  static String m9(familyAdminEmail) =>
      "Bitte kontaktiere <green>${familyAdminEmail}</green> um dein Abo zu verwalten";

  static String m10(provider) =>
      "Bitte kontaktieren Sie uns über support@ente.io, um Ihr ${provider} Abo zu verwalten.";

  static String m11(currentlyDeleting, totalCount) =>
      "Lösche ${currentlyDeleting} / ${totalCount}";

  static String m12(albumName) =>
      "Der öffentliche Link zum Zugriff auf \"${albumName}\" wird entfernt.";

  static String m13(supportEmail) =>
      "Bitte sende eine E-Mail an ${supportEmail} von deiner registrierten E-Mail-Adresse";

  static String m14(count, storageSaved) =>
      "Du hast ${Intl.plural(count, one: '${count} duplizierte Datei', other: '${count} dupliziere Dateien')} gelöscht und (${storageSaved}!) freigegeben";

  static String m15(newEmail) => "E-Mail-Adresse geändert zu ${newEmail}";

  static String m16(email) =>
      "${email} hat kein Ente-Konto.\n\nSenden Sie eine Einladung, um Fotos zu teilen.";

  static String m17(count, formattedNumber) =>
      "${Intl.plural(count, one: '1 Datei', other: '${formattedNumber} Dateien')} auf diesem Gerät wurde(n) sicher gespeichert";

  static String m18(count, formattedNumber) =>
      "${Intl.plural(count, one: '1 Datei', other: '${formattedNumber} Dateien')} in diesem Album wurde(n) sicher gespeichert";

  static String m19(storageAmountInGB) =>
      "${storageAmountInGB} GB jedes Mal, wenn sich jemand mit deinem Code für einen bezahlten Tarif anmeldet";

  static String m20(freeAmount, storageUnit) =>
      "${freeAmount} ${storageUnit} kostenlos";

  static String m21(endDate) => "Kostenlose Demo verfügbar bis zum ${endDate}";

  static String m22(count) =>
      "Sie können immer noch ${Intl.plural(count, one: 'darauf', other: 'auf sie')} auf ente zugreifen, solange Sie ein aktives Abonnement haben";

  static String m23(sizeInMBorGB) => "${sizeInMBorGB} freigeben";

  static String m24(count, formattedSize) =>
      "${Intl.plural(count, one: 'Es kann vom Gerät gelöscht werden, um ${formattedSize} freizugeben', other: 'Sie können vom Gerät gelöscht werden, um ${formattedSize} freizugeben')}";

  static String m25(count) =>
      "${Intl.plural(count, one: '${count} Objekt', other: '${count} Objekte')}";

  static String m26(count) => "${count} ausgewählt";

  static String m27(expiryTime) => "Link läuft am ${expiryTime} ab";

  static String m28(maxValue) =>
      "Wenn auf den Höchstwert von ${maxValue} gesetzt, dann wird das Limit gelockert um potenzielle Höchstlasten unterstützen zu können.";

  static String m29(count, formattedCount) =>
      "${Intl.plural(count, zero: 'keine Erinnerungsstücke', one: '${formattedCount} Erinnerung', other: '${formattedCount} Erinnerungsstücke')}";

  static String m30(count) =>
<<<<<<< HEAD
      "${Intl.plural(count, one: '# Element', other: '# Elemente')}";
=======
      "${Intl.plural(count, one: 'Element verschieben', other: 'Elemente verschieben')}";
>>>>>>> d0cf8165

  static String m31(albumName) => "Erfolgreich zu ${albumName} hinzugefügt";

  static String m32(passwordStrengthValue) =>
      "Passwortstärke: ${passwordStrengthValue}";

  static String m33(providerName) =>
      "Bitte kontaktiere den Support von ${providerName}, falls etwas abgebucht wurde";

  static String m34(reason) =>
      "Leider ist deine Zahlung aus folgendem Grund fehlgeschlagen: ${reason}";

  static String m35(toEmail) => "Bitte sende uns eine E-Mail an ${toEmail}";

  static String m36(toEmail) => "Bitte sende die Protokolle an ${toEmail}";

  static String m37(storeName) => "Bewerte uns auf ${storeName}";

  static String m38(storageInGB) =>
      "3. Ihr beide erhaltet ${storageInGB} GB* kostenlos";

  static String m39(userEmail) =>
      "${userEmail} wird aus diesem geteilten Album entfernt\n\nAlle von ihnen hinzugefügte Fotos werden ebenfalls aus dem Album entfernt";

  static String m40(endDate) => "Erneuert am ${endDate}";

  static String m41(count) => "${count} ausgewählt";

  static String m42(count, yourCount) =>
      "${count} ausgewählt (${yourCount} von Ihnen)";

  static String m43(verificationID) =>
      "Hier ist meine Verifizierungs-ID: ${verificationID} für ente.io.";

  static String m44(verificationID) =>
      "Hey, kannst du bestätigen, dass dies deine ente.io Verifizierungs-ID ist: ${verificationID}";

  static String m45(referralCode, referralStorageInGB) =>
      "ente Weiterempfehlungs-Code: ${referralCode} \n\nEinlösen unter Einstellungen → Allgemein → Weiterempfehlungen, um ${referralStorageInGB} GB kostenlos zu erhalten, sobald Sie einen kostenpflichtigen Tarif abgeschlossen haben\n\nhttps://ente.io";

  static String m46(numberOfPeople) =>
      "${Intl.plural(numberOfPeople, zero: 'Teile mit bestimmten Personen', one: 'Teilen mit 1 Person', other: 'Teilen mit ${numberOfPeople} Personen')}";

  static String m47(emailIDs) => "Geteilt mit ${emailIDs}";

  static String m48(fileType) =>
      "Dieses ${fileType} wird von deinem Gerät gelöscht.";

  static String m49(fileType) =>
      "Dieses ${fileType} existiert auf ente.io und deinem Gerät.";

  static String m50(fileType) =>
      "Dieses ${fileType} wird auf ente.io gelöscht.";

  static String m51(storageAmountInGB) => "${storageAmountInGB} GB";

  static String m52(
          usedAmount, usedStorageUnit, totalAmount, totalStorageUnit) =>
      "${usedAmount} ${usedStorageUnit} von ${totalAmount} ${totalStorageUnit} verwendet";

  static String m53(id) =>
      "Ihr ${id} ist bereits mit einem anderen \'ente\'-Konto verknüpft.\nWenn Sie Ihre ${id} mit diesem Konto verwenden möchten, kontaktieren Sie bitte unseren Support\'";

  static String m54(endDate) => "Ihr Abo endet am ${endDate}";

  static String m55(completed, total) =>
      "${completed}/${total} Erinnerungsstücke gesichert";

  static String m56(storageAmountInGB) =>
      "Diese erhalten auch ${storageAmountInGB} GB";

  static String m57(email) => "Dies ist ${email}s Verifizierungs-ID";

  static String m58(count) =>
      "${Intl.plural(count, zero: '', one: '1 Tag', other: '${count} Tage')}";

  static String m59(email) => "Verifiziere ${email}";

  static String m60(email) =>
      "Wir haben eine E-Mail an <green>${email}</green> gesendet";

  static String m61(count) =>
      "${Intl.plural(count, one: 'vor einem Jahr', other: 'vor ${count} Jahren')}";

  static String m62(storageSaved) =>
      "Du hast ${storageSaved} erfolgreich freigegeben!";

  final messages = _notInlinedMessages(_notInlinedMessages);
  static Map<String, Function> _notInlinedMessages(_) => <String, Function>{
        "aNewVersionOfEnteIsAvailable": MessageLookupByLibrary.simpleMessage(
            "Eine neuere Version von \'ente\' ist verfügbar."),
        "about":
            MessageLookupByLibrary.simpleMessage("Allgemeine Informationen"),
        "account": MessageLookupByLibrary.simpleMessage("Konto"),
        "accountWelcomeBack":
            MessageLookupByLibrary.simpleMessage("Willkommen zurück!"),
        "ackPasswordLostWarning": MessageLookupByLibrary.simpleMessage(
            "Ich verstehe, dass ich meine Daten verlieren kann, wenn ich mein Passwort vergesse, da meine Daten <underline>Ende-zu-Ende-verschlüsselt</underline> sind."),
        "activeSessions":
            MessageLookupByLibrary.simpleMessage("Aktive Sitzungen"),
        "addANewEmail": MessageLookupByLibrary.simpleMessage(
            "Neue E-Mail-Adresse hinzufügen"),
        "addCollaborator":
            MessageLookupByLibrary.simpleMessage("Bearbeiter hinzufügen"),
        "addItem": m0,
        "addLocation": MessageLookupByLibrary.simpleMessage("Ort hinzufügen"),
        "addLocationButton": MessageLookupByLibrary.simpleMessage("Hinzufügen"),
        "addMore": MessageLookupByLibrary.simpleMessage("Mehr hinzufügen"),
        "addToAlbum":
            MessageLookupByLibrary.simpleMessage("Zum Album hinzufügen"),
        "addToEnte": MessageLookupByLibrary.simpleMessage("Zu ente hinzufügen"),
        "addViewer": MessageLookupByLibrary.simpleMessage("Album teilen"),
        "addedAs": MessageLookupByLibrary.simpleMessage("Hinzugefügt als"),
        "addedBy": m1,
        "addedSuccessfullyTo": m2,
        "addingToFavorites": MessageLookupByLibrary.simpleMessage(
            "Wird zu Favoriten hinzugefügt..."),
        "advanced": MessageLookupByLibrary.simpleMessage("Erweitert"),
        "advancedSettings": MessageLookupByLibrary.simpleMessage("Erweitert"),
        "after1Day": MessageLookupByLibrary.simpleMessage("Nach einem Tag"),
        "after1Hour": MessageLookupByLibrary.simpleMessage("Nach 1 Stunde"),
        "after1Month": MessageLookupByLibrary.simpleMessage("Nach 1 Monat"),
        "after1Week": MessageLookupByLibrary.simpleMessage("Nach 1 Woche"),
        "after1Year": MessageLookupByLibrary.simpleMessage("Nach 1 Jahr"),
        "albumOwner": MessageLookupByLibrary.simpleMessage("Besitzer"),
        "albumParticipantsCount": m3,
        "albumTitle": MessageLookupByLibrary.simpleMessage("Albumtitel"),
        "albumUpdated":
            MessageLookupByLibrary.simpleMessage("Album aktualisiert"),
        "albums": MessageLookupByLibrary.simpleMessage("Alben"),
        "allClear": MessageLookupByLibrary.simpleMessage("✨ Alles klar"),
        "allMemoriesPreserved": MessageLookupByLibrary.simpleMessage(
            "Alle Erinnerungsstücke gesichert"),
        "allowAddPhotosDescription": MessageLookupByLibrary.simpleMessage(
            "Erlaube Nutzern mit diesem Link ebenfalls Fotos zu diesem geteilten Album hinzuzufügen."),
        "allowAddingPhotos": MessageLookupByLibrary.simpleMessage(
            "Hinzufügen von Fotos erlauben"),
        "allowDownloads":
            MessageLookupByLibrary.simpleMessage("Downloads erlauben"),
        "allowPeopleToAddPhotos": MessageLookupByLibrary.simpleMessage(
            "Erlaube anderen das Hinzufügen von Fotos"),
        "androidBiometricHint":
            MessageLookupByLibrary.simpleMessage("Identität verifizieren"),
        "androidBiometricNotRecognized": MessageLookupByLibrary.simpleMessage(
            "Nicht erkannt. Versuchen Sie es erneut."),
        "androidBiometricRequiredTitle":
            MessageLookupByLibrary.simpleMessage("Biometrie erforderlich"),
        "androidBiometricSuccess":
            MessageLookupByLibrary.simpleMessage("Erfolgreich"),
        "androidCancelButton":
            MessageLookupByLibrary.simpleMessage("Abbrechen"),
        "androidDeviceCredentialsRequiredTitle":
            MessageLookupByLibrary.simpleMessage(
                "Geräteanmeldeinformationen erforderlich"),
        "androidDeviceCredentialsSetupDescription":
            MessageLookupByLibrary.simpleMessage(
                "Geräteanmeldeinformationen erforderlich"),
        "androidGoToSettingsDescription": MessageLookupByLibrary.simpleMessage(
            "Auf Ihrem Gerät ist keine biometrische Authentifizierung eingerichtet. Gehen Sie „Einstellungen“ > „Sicherheit“, um die biometrische Authentifizierung hinzuzufügen."),
        "androidIosWebDesktop":
            MessageLookupByLibrary.simpleMessage("Android, iOS, Web, Desktop"),
        "androidSignInTitle": MessageLookupByLibrary.simpleMessage(
            "Authentifizierung erforderlich"),
        "appVersion": m4,
        "appleId": MessageLookupByLibrary.simpleMessage("Apple ID"),
        "apply": MessageLookupByLibrary.simpleMessage("Anwenden"),
        "applyCodeTitle": MessageLookupByLibrary.simpleMessage("Code nutzen"),
        "appstoreSubscription":
            MessageLookupByLibrary.simpleMessage("AppStore Abo"),
        "archive": MessageLookupByLibrary.simpleMessage("Archiv"),
        "archiveAlbum":
            MessageLookupByLibrary.simpleMessage("Album archivieren"),
        "archiving": MessageLookupByLibrary.simpleMessage("Archiviere …"),
        "areYouSureThatYouWantToLeaveTheFamily":
            MessageLookupByLibrary.simpleMessage(
                "Bist du sicher, dass du den Familien-Tarif verlassen möchtest?"),
        "areYouSureYouWantToCancel": MessageLookupByLibrary.simpleMessage(
            "Bist du sicher, dass du kündigen willst?"),
        "areYouSureYouWantToChangeYourPlan":
            MessageLookupByLibrary.simpleMessage(
                "Sind Sie sicher, dass Sie Ihren Tarif ändern möchten?"),
        "areYouSureYouWantToExit": MessageLookupByLibrary.simpleMessage(
            "Möchtest du Vorgang wirklich abbrechen?"),
        "areYouSureYouWantToLogout": MessageLookupByLibrary.simpleMessage(
            "Sind sie sicher, dass Sie sich abmelden wollen?"),
        "areYouSureYouWantToRenew": MessageLookupByLibrary.simpleMessage(
            "Bist du sicher, dass du verlängern möchtest?"),
        "askCancelReason": MessageLookupByLibrary.simpleMessage(
            "Ihr Abonnement wurde gekündigt. Möchten Sie uns den Grund mitteilen?"),
        "askDeleteReason": MessageLookupByLibrary.simpleMessage(
            "Was ist der Hauptgrund für die Löschung deines Kontos?"),
        "askYourLovedOnesToShare": MessageLookupByLibrary.simpleMessage(
            "Bitte deine Liebsten ums teilen"),
        "atAFalloutShelter": MessageLookupByLibrary.simpleMessage(
            "in einem ehemaligen Luftschutzbunker"),
        "authToChangeLockscreenSetting": MessageLookupByLibrary.simpleMessage(
            "Bitte authentifizieren, um die Sperrbildschirm-Einstellung zu ändern"),
        "authToChangeYourEmail": MessageLookupByLibrary.simpleMessage(
            "Bitte authentifizieren, um deine E-Mail-Adresse zu ändern"),
        "authToChangeYourPassword": MessageLookupByLibrary.simpleMessage(
            "Bitte authentifizieren, um das Passwort zu ändern"),
        "authToConfigureTwofactorAuthentication":
            MessageLookupByLibrary.simpleMessage(
                "Bitte authentifizieren, um Zwei-Faktor-Authentifizierung zu konfigurieren"),
        "authToInitiateAccountDeletion": MessageLookupByLibrary.simpleMessage(
            "Bitte authentifizieren, um die Löschung des Kontos einzuleiten"),
        "authToViewYourActiveSessions": MessageLookupByLibrary.simpleMessage(
            "Bitte authentifizieren, um die aktiven Sitzungen anzusehen"),
        "authToViewYourHiddenFiles": MessageLookupByLibrary.simpleMessage(
            "Bitte authentifizieren, um die versteckten Dateien anzusehen"),
        "authToViewYourMemories": MessageLookupByLibrary.simpleMessage(
            "Bitte authentifizieren, um deine Erinnerungsstücke anzusehen"),
        "authToViewYourRecoveryKey": MessageLookupByLibrary.simpleMessage(
            "Bitte authentifizieren, um deinen Wiederherstellungs-Schlüssel anzusehen"),
        "authenticating":
            MessageLookupByLibrary.simpleMessage("Authentifiziere …"),
        "authenticationFailedPleaseTryAgain": MessageLookupByLibrary.simpleMessage(
            "Authentifizierung fehlgeschlagen, versuchen Sie es bitte erneut"),
        "authenticationSuccessful": MessageLookupByLibrary.simpleMessage(
            "Authentifizierung erfogreich!"),
        "available": MessageLookupByLibrary.simpleMessage("Verfügbar"),
        "backedUpFolders":
            MessageLookupByLibrary.simpleMessage("Gesicherte Ordner"),
        "backup": MessageLookupByLibrary.simpleMessage("Backup"),
        "backupFailed":
            MessageLookupByLibrary.simpleMessage("Sicherung fehlgeschlagen"),
        "backupOverMobileData":
            MessageLookupByLibrary.simpleMessage("Über mobile Daten sichern"),
        "backupSettings":
            MessageLookupByLibrary.simpleMessage("Backup-Einstellungen"),
        "backupVideos": MessageLookupByLibrary.simpleMessage("Videos sichern"),
        "blog": MessageLookupByLibrary.simpleMessage("Blog"),
        "cachedData": MessageLookupByLibrary.simpleMessage("Daten im Cache"),
        "calculating":
            MessageLookupByLibrary.simpleMessage("Wird berechnet..."),
        "canNotUploadToAlbumsOwnedByOthers":
            MessageLookupByLibrary.simpleMessage(
                "Kann nicht auf Alben anderer Personen hochladen"),
        "canOnlyCreateLinkForFilesOwnedByYou":
            MessageLookupByLibrary.simpleMessage(
                "Sie können nur Links für Dateien erstellen, die Ihnen gehören"),
        "canOnlyRemoveFilesOwnedByYou": MessageLookupByLibrary.simpleMessage(
            "Du kannst nur Dateien entfernen, die dir gehören"),
        "cancel": MessageLookupByLibrary.simpleMessage("Abbrechen"),
        "cancelOtherSubscription": m5,
        "cancelSubscription":
            MessageLookupByLibrary.simpleMessage("Abonnement kündigen"),
        "cannotAddMorePhotosAfterBecomingViewer": m6,
        "centerPoint": MessageLookupByLibrary.simpleMessage("Mittelpunkt"),
        "changeEmail":
            MessageLookupByLibrary.simpleMessage("E-Mail-Adresse ändern"),
        "changePassword":
            MessageLookupByLibrary.simpleMessage("Passwort ändern"),
        "changePasswordTitle":
            MessageLookupByLibrary.simpleMessage("Passwort ändern"),
        "changePermissions":
            MessageLookupByLibrary.simpleMessage("Berechtigungen ändern?"),
        "checkForUpdates": MessageLookupByLibrary.simpleMessage(
            "Nach Aktualisierungen suchen"),
        "checkInboxAndSpamFolder": MessageLookupByLibrary.simpleMessage(
            "Bitte überprüfe deinen E-Mail-Posteingang (und Spam), um die Verifizierung abzuschließen"),
        "checking": MessageLookupByLibrary.simpleMessage("Wird geprüft..."),
        "claimFreeStorage":
            MessageLookupByLibrary.simpleMessage("Freien Speicher einlösen"),
        "claimMore": MessageLookupByLibrary.simpleMessage("Mehr einlösen!"),
        "claimed": MessageLookupByLibrary.simpleMessage("Eingelöst"),
        "claimedStorageSoFar": m7,
        "clearCaches": MessageLookupByLibrary.simpleMessage("Cache löschen"),
        "click": MessageLookupByLibrary.simpleMessage("• Klick"),
        "clickOnTheOverflowMenu": MessageLookupByLibrary.simpleMessage(
            "• Klicken Sie auf das Überlaufmenü"),
        "close": MessageLookupByLibrary.simpleMessage("Schließen"),
        "clubByCaptureTime": MessageLookupByLibrary.simpleMessage(
            "Nach Aufnahmezeit gruppieren"),
        "clubByFileName":
            MessageLookupByLibrary.simpleMessage("Nach Dateiname gruppieren"),
        "codeAppliedPageTitle":
            MessageLookupByLibrary.simpleMessage("Code eingelöst"),
        "codeCopiedToClipboard": MessageLookupByLibrary.simpleMessage(
            "Code in Zwischenablage kopiert"),
        "codeUsedByYou":
            MessageLookupByLibrary.simpleMessage("Von dir benutzter Code"),
        "collabLinkSectionDescription": MessageLookupByLibrary.simpleMessage(
            "Erstelle einen Link, um anderen zu ermöglichen, Fotos in deinem geteilten Album hinzuzufügen und zu sehen - ohne dass diese ein Konto von ente.io oder die App benötigen. Ideal, um Fotos von Events zu sammeln."),
        "collaborativeLink":
            MessageLookupByLibrary.simpleMessage("Gemeinschaftlicher Link"),
        "collaborativeLinkCreatedFor": m8,
        "collaborator": MessageLookupByLibrary.simpleMessage("Bearbeiter"),
        "collaboratorsCanAddPhotosAndVideosToTheSharedAlbum":
            MessageLookupByLibrary.simpleMessage(
                "Bearbeiter können Fotos & Videos zu dem geteilten Album hinzufügen."),
        "collageLayout": MessageLookupByLibrary.simpleMessage("Layout"),
        "collageSaved": MessageLookupByLibrary.simpleMessage(
            "Collage in Galerie gespeichert"),
        "collectEventPhotos": MessageLookupByLibrary.simpleMessage(
            "Gemeinsam Event-Fotos sammeln"),
        "collectPhotos": MessageLookupByLibrary.simpleMessage("Fotos sammeln"),
        "color": MessageLookupByLibrary.simpleMessage("Farbe"),
        "confirm": MessageLookupByLibrary.simpleMessage("Bestätigen"),
        "confirm2FADisable": MessageLookupByLibrary.simpleMessage(
            "Bist du sicher, dass du die Zwei-Faktor-Authentifizierung (2FA) deaktivieren willst?"),
        "confirmAccountDeletion":
            MessageLookupByLibrary.simpleMessage("Kontolöschung bestätigen"),
        "confirmDeletePrompt": MessageLookupByLibrary.simpleMessage(
            "Ja, ich möchte dieses Konto und alle enthaltenen Daten endgültig und unwiderruflich löschen."),
        "confirmPassword":
            MessageLookupByLibrary.simpleMessage("Passwort wiederholen"),
        "confirmPlanChange":
            MessageLookupByLibrary.simpleMessage("Aboänderungen bestätigen"),
        "confirmRecoveryKey": MessageLookupByLibrary.simpleMessage(
            "Wiederherstellungsschlüssel bestätigen"),
        "confirmYourRecoveryKey": MessageLookupByLibrary.simpleMessage(
            "Bestätigen Sie ihren Wiederherstellungsschlüssel"),
        "contactFamilyAdmin": m9,
        "contactSupport":
            MessageLookupByLibrary.simpleMessage("Support kontaktieren"),
        "contactToManageSubscription": m10,
        "continueLabel": MessageLookupByLibrary.simpleMessage("Weiter"),
        "continueOnFreeTrial": MessageLookupByLibrary.simpleMessage(
            "Mit kostenloser Testversion fortfahren"),
        "copyEmailAddress":
            MessageLookupByLibrary.simpleMessage("E-Mail-Adresse kopieren"),
        "copyLink": MessageLookupByLibrary.simpleMessage("Link kopieren"),
        "copypasteThisCodentoYourAuthenticatorApp":
            MessageLookupByLibrary.simpleMessage(
                "Kopiere diesen Code\nin deine Authentifizierungs-App"),
        "couldNotBackUpTryLater": MessageLookupByLibrary.simpleMessage(
            "Deine Daten konnten nicht gesichert werden.\nWir versuchen es später erneut."),
        "couldNotFreeUpSpace": MessageLookupByLibrary.simpleMessage(
            "Konnte Speicherplatz nicht freigeben"),
        "couldNotUpdateSubscription": MessageLookupByLibrary.simpleMessage(
            "Abo konnte nicht aktualisiert werden"),
        "count": MessageLookupByLibrary.simpleMessage("Anzahl"),
        "createAccount":
            MessageLookupByLibrary.simpleMessage("Konto erstellen"),
        "createAlbumActionHint": MessageLookupByLibrary.simpleMessage(
            "Drücke lange um Fotos auszuwählen und klicke + um ein Album zu erstellen"),
        "createCollage":
            MessageLookupByLibrary.simpleMessage("Collage erstellen"),
        "createNewAccount":
            MessageLookupByLibrary.simpleMessage("Neues Konto erstellen"),
        "createOrSelectAlbum": MessageLookupByLibrary.simpleMessage(
            "Album erstellen oder auswählen"),
        "createPublicLink":
            MessageLookupByLibrary.simpleMessage("Öffentlichen Link erstellen"),
        "creatingLink":
            MessageLookupByLibrary.simpleMessage("Erstelle Link..."),
        "criticalUpdateAvailable": MessageLookupByLibrary.simpleMessage(
            "Kritisches Update ist verfügbar!"),
        "currentUsageIs":
            MessageLookupByLibrary.simpleMessage("Aktuell genutzt werden "),
        "custom": MessageLookupByLibrary.simpleMessage("Benutzerdefiniert"),
        "darkTheme": MessageLookupByLibrary.simpleMessage("Dunkel"),
        "dayToday": MessageLookupByLibrary.simpleMessage("Heute"),
        "dayYesterday": MessageLookupByLibrary.simpleMessage("Gestern"),
        "decrypting":
            MessageLookupByLibrary.simpleMessage("Wird entschlüsselt..."),
        "decryptingVideo":
            MessageLookupByLibrary.simpleMessage("Entschlüssele Video …"),
        "deduplicateFiles":
            MessageLookupByLibrary.simpleMessage("Dateien duplizieren"),
        "delete": MessageLookupByLibrary.simpleMessage("Löschen"),
        "deleteAccount": MessageLookupByLibrary.simpleMessage("Konto löschen"),
        "deleteAccountFeedbackPrompt": MessageLookupByLibrary.simpleMessage(
            "Wir bedauern sehr, dass du dein Konto löschen möchtest. Du würdest uns sehr helfen, wenn du uns kurz einige Gründe hierfür nennen könntest."),
        "deleteAccountPermanentlyButton": MessageLookupByLibrary.simpleMessage(
            "Konto unwiderruflich löschen"),
        "deleteAlbum": MessageLookupByLibrary.simpleMessage("Album löschen"),
        "deleteAlbumDialog": MessageLookupByLibrary.simpleMessage(
            "Auch die Fotos (und Videos) in diesem Album aus <bold>allen</bold> anderen Alben löschen, die sie enthalten?"),
        "deleteAlbumsDialogBody": MessageLookupByLibrary.simpleMessage(
            "Damit werden alle leeren Alben gelöscht. Dies ist nützlich, wenn du das Durcheinander in deiner Albenliste verringern möchtest."),
        "deleteAll": MessageLookupByLibrary.simpleMessage("Alle löschen"),
        "deleteConfirmDialogBody": MessageLookupByLibrary.simpleMessage(
            "Du bist dabei, dein Konto und alle gespeicherten Daten dauerhaft zu löschen.\nDiese Aktion ist unwiderrufbar."),
        "deleteEmailRequest": MessageLookupByLibrary.simpleMessage(
            "Bitte sende eine E-Mail an <warning>account-deletion@ente.io</warning> von Deiner bei uns hinterlegten E-Mail-Adresse."),
        "deleteEmptyAlbums":
            MessageLookupByLibrary.simpleMessage("Leere Alben löschen"),
        "deleteEmptyAlbumsWithQuestionMark":
            MessageLookupByLibrary.simpleMessage("Leere Alben löschen?"),
        "deleteFromBoth":
            MessageLookupByLibrary.simpleMessage("Aus beidem löschen"),
        "deleteFromDevice":
            MessageLookupByLibrary.simpleMessage("Vom Gerät löschen"),
        "deleteFromEnte":
            MessageLookupByLibrary.simpleMessage("Auf ente.io löschen"),
        "deleteLocation":
            MessageLookupByLibrary.simpleMessage("Standort löschen"),
        "deletePhotos": MessageLookupByLibrary.simpleMessage("Fotos löschen"),
        "deleteProgress": m11,
        "deleteReason1": MessageLookupByLibrary.simpleMessage(
            "Es fehlt eine zentrale Funktion, die ich benötige"),
        "deleteReason2": MessageLookupByLibrary.simpleMessage(
            "Die App oder eine bestimmte Funktion verhält sich nicht so wie gedacht"),
        "deleteReason3": MessageLookupByLibrary.simpleMessage(
            "Ich habe einen anderen Dienst gefunden, der mir mehr zusagt"),
        "deleteReason4": MessageLookupByLibrary.simpleMessage(
            "Mein Grund ist nicht aufgeführt"),
        "deleteRequestSLAText": MessageLookupByLibrary.simpleMessage(
            "Deine Anfrage wird innerhalb von 72 Stunden bearbeitet."),
        "deleteSharedAlbum":
            MessageLookupByLibrary.simpleMessage("Geteiltes Album löschen?"),
        "deleteSharedAlbumDialogBody": MessageLookupByLibrary.simpleMessage(
            "Dieses Album wird für alle gelöscht\n\nDu wirst den Zugriff auf geteilte Fotos in diesem Album, die anderen gehören, verlieren"),
        "deselectAll": MessageLookupByLibrary.simpleMessage("Alle abwählen"),
        "designedToOutlive":
            MessageLookupByLibrary.simpleMessage("Entwickelt um zu bewahren"),
        "details": MessageLookupByLibrary.simpleMessage("Details"),
        "devAccountChanged": MessageLookupByLibrary.simpleMessage(
            "Das Entwicklerkonto, das wir verwenden, um ente im App Store zu veröffentlichen, hat sich geändert. Aus diesem Grund musst du dich erneut anmelden.\n\nWir entschuldigen uns für die Unannehmlichkeiten, aber das war unvermeidlich."),
        "deviceFilesAutoUploading": MessageLookupByLibrary.simpleMessage(
            "Dateien, die zu diesem Album hinzugefügt werden, werden automatisch zu ente hochgeladen."),
        "deviceLockExplanation": MessageLookupByLibrary.simpleMessage(
            "Das Sperren des Gerätes verhindern, solange \'ente\' im Vordergrund geöffnet ist und eine Sicherung läuft. \nDies wird für gewöhnlich nicht benötigt, kann aber dabei helfen große Transfers schneller durchzuführen."),
        "didYouKnow": MessageLookupByLibrary.simpleMessage("Schon gewusst?"),
        "disableAutoLock": MessageLookupByLibrary.simpleMessage(
            "Automatische Sperre deaktivieren"),
        "disableDownloadWarningBody": MessageLookupByLibrary.simpleMessage(
            "Zuschauer können weiterhin Screenshots oder mit anderen externen Programmen Kopien der Bilder machen."),
        "disableDownloadWarningTitle":
            MessageLookupByLibrary.simpleMessage("Bitte beachten Sie:"),
        "disableLinkMessage": m12,
        "disableTwofactor": MessageLookupByLibrary.simpleMessage(
            "Zweiten Faktor (2FA) deaktivieren"),
        "disablingTwofactorAuthentication":
            MessageLookupByLibrary.simpleMessage(
                "Zwei-Faktor-Authentifizierung (2FA) wird deaktiviert..."),
        "discord": MessageLookupByLibrary.simpleMessage("Discord"),
        "dismiss": MessageLookupByLibrary.simpleMessage("Verwerfen"),
        "distanceInKMUnit": MessageLookupByLibrary.simpleMessage("km"),
        "doThisLater": MessageLookupByLibrary.simpleMessage("Später machen"),
        "doYouWantToDiscardTheEditsYouHaveMade":
            MessageLookupByLibrary.simpleMessage(
                "Möchtest du deine Änderungen verwerfen?"),
        "done": MessageLookupByLibrary.simpleMessage("Fertig"),
        "doubleYourStorage":
            MessageLookupByLibrary.simpleMessage("Speicherplatz verdoppeln"),
        "download": MessageLookupByLibrary.simpleMessage("Herunterladen"),
        "downloadFailed": MessageLookupByLibrary.simpleMessage(
            "Herunterladen fehlgeschlagen"),
        "downloading":
            MessageLookupByLibrary.simpleMessage("Wird heruntergeladen..."),
        "dropSupportEmail": m13,
        "duplicateFileCountWithStorageSaved": m14,
        "edit": MessageLookupByLibrary.simpleMessage("Bearbeiten"),
        "editLocationTagTitle":
            MessageLookupByLibrary.simpleMessage("Standort bearbeiten"),
        "editsSaved":
            MessageLookupByLibrary.simpleMessage("Änderungen gespeichert"),
        "eligible": MessageLookupByLibrary.simpleMessage("zulässig"),
        "email": MessageLookupByLibrary.simpleMessage("E-Mail"),
        "emailChangedTo": m15,
        "emailNoEnteAccount": m16,
        "emailYourLogs": MessageLookupByLibrary.simpleMessage(
            "Protokolle per E-Mail senden"),
        "empty": MessageLookupByLibrary.simpleMessage("Leeren"),
        "emptyTrash":
            MessageLookupByLibrary.simpleMessage("Papierkorb leeren?"),
        "enableMaps": MessageLookupByLibrary.simpleMessage("Karten aktivieren"),
        "enableMapsDesc": MessageLookupByLibrary.simpleMessage(
            "Dies zeigt Ihre Fotos auf einer Weltkarte.\n\nDiese Karte wird von OpenStreetMap gehostet und die genauen Standorte Ihrer Fotos werden niemals geteilt.\n\nSie können diese Funktion jederzeit in den Einstellungen deaktivieren."),
        "encryptingBackup":
            MessageLookupByLibrary.simpleMessage("Verschlüssele Sicherung …"),
        "encryption": MessageLookupByLibrary.simpleMessage("Verschlüsselung"),
        "encryptionKeys":
            MessageLookupByLibrary.simpleMessage("Verschlüsselungscode"),
        "endtoendEncryptedByDefault": MessageLookupByLibrary.simpleMessage(
            "Automatisch Ende-zu-Ende-verschlüsselt"),
        "enteCanEncryptAndPreserveFilesOnlyIfYouGrant":
            MessageLookupByLibrary.simpleMessage(
                "ente kann Dateien nur verschlüsselt sichern, wenn du uns darauf Zugriff gewährst"),
        "enteSubscriptionPitch": MessageLookupByLibrary.simpleMessage(
            "ente sichert deine Erinnerungsstücke, sodass sie immer für dich verfügbar sind, auch wenn du dein Gerät verlieren solltest."),
        "enteSubscriptionShareWithFamily": MessageLookupByLibrary.simpleMessage(
            "Deine Familie kann zu deinem Abo hinzugefügt werden."),
        "enterAlbumName":
            MessageLookupByLibrary.simpleMessage("Albumname eingeben"),
        "enterCode": MessageLookupByLibrary.simpleMessage("Code eingeben"),
        "enterCodeDescription": MessageLookupByLibrary.simpleMessage(
            "Gib den Code deines Freundes ein, damit sie beide kostenlosen Speicherplatz erhalten"),
        "enterEmail": MessageLookupByLibrary.simpleMessage("E-Mail eingeben"),
        "enterFileName":
            MessageLookupByLibrary.simpleMessage("Dateinamen eingeben"),
        "enterNewPasswordToEncrypt": MessageLookupByLibrary.simpleMessage(
            "Gib ein neues Passwort ein, mit dem wir deine Daten verschlüsseln können"),
        "enterPassword":
            MessageLookupByLibrary.simpleMessage("Passwort eingeben"),
        "enterPasswordToEncrypt": MessageLookupByLibrary.simpleMessage(
            "Gib ein Passwort ein, mit dem wir deine Daten verschlüsseln können"),
        "enterReferralCode": MessageLookupByLibrary.simpleMessage(
            "Gib den Weiterempfehlungs-Code ein"),
        "enterThe6digitCodeFromnyourAuthenticatorApp":
            MessageLookupByLibrary.simpleMessage(
                "Gib den 6-stelligen Code aus\ndeiner Authentifizierungs-App ein"),
        "enterValidEmail": MessageLookupByLibrary.simpleMessage(
            "Bitte gib eine gültige E-Mail-Adresse ein."),
        "enterYourEmailAddress": MessageLookupByLibrary.simpleMessage(
            "Gib deine E-Mail-Adresse ein"),
        "enterYourPassword":
            MessageLookupByLibrary.simpleMessage("Passwort eingeben"),
        "enterYourRecoveryKey": MessageLookupByLibrary.simpleMessage(
            "Gib deinen Wiederherstellungs-Schlüssel ein"),
        "error": MessageLookupByLibrary.simpleMessage("Fehler"),
        "everywhere": MessageLookupByLibrary.simpleMessage("überall"),
        "exif": MessageLookupByLibrary.simpleMessage("EXIF"),
        "existingUser":
            MessageLookupByLibrary.simpleMessage("Existierender Benutzer"),
        "expiredLinkInfo": MessageLookupByLibrary.simpleMessage(
            "Dieser Link ist abgelaufen. Bitte wählen Sie ein neues Ablaufdatum oder deaktivieren Sie das Ablaufdatum des Links."),
        "exportLogs":
            MessageLookupByLibrary.simpleMessage("Protokolle exportieren"),
        "exportYourData":
            MessageLookupByLibrary.simpleMessage("Daten exportieren"),
        "failedToApplyCode": MessageLookupByLibrary.simpleMessage(
            "Der Code konnte nicht aktiviert werden"),
        "failedToCancel":
            MessageLookupByLibrary.simpleMessage("Kündigung fehlgeschlagen"),
        "failedToFetchOriginalForEdit": MessageLookupByLibrary.simpleMessage(
            "Fehler beim Abrufen des Originals zur Bearbeitung"),
        "failedToFetchReferralDetails": MessageLookupByLibrary.simpleMessage(
            "Die Weiterempfehlungs-Details können nicht abgerufen werden. Bitte versuche es später erneut."),
        "failedToLoadAlbums": MessageLookupByLibrary.simpleMessage(
            "Laden der Alben fehlgeschlagen"),
        "failedToRenew":
            MessageLookupByLibrary.simpleMessage("Erneuern fehlgeschlagen"),
        "failedToVerifyPaymentStatus": MessageLookupByLibrary.simpleMessage(
            "Überprüfung des Zahlungsstatus fehlgeschlagen"),
        "familyPlanOverview": MessageLookupByLibrary.simpleMessage(
            "Fügen Sie 5 Familienmitglieder zu Ihrem bestehenden Abo hinzu, ohne extra zu bezahlen.\n\nJedes Mitglied erhält einen eigenen privaten Raum und kann die Dateien von anderen nicht sehen, wenn sie nicht freigegeben werden.\n\nFamilien-Abos sind für Kunden verfügbar, die ein kostenpflichtiges ente Abonnement haben.\n\nMelden Sie sich jetzt an, um loszulegen!"),
        "familyPlanPortalTitle":
            MessageLookupByLibrary.simpleMessage("Familie"),
        "familyPlans": MessageLookupByLibrary.simpleMessage("Familientarif"),
        "faq": MessageLookupByLibrary.simpleMessage("Häufig gestellte Fragen"),
        "faqs": MessageLookupByLibrary.simpleMessage("FAQs"),
        "favorite": MessageLookupByLibrary.simpleMessage("Favorit"),
        "feedback": MessageLookupByLibrary.simpleMessage("Rückmeldung"),
        "fileFailedToSaveToGallery": MessageLookupByLibrary.simpleMessage(
            "Fehler beim Speichern der Datei in der Galerie"),
        "fileInfoAddDescHint":
            MessageLookupByLibrary.simpleMessage("Beschreibung hinzufügen …"),
        "fileSavedToGallery": MessageLookupByLibrary.simpleMessage(
            "Datei in Galerie gespeichert"),
        "filesBackedUpFromDevice": m17,
        "filesBackedUpInAlbum": m18,
        "filesDeleted":
            MessageLookupByLibrary.simpleMessage("Dateien gelöscht"),
        "flip": MessageLookupByLibrary.simpleMessage("Spiegeln"),
        "forYourMemories":
            MessageLookupByLibrary.simpleMessage("Als Erinnerung"),
        "forgotPassword":
            MessageLookupByLibrary.simpleMessage("Passwort vergessen"),
        "freeStorageClaimed": MessageLookupByLibrary.simpleMessage(
            "Kostenlos hinzugefügter Speicherplatz"),
        "freeStorageOnReferralSuccess": m19,
        "freeStorageSpace": m20,
        "freeStorageUsable": MessageLookupByLibrary.simpleMessage(
            "Freier Speicherplatz nutzbar"),
        "freeTrial":
            MessageLookupByLibrary.simpleMessage("Kostenlose Testphase"),
        "freeTrialValidTill": m21,
        "freeUpAccessPostDelete": m22,
        "freeUpAmount": m23,
        "freeUpDeviceSpace":
            MessageLookupByLibrary.simpleMessage("Gerätespeicher freiräumen"),
        "freeUpSpace":
            MessageLookupByLibrary.simpleMessage("Speicherplatz freigeben"),
        "freeUpSpaceSaving": m24,
        "galleryMemoryLimitInfo": MessageLookupByLibrary.simpleMessage(
            "Bis zu 1000 Erinnerungsstücke angezeigt in der Galerie"),
        "general": MessageLookupByLibrary.simpleMessage("Allgemein"),
        "generatingEncryptionKeys": MessageLookupByLibrary.simpleMessage(
            "Generierung von Verschlüsselungscodes..."),
        "goToSettings":
            MessageLookupByLibrary.simpleMessage("Zu den Einstellungen"),
        "googlePlayId": MessageLookupByLibrary.simpleMessage("Google Play ID"),
        "grantPermission":
            MessageLookupByLibrary.simpleMessage("Zugriff gewähren"),
        "groupNearbyPhotos": MessageLookupByLibrary.simpleMessage(
            "Fotos in der Nähe gruppieren"),
        "hidden": MessageLookupByLibrary.simpleMessage("Versteckt"),
        "hide": MessageLookupByLibrary.simpleMessage("Ausblenden"),
        "hostedAtOsmFrance":
            MessageLookupByLibrary.simpleMessage("Gehostet bei OSM France"),
        "howItWorks":
            MessageLookupByLibrary.simpleMessage("So funktioniert\'s"),
        "howToViewShareeVerificationID": MessageLookupByLibrary.simpleMessage(
            "Bitte sie, auf den Einstellungs Bildschirm ihre E-Mail-Adresse lange anzuklicken und zu überprüfen, dass die IDs auf beiden Geräten übereinstimmen."),
        "iOSGoToSettingsDescription": MessageLookupByLibrary.simpleMessage(
            "Auf Ihrem Gerät ist keine biometrische Authentifizierung eingerichtet. Bitte aktivieren Sie entweder Touch ID oder Face ID auf Ihrem Telefon."),
        "iOSLockOut": MessageLookupByLibrary.simpleMessage(
            "Die biometrische Authentifizierung ist deaktiviert. Bitte sperren und entsperren Sie Ihren Bildschirm, um sie zu aktivieren."),
        "iOSOkButton": MessageLookupByLibrary.simpleMessage("OK"),
        "ignoreUpdate": MessageLookupByLibrary.simpleMessage("Ignorieren"),
        "ignoredFolderUploadReason": MessageLookupByLibrary.simpleMessage(
            "Einige Dateien in diesem Album werden beim Upload ignoriert, weil sie zuvor auf ente gelöscht wurden."),
        "importing": MessageLookupByLibrary.simpleMessage("Importiert...."),
        "incorrectCode": MessageLookupByLibrary.simpleMessage("Falscher Code"),
        "incorrectPasswordTitle":
            MessageLookupByLibrary.simpleMessage("Falsches Passwort"),
        "incorrectRecoveryKey": MessageLookupByLibrary.simpleMessage(
            "Falscher Wiederherstellungs-Schlüssel"),
        "incorrectRecoveryKeyBody": MessageLookupByLibrary.simpleMessage(
            "Der eingegebene Schlüssel ist ungültig"),
        "incorrectRecoveryKeyTitle": MessageLookupByLibrary.simpleMessage(
            "Falscher Wiederherstellungs-Schlüssel"),
        "insecureDevice":
            MessageLookupByLibrary.simpleMessage("Unsicheres Gerät"),
        "installManually":
            MessageLookupByLibrary.simpleMessage("Manuell installieren"),
        "invalidEmailAddress":
            MessageLookupByLibrary.simpleMessage("Ungültige E-Mail-Adresse"),
        "invalidKey":
            MessageLookupByLibrary.simpleMessage("Ungültiger Schlüssel"),
        "invalidRecoveryKey": MessageLookupByLibrary.simpleMessage(
            "Der von Ihnen eingegebene Wiederherstellungsschlüssel ist nicht gültig. Bitte stellen Sie sicher das aus 24 Wörtern zusammen gesetzt ist und jedes dieser Worte richtig geschrieben wurde.\n\nSollten Sie den Wiederherstellungscode eingegeben haben, stellen Sie bitte sicher, dass dieser 64 Worte lang ist und ebenfall richtig geschrieben wurde."),
        "invite": MessageLookupByLibrary.simpleMessage("Einladen"),
        "inviteToEnte":
            MessageLookupByLibrary.simpleMessage("Zu ente einladen"),
        "inviteYourFriends":
            MessageLookupByLibrary.simpleMessage("Lade deine Freunde ein"),
        "itLooksLikeSomethingWentWrongPleaseRetryAfterSome":
            MessageLookupByLibrary.simpleMessage(
                "Etwas ist schiefgelaufen. Bitte versuche es später noch einmal. Sollte der Fehler weiter bestehen, kontaktiere unser Supportteam."),
        "itemCount": m25,
        "itemSelectedCount": m26,
        "itemsShowTheNumberOfDaysRemainingBeforePermanentDeletion":
            MessageLookupByLibrary.simpleMessage(
                "Elemente zeigen die Anzahl der Tage bis zum dauerhaften Löschen an"),
        "itemsWillBeRemovedFromAlbum": MessageLookupByLibrary.simpleMessage(
            "Ausgewählte Elemente werden aus diesem Album entfernt"),
        "keepPhotos": MessageLookupByLibrary.simpleMessage("Fotos behalten"),
        "kiloMeterUnit": MessageLookupByLibrary.simpleMessage("km"),
        "kindlyHelpUsWithThisInformation":
            MessageLookupByLibrary.simpleMessage("Bitte gib diese Daten ein"),
        "language": MessageLookupByLibrary.simpleMessage("Sprache"),
        "lastUpdated":
            MessageLookupByLibrary.simpleMessage("Zuletzt aktualisiert"),
        "leave": MessageLookupByLibrary.simpleMessage("Verlassen"),
        "leaveAlbum": MessageLookupByLibrary.simpleMessage("Album verlassen"),
        "leaveFamily":
            MessageLookupByLibrary.simpleMessage("Familienabo verlassen"),
        "leaveSharedAlbum":
            MessageLookupByLibrary.simpleMessage("Geteiltes Album verlassen?"),
        "light": MessageLookupByLibrary.simpleMessage("Hell"),
        "lightTheme": MessageLookupByLibrary.simpleMessage("Hell"),
        "linkCopiedToClipboard": MessageLookupByLibrary.simpleMessage(
            "Link in Zwischenablage kopiert"),
        "linkDeviceLimit": MessageLookupByLibrary.simpleMessage("Geräte Limit"),
        "linkEnabled": MessageLookupByLibrary.simpleMessage("Aktiviert"),
        "linkExpired": MessageLookupByLibrary.simpleMessage("Abgelaufen"),
        "linkExpiresOn": m27,
        "linkExpiry":
            MessageLookupByLibrary.simpleMessage("Ablaufdatum des Links"),
        "linkHasExpired":
            MessageLookupByLibrary.simpleMessage("Link ist abgelaufen"),
        "linkNeverExpires": MessageLookupByLibrary.simpleMessage("Niemals"),
        "loadMessage1": MessageLookupByLibrary.simpleMessage(
            "Du kannst dein Abonnement mit deiner Familie teilen"),
        "loadMessage2": MessageLookupByLibrary.simpleMessage(
            "Wir haben bereits mehr als 10 Millionen Erinnerungsstücke gesichert"),
        "loadMessage3": MessageLookupByLibrary.simpleMessage(
            "Wir behalten 3 Kopien Ihrer Daten, eine in einem unterirdischen Schutzbunker"),
        "loadMessage4": MessageLookupByLibrary.simpleMessage(
            "Alle unsere Apps sind Open-Source"),
        "loadMessage5": MessageLookupByLibrary.simpleMessage(
            "Unser Quellcode und unsere Kryptografie wurden extern geprüft"),
        "loadMessage6": MessageLookupByLibrary.simpleMessage(
            "Du kannst Links zu deinen Alben mit deinen Geliebten teilen"),
        "loadMessage7": MessageLookupByLibrary.simpleMessage(
            "Unsere mobilen Apps laufen im Hintergrund, um neue Fotos zu verschlüsseln und zu sichern"),
        "loadMessage8": MessageLookupByLibrary.simpleMessage(
            "web.ente.io hat einen Spitzen-Uploader"),
        "loadMessage9": MessageLookupByLibrary.simpleMessage(
            "Wir verwenden Xchacha20Poly1305, um Ihre Daten sicher zu verschlüsseln"),
        "loadingExifData":
            MessageLookupByLibrary.simpleMessage("Lade Exif-Daten..."),
        "loadingGallery":
            MessageLookupByLibrary.simpleMessage("Lade Galerie …"),
        "loadingMessage":
            MessageLookupByLibrary.simpleMessage("Fotos werden geladen..."),
        "localGallery": MessageLookupByLibrary.simpleMessage("Lokale Galerie"),
        "location": MessageLookupByLibrary.simpleMessage("Standort"),
        "locationName": MessageLookupByLibrary.simpleMessage("Standortname"),
        "locationTagFeatureDescription": MessageLookupByLibrary.simpleMessage(
            "Ein Standort-Tag gruppiert alle Fotos, die in einem Radius eines Fotos aufgenommen wurden"),
        "lockButtonLabel": MessageLookupByLibrary.simpleMessage("Sperren"),
        "lockScreenEnablePreSteps": MessageLookupByLibrary.simpleMessage(
            "Um den Sperrbildschirm zu aktivieren, legen Sie bitte den Geräte-Passcode oder die Bildschirmsperre in den Systemeinstellungen fest."),
        "lockscreen": MessageLookupByLibrary.simpleMessage("Sperrbildschirm"),
        "logInLabel": MessageLookupByLibrary.simpleMessage("Anmelden"),
        "loggingOut": MessageLookupByLibrary.simpleMessage("Abmeldung..."),
        "loginTerms": MessageLookupByLibrary.simpleMessage(
            "Mit dem Klick auf \"Anmelden\" stimme ich den <u-terms>Nutzungsbedingungen</u-terms> und der <u-policy>Datenschutzerklärung</u-policy> zu"),
        "logout": MessageLookupByLibrary.simpleMessage("Ausloggen"),
        "logsDialogBody": MessageLookupByLibrary.simpleMessage(
            "Dies wird über Logs gesendet, um uns zu helfen, Ihr Problem zu beheben. Bitte beachten Sie, dass Dateinamen aufgenommen werden, um Probleme mit bestimmten Dateien zu beheben."),
        "longpressOnAnItemToViewInFullscreen": MessageLookupByLibrary.simpleMessage(
            "Drücken Sie lange auf ein Element, um es im Vollbildmodus anzuzeigen"),
        "lostDevice": MessageLookupByLibrary.simpleMessage("Gerät verloren?"),
        "manage": MessageLookupByLibrary.simpleMessage("Verwalten"),
        "manageDeviceStorage":
            MessageLookupByLibrary.simpleMessage("Gerätespeicher verwalten"),
        "manageFamily":
            MessageLookupByLibrary.simpleMessage("Familiengruppe verwalten"),
        "manageLink": MessageLookupByLibrary.simpleMessage("Link verwalten"),
        "manageParticipants": MessageLookupByLibrary.simpleMessage("Verwalten"),
        "manageSubscription":
            MessageLookupByLibrary.simpleMessage("Abonnement verwalten"),
        "map": MessageLookupByLibrary.simpleMessage("Karte"),
        "maps": MessageLookupByLibrary.simpleMessage("Karten"),
        "mastodon": MessageLookupByLibrary.simpleMessage("Mastodon"),
        "matrix": MessageLookupByLibrary.simpleMessage("Matrix"),
        "maxDeviceLimitSpikeHandling": m28,
        "memoryCount": m29,
        "merchandise": MessageLookupByLibrary.simpleMessage("Merchandise"),
        "mobileWebDesktop":
            MessageLookupByLibrary.simpleMessage("Mobil, Web, Desktop"),
        "moderateStrength": MessageLookupByLibrary.simpleMessage("Mittel"),
        "monthly": MessageLookupByLibrary.simpleMessage("Monatlich"),
        "moveItem": m30,
        "moveToAlbum":
            MessageLookupByLibrary.simpleMessage("Zum Album verschieben"),
        "movedSuccessfullyTo": m31,
        "movedToTrash": MessageLookupByLibrary.simpleMessage(
            "In den Papierkorb verschoben"),
        "movingFilesToAlbum": MessageLookupByLibrary.simpleMessage(
            "Verschiebe Dateien in Album..."),
        "name": MessageLookupByLibrary.simpleMessage("Name"),
        "never": MessageLookupByLibrary.simpleMessage("Niemals"),
        "newAlbum": MessageLookupByLibrary.simpleMessage("Neues Album"),
        "newToEnte": MessageLookupByLibrary.simpleMessage("Neu bei ente"),
        "newest": MessageLookupByLibrary.simpleMessage("Zuletzt"),
        "no": MessageLookupByLibrary.simpleMessage("Nein"),
        "noDeviceThatCanBeDeleted": MessageLookupByLibrary.simpleMessage(
            "Du hast keine Dateien auf diesem Gerät, die gelöscht werden können"),
        "noDuplicates":
            MessageLookupByLibrary.simpleMessage("✨ Keine Duplikate"),
        "noExifData": MessageLookupByLibrary.simpleMessage("Keine Exif-Daten"),
        "noHiddenPhotosOrVideos": MessageLookupByLibrary.simpleMessage(
            "Keine versteckten Fotos oder Videos"),
        "noPhotosAreBeingBackedUpRightNow":
            MessageLookupByLibrary.simpleMessage(
                "Momentan werden keine Fotos gesichert"),
        "noRecoveryKey": MessageLookupByLibrary.simpleMessage(
            "Kein Wiederherstellungs-Schlüssel?"),
        "noRecoveryKeyNoDecryption": MessageLookupByLibrary.simpleMessage(
            "Aufgrund unseres Ende-zu-Ende-Verschlüsselungsprotokolls können deine Daten nicht ohne dein Passwort oder deinen Wiederherstellungs-Schlüssel entschlüsselt werden"),
        "noResults": MessageLookupByLibrary.simpleMessage("Keine Ergebnisse"),
        "noResultsFound":
            MessageLookupByLibrary.simpleMessage("Keine Ergebnisse gefunden"),
        "nothingToSeeHere": MessageLookupByLibrary.simpleMessage(
            "Hier gibt es nichts zu sehen! 👀"),
        "ok": MessageLookupByLibrary.simpleMessage("Ok"),
        "onDevice": MessageLookupByLibrary.simpleMessage("Auf dem Gerät"),
        "onEnte": MessageLookupByLibrary.simpleMessage(
            "Auf <branding>ente</branding>"),
        "oops": MessageLookupByLibrary.simpleMessage("Hoppla"),
        "oopsCouldNotSaveEdits": MessageLookupByLibrary.simpleMessage(
            "Hoppla, die Änderungen konnten nicht gespeichert werden"),
        "oopsSomethingWentWrong": MessageLookupByLibrary.simpleMessage(
            "Ups. Leider ist ein Fehler aufgetreten"),
        "openTheItem": MessageLookupByLibrary.simpleMessage("• Element öffnen"),
        "openstreetmapContributors":
            MessageLookupByLibrary.simpleMessage("OpenStreetMap-Beitragende"),
        "optionalAsShortAsYouLike": MessageLookupByLibrary.simpleMessage(
            "Bei Bedarf auch so kurz wie Sie wollen..."),
        "orPickAnExistingOne": MessageLookupByLibrary.simpleMessage(
            "Oder eine Vorherige auswählen"),
        "password": MessageLookupByLibrary.simpleMessage("Passwort"),
        "passwordChangedSuccessfully": MessageLookupByLibrary.simpleMessage(
            "Passwort erfolgreich geändert"),
        "passwordLock": MessageLookupByLibrary.simpleMessage("Passwort Sperre"),
        "passwordStrength": m32,
        "passwordWarning": MessageLookupByLibrary.simpleMessage(
            "Wir speichern dieses Passwort nicht. Wenn du es vergisst, <underline>können wir deine Daten nicht entschlüsseln</underline>"),
        "paymentDetails":
            MessageLookupByLibrary.simpleMessage("Zahlungsdetails"),
        "paymentFailed":
            MessageLookupByLibrary.simpleMessage("Zahlung fehlgeschlagen"),
        "paymentFailedTalkToProvider": m33,
        "paymentFailedWithReason": m34,
        "pendingSync":
            MessageLookupByLibrary.simpleMessage("Synchronisation anstehend"),
        "peopleUsingYourCode": MessageLookupByLibrary.simpleMessage(
            "Leute, die deinen Code verwenden"),
        "permDeleteWarning": MessageLookupByLibrary.simpleMessage(
            "Alle Elemente im Papierkorb werden dauerhaft gelöscht\n\nDiese Aktion kann nicht rückgängig gemacht werden"),
        "permanentlyDelete":
            MessageLookupByLibrary.simpleMessage("Dauerhaft löschen"),
        "permanentlyDeleteFromDevice": MessageLookupByLibrary.simpleMessage(
            "Endgültig vom Gerät löschen?"),
        "photoGridSize":
            MessageLookupByLibrary.simpleMessage("Fotorastergröße"),
        "photoSmallCase": MessageLookupByLibrary.simpleMessage("Foto"),
        "photosAddedByYouWillBeRemovedFromTheAlbum":
            MessageLookupByLibrary.simpleMessage(
                "Von dir hinzugefügte Fotos werden vom Album entfernt"),
        "pickCenterPoint":
            MessageLookupByLibrary.simpleMessage("Mittelpunkt auswählen"),
        "playstoreSubscription":
            MessageLookupByLibrary.simpleMessage("PlayStore Abo"),
        "pleaseContactSupportAndWeWillBeHappyToHelp":
            MessageLookupByLibrary.simpleMessage(
                "Bitte kontaktieren Sie uns über support@ente.io wo wir Ihnen gerne weiterhelfen."),
        "pleaseContactSupportIfTheProblemPersists":
            MessageLookupByLibrary.simpleMessage(
                "Bitte wenden Sie sich an den Support, falls das Problem weiterhin besteht"),
        "pleaseEmailUsAt": m35,
        "pleaseGrantPermissions": MessageLookupByLibrary.simpleMessage(
            "Bitte erteile die nötigen Berechtigungen"),
        "pleaseLoginAgain":
            MessageLookupByLibrary.simpleMessage("Bitte logge dich erneut ein"),
        "pleaseSendTheLogsTo": m36,
        "pleaseTryAgain":
            MessageLookupByLibrary.simpleMessage("Bitte versuche es erneut"),
        "pleaseVerifyTheCodeYouHaveEntered":
            MessageLookupByLibrary.simpleMessage(
                "Bitte bestätigen Sie den eingegebenen Code"),
        "pleaseWait": MessageLookupByLibrary.simpleMessage("Bitte warten..."),
        "pleaseWaitDeletingAlbum": MessageLookupByLibrary.simpleMessage(
            "Bitte warten, Album wird gelöscht"),
        "pleaseWaitForSometimeBeforeRetrying":
            MessageLookupByLibrary.simpleMessage(
                "Bitte warte kurz, bevor du es erneut versuchst"),
        "preparingLogs": MessageLookupByLibrary.simpleMessage(
            "Protokolle werden vorbereitet..."),
        "preserveMore":
            MessageLookupByLibrary.simpleMessage("Mehr Daten sichern"),
        "pressAndHoldToPlayVideo": MessageLookupByLibrary.simpleMessage(
            "Gedrückt halten, um Video abzuspielen"),
        "privacy": MessageLookupByLibrary.simpleMessage("Datenschutz"),
        "privacyPolicyTitle":
            MessageLookupByLibrary.simpleMessage("Datenschutzerklärung"),
        "privateBackups":
            MessageLookupByLibrary.simpleMessage("Private Sicherungen"),
        "privateSharing":
            MessageLookupByLibrary.simpleMessage("Privates Teilen"),
        "publicLinkCreated":
            MessageLookupByLibrary.simpleMessage("Öffentlicher Link erstellt"),
        "publicLinkEnabled":
            MessageLookupByLibrary.simpleMessage("Öffentlicher Link aktiviert"),
        "radius": MessageLookupByLibrary.simpleMessage("Umkreis"),
        "raiseTicket": MessageLookupByLibrary.simpleMessage("Ticket erstellen"),
        "rateTheApp": MessageLookupByLibrary.simpleMessage("App bewerten"),
        "rateUs": MessageLookupByLibrary.simpleMessage("Bewerte uns"),
        "rateUsOnStore": m37,
        "recover": MessageLookupByLibrary.simpleMessage("Wiederherstellen"),
        "recoverAccount":
            MessageLookupByLibrary.simpleMessage("Konto wiederherstellen"),
        "recoverButton":
            MessageLookupByLibrary.simpleMessage("Wiederherstellen"),
        "recoveryKey": MessageLookupByLibrary.simpleMessage(
            "Wiederherstellungs-Schlüssel"),
        "recoveryKeyCopiedToClipboard": MessageLookupByLibrary.simpleMessage(
            "Wiederherstellungs-Schlüssel in die Zwischenablage kopiert"),
        "recoveryKeyOnForgotPassword": MessageLookupByLibrary.simpleMessage(
            "Falls du dein Passwort vergisst, kannst du deine Daten allein mit diesem Schlüssel wiederherstellen."),
        "recoveryKeySaveDescription": MessageLookupByLibrary.simpleMessage(
            "Wir speichern diesen Schlüssel nicht. Bitte speichere diese Schlüssel aus 24 Wörtern an einem sicheren Ort."),
        "recoveryKeySuccessBody": MessageLookupByLibrary.simpleMessage(
            "Sehr gut! Ihr Wiederherstellungsschlüssel ist gültig. Vielen Dank für die Verifizierung.\n\nBitte vergessen Sie nicht eine Kopie Ihres Wiederherstellungsschlüssels sicher aufzubewahren."),
        "recoveryKeyVerified": MessageLookupByLibrary.simpleMessage(
            "Wiederherstellungs-Schlüssel überprüft"),
        "recoveryKeyVerifyReason": MessageLookupByLibrary.simpleMessage(
            "Ihr Wiederherstellungsschlüssel ist die einzige Möglichkeit Ihre Fotos wieder herzustellen, sollten Sie Ihr Passwort vergessen haben. Sie können diesen unter \"Einstellungen\" und dann \"Konto\" wieder finden.\n\nBitte geben Sie unten Ihren Wiederherstellungsschlüssel ein um sicher zu stellen, dass Sie ihn korrekt hinterlegt haben."),
        "recoverySuccessful": MessageLookupByLibrary.simpleMessage(
            "Wiederherstellung erfolgreich!"),
        "recreatePasswordBody": MessageLookupByLibrary.simpleMessage(
            "Das aktuelle Gerät ist nicht leistungsfähig genug, um dein Passwort zu verifizieren, aber wir können es neu erstellen, damit es auf allen Geräten funktioniert.\n\nBitte melde dich mit deinem Wiederherstellungs-Schlüssel an und erstelle dein Passwort neu (Wenn du willst, kannst du dasselbe erneut verwenden)."),
        "recreatePasswordTitle":
            MessageLookupByLibrary.simpleMessage("Passwort wiederherstellen"),
        "reddit": MessageLookupByLibrary.simpleMessage("Reddit"),
        "referFriendsAnd2xYourPlan": MessageLookupByLibrary.simpleMessage(
            "Begeistere Freunde für uns und verdopple deinen Speicher"),
        "referralStep1": MessageLookupByLibrary.simpleMessage(
            "1. Gib diesen Code an deine Freunde"),
        "referralStep2": MessageLookupByLibrary.simpleMessage(
            "2. Sie schließen ein bezahltes Abo ab"),
        "referralStep3": m38,
        "referrals": MessageLookupByLibrary.simpleMessage("Weiterempfehlungen"),
        "referralsAreCurrentlyPaused": MessageLookupByLibrary.simpleMessage(
            "Einlösungen sind derzeit pausiert"),
        "remindToEmptyDeviceTrash": MessageLookupByLibrary.simpleMessage(
            "Lösche auch Dateien aus \"Kürzlich gelöscht\" unter \"Einstellungen\" -> \"Speicher\" um freien Speicher zu erhalten"),
        "remindToEmptyEnteTrash": MessageLookupByLibrary.simpleMessage(
            "Leere auch deinen \"Papierkorb\", um freien Platz zu erhalten"),
        "remoteImages": MessageLookupByLibrary.simpleMessage(
            "Grafiken aus externen Quellen"),
        "remoteThumbnails": MessageLookupByLibrary.simpleMessage(
            "Vorschaubilder aus externen Quellen"),
        "remoteVideos":
            MessageLookupByLibrary.simpleMessage("Videos aus externen Quellen"),
        "remove": MessageLookupByLibrary.simpleMessage("Entfernen"),
        "removeDuplicates":
            MessageLookupByLibrary.simpleMessage("Duplikate entfernen"),
        "removeFromAlbum":
            MessageLookupByLibrary.simpleMessage("Aus Album entfernen"),
        "removeFromAlbumTitle":
            MessageLookupByLibrary.simpleMessage("Aus Album entfernen?"),
        "removeFromFavorite":
            MessageLookupByLibrary.simpleMessage("Aus Favoriten entfernen"),
        "removeLink": MessageLookupByLibrary.simpleMessage("Link entfernen"),
        "removeParticipant":
            MessageLookupByLibrary.simpleMessage("Teilnehmer entfernen"),
        "removeParticipantBody": m39,
        "removePublicLink":
            MessageLookupByLibrary.simpleMessage("Öffentlichen Link entfernen"),
        "removeShareItemsWarning": MessageLookupByLibrary.simpleMessage(
            "Einige der Elemente, die du entfernst, wurden von anderen Nutzern hinzugefügt und du wirst den Zugriff auf sie verlieren"),
        "removeWithQuestionMark":
            MessageLookupByLibrary.simpleMessage("Entfernen?"),
        "removingFromFavorites": MessageLookupByLibrary.simpleMessage(
            "Wird aus Favoriten entfernt..."),
        "rename": MessageLookupByLibrary.simpleMessage("Umbenennen"),
        "renameAlbum": MessageLookupByLibrary.simpleMessage("Album umbenennen"),
        "renameFile": MessageLookupByLibrary.simpleMessage("Datei umbenennen"),
        "renewSubscription":
            MessageLookupByLibrary.simpleMessage("Abonnement erneuern"),
        "renewsOn": m40,
        "reportABug": MessageLookupByLibrary.simpleMessage("Fehler melden"),
        "reportBug": MessageLookupByLibrary.simpleMessage("Fehler melden"),
        "resendEmail":
            MessageLookupByLibrary.simpleMessage("E-Mail erneut senden"),
        "resetIgnoredFiles": MessageLookupByLibrary.simpleMessage(
            "Ignorierte Dateien zurücksetzen"),
        "resetPasswordTitle":
            MessageLookupByLibrary.simpleMessage("Passwort zurücksetzen"),
        "restore": MessageLookupByLibrary.simpleMessage("Wiederherstellen"),
        "restoreToAlbum":
            MessageLookupByLibrary.simpleMessage("Album wiederherstellen"),
        "restoringFiles": MessageLookupByLibrary.simpleMessage(
            "Dateien werden wiederhergestellt..."),
        "retry": MessageLookupByLibrary.simpleMessage("Erneut versuchen"),
        "reviewDeduplicateItems": MessageLookupByLibrary.simpleMessage(
            "Bitte überprüfe und lösche die Elemente, die du für Duplikate hältst."),
        "rotateLeft": MessageLookupByLibrary.simpleMessage("Nach links drehen"),
        "rotateRight":
            MessageLookupByLibrary.simpleMessage("Nach rechts drehen"),
        "safelyStored": MessageLookupByLibrary.simpleMessage("Gesichert"),
        "save": MessageLookupByLibrary.simpleMessage("Speichern"),
        "saveCollage":
            MessageLookupByLibrary.simpleMessage("Collage speichern"),
        "saveCopy": MessageLookupByLibrary.simpleMessage("Kopie speichern"),
        "saveKey": MessageLookupByLibrary.simpleMessage("Schlüssel speichern"),
        "saveYourRecoveryKeyIfYouHaventAlready":
            MessageLookupByLibrary.simpleMessage(
                "Sichere deinen Wiederherstellungs-Schlüssel, falls noch nicht geschehen"),
        "saving": MessageLookupByLibrary.simpleMessage("Speichern..."),
        "scanCode": MessageLookupByLibrary.simpleMessage("Code scannen"),
        "scanThisBarcodeWithnyourAuthenticatorApp":
            MessageLookupByLibrary.simpleMessage(
                "Scanne diesen Code mit \ndeiner Authentifizierungs-App"),
        "searchByAlbumNameHint":
            MessageLookupByLibrary.simpleMessage("Name des Albums"),
        "searchByExamples": MessageLookupByLibrary.simpleMessage(
            "• Albumnamen (z.B. \"Kamera\")\n• Dateitypen (z.B. \"Videos\", \".gif\")\n• Jahre und Monate (z.B. \"2022\", \"Januar\")\n• Feiertage (z.B. \"Weihnachten\")\n• Fotobeschreibungen (z.B. \"#fun\")"),
        "searchHintText": MessageLookupByLibrary.simpleMessage(
            "Alben, Monate, Tage, Jahre, ..."),
        "security": MessageLookupByLibrary.simpleMessage("Sicherheit"),
        "selectAlbum": MessageLookupByLibrary.simpleMessage("Album auswählen"),
        "selectAll": MessageLookupByLibrary.simpleMessage("Alle markieren"),
        "selectFoldersForBackup": MessageLookupByLibrary.simpleMessage(
            "Ordner für Sicherung auswählen"),
        "selectLanguage":
            MessageLookupByLibrary.simpleMessage("Sprache auswählen"),
        "selectReason": MessageLookupByLibrary.simpleMessage("Grund auswählen"),
        "selectYourPlan":
            MessageLookupByLibrary.simpleMessage("Wähle dein Abo aus"),
        "selectedFilesAreNotOnEnte": MessageLookupByLibrary.simpleMessage(
            "Ausgewählte Dateien sind nicht auf ente"),
        "selectedFoldersWillBeEncryptedAndBackedUp":
            MessageLookupByLibrary.simpleMessage(
                "Ausgewählte Ordner werden verschlüsselt und gesichert"),
        "selectedItemsWillBeDeletedFromAllAlbumsAndMoved":
            MessageLookupByLibrary.simpleMessage(
                "Ausgewählte Elemente werden aus allen Alben gelöscht und in den Papierkorb verschoben."),
        "selectedPhotos": m41,
        "selectedPhotosWithYours": m42,
        "send": MessageLookupByLibrary.simpleMessage("Absenden"),
        "sendEmail": MessageLookupByLibrary.simpleMessage("E-Mail senden"),
        "sendInvite": MessageLookupByLibrary.simpleMessage("Einladung senden"),
        "sendLink": MessageLookupByLibrary.simpleMessage("Link senden"),
        "sessionExpired":
            MessageLookupByLibrary.simpleMessage("Sitzung abgelaufen"),
        "setAPassword": MessageLookupByLibrary.simpleMessage("Passwort setzen"),
        "setAs": MessageLookupByLibrary.simpleMessage("Festlegen als"),
        "setCover": MessageLookupByLibrary.simpleMessage("Titelbild festlegen"),
        "setLabel": MessageLookupByLibrary.simpleMessage("Festlegen"),
        "setPasswordTitle":
            MessageLookupByLibrary.simpleMessage("Passwort festlegen"),
        "setRadius": MessageLookupByLibrary.simpleMessage("Radius festlegen"),
        "setupComplete":
            MessageLookupByLibrary.simpleMessage("Einrichtung abgeschlossen"),
        "share": MessageLookupByLibrary.simpleMessage("Teilen"),
        "shareALink": MessageLookupByLibrary.simpleMessage("Einen Link teilen"),
        "shareAlbumHint": MessageLookupByLibrary.simpleMessage(
            "Öffne ein Album und tippe auf den Teilen-Button oben rechts, um zu teilen."),
        "shareAnAlbumNow":
            MessageLookupByLibrary.simpleMessage("Teile jetzt ein Album"),
        "shareLink": MessageLookupByLibrary.simpleMessage("Link teilen"),
        "shareMyVerificationID": m43,
        "shareOnlyWithThePeopleYouWant": MessageLookupByLibrary.simpleMessage(
            "Teile mit ausgewählten Personen"),
        "shareTextConfirmOthersVerificationID": m44,
        "shareTextRecommendUsingEnte": MessageLookupByLibrary.simpleMessage(
            "Lade ente herunter, damit wir einfach Fotos und Videos in höchster Qualität teilen können\n\nhttps://ente.io"),
        "shareTextReferralCode": m45,
        "shareWithNonenteUsers": MessageLookupByLibrary.simpleMessage(
            "Mit Nicht-Ente-Benutzern teilen"),
        "shareWithPeopleSectionTitle": m46,
        "shareYourFirstAlbum":
            MessageLookupByLibrary.simpleMessage("Teile dein erstes Album"),
        "sharedAlbumSectionDescription": MessageLookupByLibrary.simpleMessage(
            "Erstelle gemeinsame Alben mit anderen ente Benutzern, einschließlich solchen im kostenlosen Tarif."),
        "sharedByMe": MessageLookupByLibrary.simpleMessage("Von mir geteilt"),
        "sharedWith": m47,
        "sharedWithMe": MessageLookupByLibrary.simpleMessage("Mit mir geteilt"),
        "sharing": MessageLookupByLibrary.simpleMessage("Teilt..."),
        "signUpTerms": MessageLookupByLibrary.simpleMessage(
            "Ich stimme den <u-terms>Nutzungsbedingungen</u-terms> und der <u-policy>Datenschutzerklärung</u-policy> zu"),
        "singleFileDeleteFromDevice": m48,
        "singleFileDeleteHighlight": MessageLookupByLibrary.simpleMessage(
            "Es wird aus allen Alben gelöscht."),
        "singleFileInBothLocalAndRemote": m49,
        "singleFileInRemoteOnly": m50,
        "skip": MessageLookupByLibrary.simpleMessage("Überspringen"),
        "social": MessageLookupByLibrary.simpleMessage("Social Media"),
        "someItemsAreInBothEnteAndYourDevice":
            MessageLookupByLibrary.simpleMessage(
                "Einige Elemente sind sowohl auf ente als auch auf Ihrem Gerät."),
        "someOfTheFilesYouAreTryingToDeleteAre":
            MessageLookupByLibrary.simpleMessage(
                "Einige der Dateien, die Sie löschen möchten, sind nur auf Ihrem Gerät verfügbar und können nicht wiederhergestellt werden, wenn sie gelöscht wurden"),
        "someoneSharingAlbumsWithYouShouldSeeTheSameId":
            MessageLookupByLibrary.simpleMessage(
                "Jemand, der Alben mit dir teilt, sollte die gleiche ID auf seinem Gerät sehen."),
        "somethingWentWrong":
            MessageLookupByLibrary.simpleMessage("Irgendetwas ging schief"),
        "somethingWentWrongPleaseTryAgain":
            MessageLookupByLibrary.simpleMessage(
                "Ein Fehler ist aufgetreten, bitte versuche es erneut"),
        "sorry": MessageLookupByLibrary.simpleMessage("Entschuldigung"),
        "sorryCouldNotAddToFavorites": MessageLookupByLibrary.simpleMessage(
            "Konnte leider nicht zu den Favoriten hinzugefügt werden!"),
        "sorryCouldNotRemoveFromFavorites":
            MessageLookupByLibrary.simpleMessage(
                "Konnte leider nicht aus den Favoriten entfernt werden!"),
        "sorryTheCodeYouveEnteredIsIncorrect":
            MessageLookupByLibrary.simpleMessage(
                "Leider ist der eingegebene Code falsch"),
        "sorryWeCouldNotGenerateSecureKeysOnThisDevicennplease":
            MessageLookupByLibrary.simpleMessage(
                "Es tut uns leid, wir konnten keine sicheren Schlüssel auf diesem Gerät generieren.\n\nBitte starte die Registrierung auf einem anderen Gerät."),
        "sortAlbumsBy": MessageLookupByLibrary.simpleMessage("Sortieren nach"),
        "sortNewestFirst":
            MessageLookupByLibrary.simpleMessage("Neueste zuerst"),
        "sortOldestFirst":
            MessageLookupByLibrary.simpleMessage("Älteste zuerst"),
        "sparkleSuccess":
            MessageLookupByLibrary.simpleMessage("✨ Abgeschlossen"),
        "startBackup":
            MessageLookupByLibrary.simpleMessage("Sicherung starten"),
        "storage": MessageLookupByLibrary.simpleMessage("Speicherplatz"),
        "storageBreakupFamily": MessageLookupByLibrary.simpleMessage("Familie"),
        "storageBreakupYou": MessageLookupByLibrary.simpleMessage("Sie"),
        "storageInGB": m51,
        "storageLimitExceeded": MessageLookupByLibrary.simpleMessage(
            "Speichergrenze überschritten"),
        "storageUsageInfo": m52,
        "strongStrength": MessageLookupByLibrary.simpleMessage("Stark"),
        "subAlreadyLinkedErrMessage": m53,
        "subWillBeCancelledOn": m54,
        "subscribe": MessageLookupByLibrary.simpleMessage("Abonnieren"),
        "subscribeToEnableSharing": MessageLookupByLibrary.simpleMessage(
            "Sieht aus, als sei dein Abonnement abgelaufen. Bitte abonniere, um das Teilen zu aktivieren."),
        "subscription": MessageLookupByLibrary.simpleMessage("Abonnement"),
        "success": MessageLookupByLibrary.simpleMessage("Abgeschlossen"),
        "successfullyArchived":
            MessageLookupByLibrary.simpleMessage("Erfolgreich archiviert"),
        "successfullyUnarchived":
            MessageLookupByLibrary.simpleMessage("Erfolgreich dearchiviert"),
        "suggestFeatures":
            MessageLookupByLibrary.simpleMessage("Verbesserung vorschlagen"),
        "support": MessageLookupByLibrary.simpleMessage("Support"),
        "syncProgress": m55,
        "syncStopped":
            MessageLookupByLibrary.simpleMessage("Synchronisierung angehalten"),
        "syncing": MessageLookupByLibrary.simpleMessage("Synchronisiere …"),
        "systemTheme": MessageLookupByLibrary.simpleMessage("System"),
        "tapToCopy":
            MessageLookupByLibrary.simpleMessage("zum Kopieren antippen"),
        "tapToEnterCode": MessageLookupByLibrary.simpleMessage(
            "Antippen, um den Code einzugeben"),
        "tempErrorContactSupportIfPersists": MessageLookupByLibrary.simpleMessage(
            "Etwas ist schiefgelaufen. Bitte versuche es später noch einmal. Sollte der Fehler weiter bestehen, kontaktiere unser Supportteam."),
        "terminate": MessageLookupByLibrary.simpleMessage("Beenden"),
        "terminateSession":
            MessageLookupByLibrary.simpleMessage("Sitzungen beenden?"),
        "terms": MessageLookupByLibrary.simpleMessage("Nutzungsbedingungen"),
        "termsOfServicesTitle":
            MessageLookupByLibrary.simpleMessage("Nutzungsbedingungen"),
        "thankYou": MessageLookupByLibrary.simpleMessage("Vielen Dank"),
        "thankYouForSubscribing":
            MessageLookupByLibrary.simpleMessage("Danke fürs Abonnieren!"),
        "theDownloadCouldNotBeCompleted": MessageLookupByLibrary.simpleMessage(
            "Der Download konnte nicht abgeschlossen werden"),
        "theRecoveryKeyYouEnteredIsIncorrect":
            MessageLookupByLibrary.simpleMessage(
                "Der eingegebene Schlüssel ist ungültig"),
        "theme": MessageLookupByLibrary.simpleMessage("Theme"),
        "theseItemsWillBeDeletedFromYourDevice":
            MessageLookupByLibrary.simpleMessage(
                "Diese Elemente werden von deinem Gerät gelöscht."),
        "theyAlsoGetXGb": m56,
        "theyWillBeDeletedFromAllAlbums": MessageLookupByLibrary.simpleMessage(
            "Sie werden aus allen Alben gelöscht."),
        "thisActionCannotBeUndone": MessageLookupByLibrary.simpleMessage(
            "Diese Aktion kann nicht rückgängig gemacht werden"),
        "thisAlbumAlreadyHDACollaborativeLink":
            MessageLookupByLibrary.simpleMessage(
                "Dieses Album hat bereits einen kollaborativen Link"),
        "thisCanBeUsedToRecoverYourAccountIfYou":
            MessageLookupByLibrary.simpleMessage(
                "Dies kann verwendet werden, um dein Konto wiederherzustellen, wenn du deinen zweiten Faktor (2FA) verlierst"),
        "thisDevice": MessageLookupByLibrary.simpleMessage("Dieses Gerät"),
        "thisEmailIsAlreadyInUse": MessageLookupByLibrary.simpleMessage(
            "Diese E-Mail-Adresse wird bereits verwendet"),
        "thisImageHasNoExifData": MessageLookupByLibrary.simpleMessage(
            "Dieses Bild hat keine Exif-Daten"),
        "thisIsPersonVerificationId": m57,
        "thisIsYourVerificationId": MessageLookupByLibrary.simpleMessage(
            "Dies ist deine Verifizierungs-ID"),
        "thisWillLogYouOutOfTheFollowingDevice":
            MessageLookupByLibrary.simpleMessage(
                "Dadurch wirst du von folgendem Gerät abgemeldet:"),
        "thisWillLogYouOutOfThisDevice": MessageLookupByLibrary.simpleMessage(
            "Dadurch wirst du von diesem Gerät abgemeldet!"),
        "time": MessageLookupByLibrary.simpleMessage("Zeit"),
        "toHideAPhotoOrVideo":
            MessageLookupByLibrary.simpleMessage("Foto oder Video verstecken"),
        "todaysLogs":
            MessageLookupByLibrary.simpleMessage("Heutiges Protokoll"),
        "total": MessageLookupByLibrary.simpleMessage("Gesamt"),
        "totalSize": MessageLookupByLibrary.simpleMessage("Gesamtgröße"),
        "trash": MessageLookupByLibrary.simpleMessage("Papierkorb"),
        "trashDaysLeft": m58,
        "tryAgain": MessageLookupByLibrary.simpleMessage("Erneut versuchen"),
        "turnOnBackupForAutoUpload": MessageLookupByLibrary.simpleMessage(
            "Aktiviere die Sicherung, um automatisch neu hinzugefügte Dateien dieses Ordners auf ente hochzuladen."),
        "twitter": MessageLookupByLibrary.simpleMessage("Twitter"),
        "twoMonthsFreeOnYearlyPlans": MessageLookupByLibrary.simpleMessage(
            "2 Monate kostenlos beim jährlichen Bezahlen"),
        "twofactor": MessageLookupByLibrary.simpleMessage("Zwei-Faktor"),
        "twofactorAuthenticationHasBeenDisabled":
            MessageLookupByLibrary.simpleMessage(
                "Zwei-Faktor-Authentifizierung (2FA) wurde deaktiviert"),
        "twofactorAuthenticationPageTitle":
            MessageLookupByLibrary.simpleMessage(
                "Zwei-Faktor-Authentifizierung"),
        "twofactorAuthenticationSuccessfullyReset":
            MessageLookupByLibrary.simpleMessage(
                "Zwei-Faktor-Authentifizierung (2FA) erfolgreich zurückgesetzt"),
        "twofactorSetup": MessageLookupByLibrary.simpleMessage(
            "Zweiten Faktor (2FA) einrichten"),
        "unarchive": MessageLookupByLibrary.simpleMessage("Dearchivieren"),
        "unarchiveAlbum":
            MessageLookupByLibrary.simpleMessage("Album dearchivieren"),
        "unarchiving": MessageLookupByLibrary.simpleMessage("Dearchiviere …"),
        "uncategorized":
            MessageLookupByLibrary.simpleMessage("Unkategorisiert"),
        "unhide": MessageLookupByLibrary.simpleMessage("Einblenden"),
        "unhideToAlbum":
            MessageLookupByLibrary.simpleMessage("Im Album anzeigen"),
        "unhidingFilesToAlbum":
            MessageLookupByLibrary.simpleMessage("Dateien im Album anzeigen"),
        "unlock": MessageLookupByLibrary.simpleMessage("Jetzt freischalten"),
        "unselectAll": MessageLookupByLibrary.simpleMessage("Alle demarkieren"),
        "update": MessageLookupByLibrary.simpleMessage("Updaten"),
        "updateAvailable":
            MessageLookupByLibrary.simpleMessage("Update verfügbar"),
        "updatingFolderSelection": MessageLookupByLibrary.simpleMessage(
            "Ordnerauswahl wird aktualisiert..."),
        "upgrade": MessageLookupByLibrary.simpleMessage("Upgrade"),
        "uploadingFilesToAlbum": MessageLookupByLibrary.simpleMessage(
            "Dateien werden ins Album hochgeladen..."),
        "usableReferralStorageInfo": MessageLookupByLibrary.simpleMessage(
            "Der verwendbare Speicherplatz ist von deinem aktuellen Abonnement eingeschränkt. Überschüssiger, beanspruchter Speicherplatz wird automatisch verwendbar werden, wenn du ein höheres Abonnement buchst."),
        "usePublicLinksForPeopleNotOnEnte":
            MessageLookupByLibrary.simpleMessage(
                "Nutze öffentliche Links für Personen ohne ente.io Konto"),
        "useRecoveryKey": MessageLookupByLibrary.simpleMessage(
            "Wiederherstellungs-Schlüssel verwenden"),
        "useSelectedPhoto":
            MessageLookupByLibrary.simpleMessage("Ausgewähltes Foto verwenden"),
        "usedSpace":
            MessageLookupByLibrary.simpleMessage("Belegter Speicherplatz"),
        "verificationFailedPleaseTryAgain":
            MessageLookupByLibrary.simpleMessage(
                "Verifizierung fehlgeschlagen, bitte versuchen Sie es erneut"),
        "verificationId":
            MessageLookupByLibrary.simpleMessage("Verifizierungs-ID"),
        "verify": MessageLookupByLibrary.simpleMessage("Überprüfen"),
        "verifyEmail":
            MessageLookupByLibrary.simpleMessage("E-Mail-Adresse verifizieren"),
        "verifyEmailID": m59,
        "verifyIDLabel": MessageLookupByLibrary.simpleMessage("Überprüfen"),
        "verifyPassword":
            MessageLookupByLibrary.simpleMessage("Passwort überprüfen"),
        "verifying": MessageLookupByLibrary.simpleMessage("Verifiziere …"),
        "verifyingRecoveryKey": MessageLookupByLibrary.simpleMessage(
            "Wiederherstellungs-Schlüssel wird überprüft..."),
        "videoSmallCase": MessageLookupByLibrary.simpleMessage("Video"),
        "viewActiveSessions":
            MessageLookupByLibrary.simpleMessage("Aktive Sitzungen anzeigen"),
        "viewAllExifData":
            MessageLookupByLibrary.simpleMessage("Alle Exif-Daten anzeigen"),
        "viewLogs": MessageLookupByLibrary.simpleMessage("Protokolle anzeigen"),
        "viewRecoveryKey": MessageLookupByLibrary.simpleMessage(
            "Wiederherstellungsschlüssel anzeigen"),
        "viewer": MessageLookupByLibrary.simpleMessage("Zuschauer"),
        "visitWebToManage": MessageLookupByLibrary.simpleMessage(
            "Bitte rufen Sie \"web.ente.io\" auf um ihr Abo zu verwalten"),
        "weAreOpenSource": MessageLookupByLibrary.simpleMessage(
            "Unser Quellcode ist offen einsehbar!"),
        "weDontSupportEditingPhotosAndAlbumsThatYouDont":
            MessageLookupByLibrary.simpleMessage(
                "Wir unterstützen keine Bearbeitung von Fotos und Alben, die du noch nicht besitzt"),
        "weHaveSendEmailTo": m60,
        "weakStrength": MessageLookupByLibrary.simpleMessage("Schwach"),
        "welcomeBack":
            MessageLookupByLibrary.simpleMessage("Willkommen zurück!"),
        "yearly": MessageLookupByLibrary.simpleMessage("Jährlich"),
        "yearsAgo": m61,
        "yes": MessageLookupByLibrary.simpleMessage("Ja"),
        "yesCancel": MessageLookupByLibrary.simpleMessage("Ja, kündigen"),
        "yesConvertToViewer": MessageLookupByLibrary.simpleMessage(
            "Ja, zu \"Beobachter\" ändern"),
        "yesDelete": MessageLookupByLibrary.simpleMessage("Ja, löschen"),
        "yesDiscardChanges":
            MessageLookupByLibrary.simpleMessage("Ja, Änderungen verwerfen"),
        "yesLogout": MessageLookupByLibrary.simpleMessage("Ja, ausloggen"),
        "yesRemove": MessageLookupByLibrary.simpleMessage("Ja, entfernen"),
        "yesRenew": MessageLookupByLibrary.simpleMessage("Ja, erneuern"),
        "you": MessageLookupByLibrary.simpleMessage("Sie"),
        "youAreOnAFamilyPlan":
            MessageLookupByLibrary.simpleMessage("Du bist im Familien-Tarif!"),
        "youAreOnTheLatestVersion": MessageLookupByLibrary.simpleMessage(
            "Sie sind auf der neuesten Version"),
        "youCanAtMaxDoubleYourStorage": MessageLookupByLibrary.simpleMessage(
            "* Du kannst deinen Speicher maximal verdoppeln"),
        "youCanManageYourLinksInTheShareTab":
            MessageLookupByLibrary.simpleMessage(
                "Sie können Ihre Links im \"Teilen\"-Tab verwalten."),
        "youCanTrySearchingForADifferentQuery":
            MessageLookupByLibrary.simpleMessage(
                "Sie können versuchen, nach einer anderen Abfrage suchen."),
        "youCannotDowngradeToThisPlan": MessageLookupByLibrary.simpleMessage(
            "Sie können nicht auf diesen Tarif wechseln"),
        "youCannotShareWithYourself": MessageLookupByLibrary.simpleMessage(
            "Du kannst nicht mit dir selbst teilen"),
        "youDontHaveAnyArchivedItems": MessageLookupByLibrary.simpleMessage(
            "Du hast keine archivierten Elemente."),
        "youHaveSuccessfullyFreedUp": m62,
        "yourAccountHasBeenDeleted": MessageLookupByLibrary.simpleMessage(
            "Dein Benutzerkonto wurde gelöscht"),
        "yourPlanWasSuccessfullyDowngraded":
            MessageLookupByLibrary.simpleMessage(
                "Ihr Tarif wurde erfolgreich heruntergestuft"),
        "yourPlanWasSuccessfullyUpgraded": MessageLookupByLibrary.simpleMessage(
            "Ihr Abo wurde erfolgreich aufgestuft"),
        "yourPurchaseWasSuccessful": MessageLookupByLibrary.simpleMessage(
            "Ihr Einkauf war erfolgreich!"),
        "yourStorageDetailsCouldNotBeFetched":
            MessageLookupByLibrary.simpleMessage(
                "Details zum Speicherplatz konnten nicht abgerufen werden"),
        "yourSubscriptionHasExpired": MessageLookupByLibrary.simpleMessage(
            "Dein Abonnement ist abgelaufen"),
        "yourSubscriptionWasUpdatedSuccessfully":
            MessageLookupByLibrary.simpleMessage(
                "Dein Abonnement wurde erfolgreich aktualisiert."),
        "yourVerificationCodeHasExpired": MessageLookupByLibrary.simpleMessage(
            "Ihr Bestätigungscode ist abgelaufen"),
        "youveNoDuplicateFilesThatCanBeCleared":
            MessageLookupByLibrary.simpleMessage(
                "Du hast keine Duplikate, die gelöscht werden können"),
        "youveNoFilesInThisAlbumThatCanBeDeleted":
            MessageLookupByLibrary.simpleMessage(
                "Du hast keine Dateien in diesem Album, die gelöscht werden können")
      };
}<|MERGE_RESOLUTION|>--- conflicted
+++ resolved
@@ -21,11 +21,7 @@
   String get localeName => 'de';
 
   static String m0(count) =>
-<<<<<<< HEAD
-      "${Intl.plural(count, one: 'Füge ein Element hinzu', other: 'Füge # Elemente hinzu')}";
-=======
       "${Intl.plural(count, one: 'Element hinzufügen', other: 'Elemente hinzufügen')}";
->>>>>>> d0cf8165
 
   static String m1(emailOrName) => "Von ${emailOrName} hinzugefügt";
 
@@ -112,11 +108,7 @@
       "${Intl.plural(count, zero: 'keine Erinnerungsstücke', one: '${formattedCount} Erinnerung', other: '${formattedCount} Erinnerungsstücke')}";
 
   static String m30(count) =>
-<<<<<<< HEAD
-      "${Intl.plural(count, one: '# Element', other: '# Elemente')}";
-=======
       "${Intl.plural(count, one: 'Element verschieben', other: 'Elemente verschieben')}";
->>>>>>> d0cf8165
 
   static String m31(albumName) => "Erfolgreich zu ${albumName} hinzugefügt";
 
