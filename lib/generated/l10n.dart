// GENERATED CODE - DO NOT MODIFY BY HAND
import 'package:flutter/material.dart';
import 'package:intl/intl.dart';
import 'intl/messages_all.dart';

// **************************************************************************
// Generator: Flutter Intl IDE plugin
// Made by Localizely
// **************************************************************************

// ignore_for_file: non_constant_identifier_names, lines_longer_than_80_chars
// ignore_for_file: join_return_with_assignment, prefer_final_in_for_each
// ignore_for_file: avoid_redundant_argument_values, avoid_escaping_inner_quotes

class S {
  S();

  static S? _current;

  static S get current {
    assert(_current != null,
        'No instance of S was loaded. Try to initialize the S delegate before accessing S.current.');
    return _current!;
  }

  static const AppLocalizationDelegate delegate = AppLocalizationDelegate();

  static Future<S> load(Locale locale) {
    final name = (locale.countryCode?.isEmpty ?? false)
        ? locale.languageCode
        : locale.toString();
    final localeName = Intl.canonicalizedLocale(name);
    return initializeMessages(localeName).then((_) {
      Intl.defaultLocale = localeName;
      final instance = S();
      S._current = instance;

      return instance;
    });
  }

  static S of(BuildContext context) {
    final instance = S.maybeOf(context);
    assert(instance != null,
        'No instance of S present in the widget tree. Did you add S.delegate in localizationsDelegates?');
    return instance!;
  }

  static S? maybeOf(BuildContext context) {
    return Localizations.of<S>(context, S);
  }

  /// `Enter your email address`
  String get enterYourEmailAddress {
    return Intl.message(
      'Enter your email address',
      name: 'enterYourEmailAddress',
      desc: '',
      args: [],
    );
  }

  /// `Welcome back!`
  String get accountWelcomeBack {
    return Intl.message(
      'Welcome back!',
      name: 'accountWelcomeBack',
      desc: '',
      args: [],
    );
  }

  /// `Email`
  String get email {
    return Intl.message(
      'Email',
      name: 'email',
      desc: '',
      args: [],
    );
  }

  /// `Cancel`
  String get cancel {
    return Intl.message(
      'Cancel',
      name: 'cancel',
      desc: '',
      args: [],
    );
  }

  /// `Verify`
  String get verify {
    return Intl.message(
      'Verify',
      name: 'verify',
      desc: '',
      args: [],
    );
  }

  /// `Invalid email address`
  String get invalidEmailAddress {
    return Intl.message(
      'Invalid email address',
      name: 'invalidEmailAddress',
      desc: '',
      args: [],
    );
  }

  /// `Please enter a valid email address.`
  String get enterValidEmail {
    return Intl.message(
      'Please enter a valid email address.',
      name: 'enterValidEmail',
      desc: '',
      args: [],
    );
  }

  /// `Delete account`
  String get deleteAccount {
    return Intl.message(
      'Delete account',
      name: 'deleteAccount',
      desc: '',
      args: [],
    );
  }

  /// `What is the main reason you are deleting your account?`
  String get askDeleteReason {
    return Intl.message(
      'What is the main reason you are deleting your account?',
      name: 'askDeleteReason',
      desc: '',
      args: [],
    );
  }

  /// `We are sorry to see you go. Please share your feedback to help us improve.`
  String get deleteAccountFeedbackPrompt {
    return Intl.message(
      'We are sorry to see you go. Please share your feedback to help us improve.',
      name: 'deleteAccountFeedbackPrompt',
      desc: '',
      args: [],
    );
  }

  /// `Feedback`
  String get feedback {
    return Intl.message(
      'Feedback',
      name: 'feedback',
      desc: '',
      args: [],
    );
  }

  /// `Kindly help us with this information`
  String get kindlyHelpUsWithThisInformation {
    return Intl.message(
      'Kindly help us with this information',
      name: 'kindlyHelpUsWithThisInformation',
      desc: '',
      args: [],
    );
  }

  /// `Yes, I want to permanently delete this account and all its data.`
  String get confirmDeletePrompt {
    return Intl.message(
      'Yes, I want to permanently delete this account and all its data.',
      name: 'confirmDeletePrompt',
      desc: '',
      args: [],
    );
  }

  /// `Confirm Account Deletion`
  String get confirmAccountDeletion {
    return Intl.message(
      'Confirm Account Deletion',
      name: 'confirmAccountDeletion',
      desc: '',
      args: [],
    );
  }

  /// `You are about to permanently delete your account and all its data.\nThis action is irreversible.`
  String get deleteConfirmDialogBody {
    return Intl.message(
      'You are about to permanently delete your account and all its data.\nThis action is irreversible.',
      name: 'deleteConfirmDialogBody',
      desc: '',
      args: [],
    );
  }

  /// `Delete Account Permanently`
  String get deleteAccountPermanentlyButton {
    return Intl.message(
      'Delete Account Permanently',
      name: 'deleteAccountPermanentlyButton',
      desc: '',
      args: [],
    );
  }

  /// `Your account has been deleted`
  String get yourAccountHasBeenDeleted {
    return Intl.message(
      'Your account has been deleted',
      name: 'yourAccountHasBeenDeleted',
      desc: '',
      args: [],
    );
  }

  /// `Select reason`
  String get selectReason {
    return Intl.message(
      'Select reason',
      name: 'selectReason',
      desc: '',
      args: [],
    );
  }

  /// `It’s missing a key feature that I need`
  String get deleteReason1 {
    return Intl.message(
      'It’s missing a key feature that I need',
      name: 'deleteReason1',
      desc: '',
      args: [],
    );
  }

  /// `The app or a certain feature does not \nbehave as I think it should`
  String get deleteReason2 {
    return Intl.message(
      'The app or a certain feature does not \nbehave as I think it should',
      name: 'deleteReason2',
      desc: '',
      args: [],
    );
  }

  /// `I found another service that I like better`
  String get deleteReason3 {
    return Intl.message(
      'I found another service that I like better',
      name: 'deleteReason3',
      desc: '',
      args: [],
    );
  }

  /// `My reason isn’t listed`
  String get deleteReason4 {
    return Intl.message(
      'My reason isn’t listed',
      name: 'deleteReason4',
      desc: '',
      args: [],
    );
  }

  /// `Send email`
  String get sendEmail {
    return Intl.message(
      'Send email',
      name: 'sendEmail',
      desc: '',
      args: [],
    );
  }

  /// `Your request will be processed within 72 hours.`
  String get deleteRequestSLAText {
    return Intl.message(
      'Your request will be processed within 72 hours.',
      name: 'deleteRequestSLAText',
      desc: '',
      args: [],
    );
  }

  /// `Please send an email to <warning>account-deletion@ente.io</warning> from your registered email address.`
  String get deleteEmailRequest {
    return Intl.message(
      'Please send an email to <warning>account-deletion@ente.io</warning> from your registered email address.',
      name: 'deleteEmailRequest',
      desc: '',
      args: [],
    );
  }

  /// `ente <i>needs permission to</i> preserve your photos`
  String get entePhotosPerm {
    return Intl.message(
      'ente <i>needs permission to</i> preserve your photos',
      name: 'entePhotosPerm',
      desc: '',
      args: [],
    );
  }

  /// `Ok`
  String get ok {
    return Intl.message(
      'Ok',
      name: 'ok',
      desc: '',
      args: [],
    );
  }

  /// `Create account`
  String get createAccount {
    return Intl.message(
      'Create account',
      name: 'createAccount',
      desc: '',
      args: [],
    );
  }

  /// `Create new account`
  String get createNewAccount {
    return Intl.message(
      'Create new account',
      name: 'createNewAccount',
      desc: '',
      args: [],
    );
  }

  /// `Password`
  String get password {
    return Intl.message(
      'Password',
      name: 'password',
      desc: '',
      args: [],
    );
  }

  /// `Confirm password`
  String get confirmPassword {
    return Intl.message(
      'Confirm password',
      name: 'confirmPassword',
      desc: '',
      args: [],
    );
  }

  /// `Active sessions`
  String get activeSessions {
    return Intl.message(
      'Active sessions',
      name: 'activeSessions',
      desc: '',
      args: [],
    );
  }

  /// `Oops`
  String get oops {
    return Intl.message(
      'Oops',
      name: 'oops',
      desc: '',
      args: [],
    );
  }

  /// `Something went wrong, please try again`
  String get somethingWentWrongPleaseTryAgain {
    return Intl.message(
      'Something went wrong, please try again',
      name: 'somethingWentWrongPleaseTryAgain',
      desc: '',
      args: [],
    );
  }

  /// `This will log you out of this device!`
  String get thisWillLogYouOutOfThisDevice {
    return Intl.message(
      'This will log you out of this device!',
      name: 'thisWillLogYouOutOfThisDevice',
      desc: '',
      args: [],
    );
  }

  /// `This will log you out of the following device:`
  String get thisWillLogYouOutOfTheFollowingDevice {
    return Intl.message(
      'This will log you out of the following device:',
      name: 'thisWillLogYouOutOfTheFollowingDevice',
      desc: '',
      args: [],
    );
  }

  /// `Terminate session?`
  String get terminateSession {
    return Intl.message(
      'Terminate session?',
      name: 'terminateSession',
      desc: '',
      args: [],
    );
  }

  /// `Terminate`
  String get terminate {
    return Intl.message(
      'Terminate',
      name: 'terminate',
      desc: '',
      args: [],
    );
  }

  /// `This device`
  String get thisDevice {
    return Intl.message(
      'This device',
      name: 'thisDevice',
      desc: '',
      args: [],
    );
  }

  /// `Recover`
  String get recoverButton {
    return Intl.message(
      'Recover',
      name: 'recoverButton',
      desc: '',
      args: [],
    );
  }

  /// `Recovery successful!`
  String get recoverySuccessful {
    return Intl.message(
      'Recovery successful!',
      name: 'recoverySuccessful',
      desc: '',
      args: [],
    );
  }

  /// `Decrypting...`
  String get decrypting {
    return Intl.message(
      'Decrypting...',
      name: 'decrypting',
      desc: '',
      args: [],
    );
  }

  /// `Incorrect recovery key`
  String get incorrectRecoveryKeyTitle {
    return Intl.message(
      'Incorrect recovery key',
      name: 'incorrectRecoveryKeyTitle',
      desc: '',
      args: [],
    );
  }

  /// `The recovery key you entered is incorrect`
  String get incorrectRecoveryKeyBody {
    return Intl.message(
      'The recovery key you entered is incorrect',
      name: 'incorrectRecoveryKeyBody',
      desc: '',
      args: [],
    );
  }

  /// `Forgot password`
  String get forgotPassword {
    return Intl.message(
      'Forgot password',
      name: 'forgotPassword',
      desc: '',
      args: [],
    );
  }

  /// `Enter your recovery key`
  String get enterYourRecoveryKey {
    return Intl.message(
      'Enter your recovery key',
      name: 'enterYourRecoveryKey',
      desc: '',
      args: [],
    );
  }

  /// `No recovery key?`
  String get noRecoveryKey {
    return Intl.message(
      'No recovery key?',
      name: 'noRecoveryKey',
      desc: '',
      args: [],
    );
  }

  /// `Sorry`
  String get sorry {
    return Intl.message(
      'Sorry',
      name: 'sorry',
      desc: '',
      args: [],
    );
  }

  /// `Due to the nature of our end-to-end encryption protocol, your data cannot be decrypted without your password or recovery key`
  String get noRecoveryKeyNoDecryption {
    return Intl.message(
      'Due to the nature of our end-to-end encryption protocol, your data cannot be decrypted without your password or recovery key',
      name: 'noRecoveryKeyNoDecryption',
      desc: '',
      args: [],
    );
  }

  /// `Verify email`
  String get verifyEmail {
    return Intl.message(
      'Verify email',
      name: 'verifyEmail',
      desc: '',
      args: [],
    );
  }

  /// `Please check your inbox (and spam) to complete verification`
  String get checkInboxAndSpamFolder {
    return Intl.message(
      'Please check your inbox (and spam) to complete verification',
      name: 'checkInboxAndSpamFolder',
      desc: '',
      args: [],
    );
  }

  /// `Tap to enter code`
  String get tapToEnterCode {
    return Intl.message(
      'Tap to enter code',
      name: 'tapToEnterCode',
      desc: '',
      args: [],
    );
  }

  /// `Resend email`
  String get resendEmail {
    return Intl.message(
      'Resend email',
      name: 'resendEmail',
      desc: '',
      args: [],
    );
  }

  /// `We have sent a mail to <green>{email}</green>`
  String weHaveSendEmailTo(String email) {
    return Intl.message(
      'We have sent a mail to <green>$email</green>',
      name: 'weHaveSendEmailTo',
      desc: 'Text to indicate that we have sent a mail to the user',
      args: [email],
    );
  }

  /// `Set password`
  String get setPasswordTitle {
    return Intl.message(
      'Set password',
      name: 'setPasswordTitle',
      desc: '',
      args: [],
    );
  }

  /// `Change password`
  String get changePasswordTitle {
    return Intl.message(
      'Change password',
      name: 'changePasswordTitle',
      desc: '',
      args: [],
    );
  }

  /// `Reset password`
  String get resetPasswordTitle {
    return Intl.message(
      'Reset password',
      name: 'resetPasswordTitle',
      desc: '',
      args: [],
    );
  }

  /// `Encryption keys`
  String get encryptionKeys {
    return Intl.message(
      'Encryption keys',
      name: 'encryptionKeys',
      desc: '',
      args: [],
    );
  }

  /// `We don't store this password, so if you forget, <underline>we cannot decrypt your data</underline>`
  String get passwordWarning {
    return Intl.message(
      'We don\'t store this password, so if you forget, <underline>we cannot decrypt your data</underline>',
      name: 'passwordWarning',
      desc: '',
      args: [],
    );
  }

  /// `Enter a password we can use to encrypt your data`
  String get enterPasswordToEncrypt {
    return Intl.message(
      'Enter a password we can use to encrypt your data',
      name: 'enterPasswordToEncrypt',
      desc: '',
      args: [],
    );
  }

  /// `Enter a new password we can use to encrypt your data`
  String get enterNewPasswordToEncrypt {
    return Intl.message(
      'Enter a new password we can use to encrypt your data',
      name: 'enterNewPasswordToEncrypt',
      desc: '',
      args: [],
    );
  }

  /// `Weak`
  String get weakStrength {
    return Intl.message(
      'Weak',
      name: 'weakStrength',
      desc: '',
      args: [],
    );
  }

  /// `Strong`
  String get strongStrength {
    return Intl.message(
      'Strong',
      name: 'strongStrength',
      desc: '',
      args: [],
    );
  }

  /// `Moderate`
  String get moderateStrength {
    return Intl.message(
      'Moderate',
      name: 'moderateStrength',
      desc: '',
      args: [],
    );
  }

  /// `Password strength: {passwordStrengthValue}`
  String passwordStrength(String passwordStrengthValue) {
    return Intl.message(
      'Password strength: $passwordStrengthValue',
      name: 'passwordStrength',
      desc: 'Text to indicate the password strength',
      args: [passwordStrengthValue],
    );
  }

  /// `Password changed successfully`
  String get passwordChangedSuccessfully {
    return Intl.message(
      'Password changed successfully',
      name: 'passwordChangedSuccessfully',
      desc: '',
      args: [],
    );
  }

  /// `Generating encryption keys...`
  String get generatingEncryptionKeys {
    return Intl.message(
      'Generating encryption keys...',
      name: 'generatingEncryptionKeys',
      desc: '',
      args: [],
    );
  }

  /// `Please wait...`
  String get pleaseWait {
    return Intl.message(
      'Please wait...',
      name: 'pleaseWait',
      desc: '',
      args: [],
    );
  }

  /// `Continue`
  String get continueLabel {
    return Intl.message(
      'Continue',
      name: 'continueLabel',
      desc: '',
      args: [],
    );
  }

  /// `Insecure device`
  String get insecureDevice {
    return Intl.message(
      'Insecure device',
      name: 'insecureDevice',
      desc: '',
      args: [],
    );
  }

  /// `Sorry, we could not generate secure keys on this device.\n\nplease sign up from a different device.`
  String get sorryWeCouldNotGenerateSecureKeysOnThisDevicennplease {
    return Intl.message(
      'Sorry, we could not generate secure keys on this device.\n\nplease sign up from a different device.',
      name: 'sorryWeCouldNotGenerateSecureKeysOnThisDevicennplease',
      desc: '',
      args: [],
    );
  }

  /// `How it works`
  String get howItWorks {
    return Intl.message(
      'How it works',
      name: 'howItWorks',
      desc: '',
      args: [],
    );
  }

  /// `Encryption`
  String get encryption {
    return Intl.message(
      'Encryption',
      name: 'encryption',
      desc: '',
      args: [],
    );
  }

  /// `I understand that if I lose my password, I may lose my data since my data is <underline>end-to-end encrypted</underline>.`
  String get ackPasswordLostWarning {
    return Intl.message(
      'I understand that if I lose my password, I may lose my data since my data is <underline>end-to-end encrypted</underline>.',
      name: 'ackPasswordLostWarning',
      desc: '',
      args: [],
    );
  }

  /// `Privacy Policy`
  String get privacyPolicyTitle {
    return Intl.message(
      'Privacy Policy',
      name: 'privacyPolicyTitle',
      desc: '',
      args: [],
    );
  }

  /// `Terms`
  String get termsOfServicesTitle {
    return Intl.message(
      'Terms',
      name: 'termsOfServicesTitle',
      desc: '',
      args: [],
    );
  }

  /// `I agree to the <u-terms>terms of service</u-terms> and <u-policy>privacy policy</u-policy>`
  String get signUpTerms {
    return Intl.message(
      'I agree to the <u-terms>terms of service</u-terms> and <u-policy>privacy policy</u-policy>',
      name: 'signUpTerms',
      desc: '',
      args: [],
    );
  }

  /// `Log in`
  String get logInLabel {
    return Intl.message(
      'Log in',
      name: 'logInLabel',
      desc: '',
      args: [],
    );
  }

  /// `By clicking log in, I agree to the <u-terms>terms of service</u-terms> and <u-policy>privacy policy</u-policy>`
  String get loginTerms {
    return Intl.message(
      'By clicking log in, I agree to the <u-terms>terms of service</u-terms> and <u-policy>privacy policy</u-policy>',
      name: 'loginTerms',
      desc: '',
      args: [],
    );
  }

  /// `Change email`
  String get changeEmail {
    return Intl.message(
      'Change email',
      name: 'changeEmail',
      desc: '',
      args: [],
    );
  }

  /// `Enter your password`
  String get enterYourPassword {
    return Intl.message(
      'Enter your password',
      name: 'enterYourPassword',
      desc: '',
      args: [],
    );
  }

  /// `Welcome back!`
  String get welcomeBack {
    return Intl.message(
      'Welcome back!',
      name: 'welcomeBack',
      desc: '',
      args: [],
    );
  }

  /// `Contact support`
  String get contactSupport {
    return Intl.message(
      'Contact support',
      name: 'contactSupport',
      desc: '',
      args: [],
    );
  }

  /// `Incorrect password`
  String get incorrectPasswordTitle {
    return Intl.message(
      'Incorrect password',
      name: 'incorrectPasswordTitle',
      desc: '',
      args: [],
    );
  }

  /// `Please try again`
  String get pleaseTryAgain {
    return Intl.message(
      'Please try again',
      name: 'pleaseTryAgain',
      desc: '',
      args: [],
    );
  }

  /// `Recreate password`
  String get recreatePasswordTitle {
    return Intl.message(
      'Recreate password',
      name: 'recreatePasswordTitle',
      desc: '',
      args: [],
    );
  }

  /// `Use recovery key`
  String get useRecoveryKey {
    return Intl.message(
      'Use recovery key',
      name: 'useRecoveryKey',
      desc: '',
      args: [],
    );
  }

  /// `The current device is not powerful enough to verify your password, but we can regenerate in a way that works with all devices.\n\nPlease login using your recovery key and regenerate your password (you can use the same one again if you wish).`
  String get recreatePasswordBody {
    return Intl.message(
      'The current device is not powerful enough to verify your password, but we can regenerate in a way that works with all devices.\n\nPlease login using your recovery key and regenerate your password (you can use the same one again if you wish).',
      name: 'recreatePasswordBody',
      desc: '',
      args: [],
    );
  }

  /// `Verify password`
  String get verifyPassword {
    return Intl.message(
      'Verify password',
      name: 'verifyPassword',
      desc: '',
      args: [],
    );
  }

  /// `Recovery key`
  String get recoveryKey {
    return Intl.message(
      'Recovery key',
      name: 'recoveryKey',
      desc: '',
      args: [],
    );
  }

  /// `If you forget your password, the only way you can recover your data is with this key.`
  String get recoveryKeyOnForgotPassword {
    return Intl.message(
      'If you forget your password, the only way you can recover your data is with this key.',
      name: 'recoveryKeyOnForgotPassword',
      desc: '',
      args: [],
    );
  }

  /// `We don't store this key, please save this 24 word key in a safe place.`
  String get recoveryKeySaveDescription {
    return Intl.message(
      'We don\'t store this key, please save this 24 word key in a safe place.',
      name: 'recoveryKeySaveDescription',
      desc: '',
      args: [],
    );
  }

  /// `Do this later`
  String get doThisLater {
    return Intl.message(
      'Do this later',
      name: 'doThisLater',
      desc: '',
      args: [],
    );
  }

  /// `Save key`
  String get saveKey {
    return Intl.message(
      'Save key',
      name: 'saveKey',
      desc: '',
      args: [],
    );
  }

  /// `Recovery key copied to clipboard`
  String get recoveryKeyCopiedToClipboard {
    return Intl.message(
      'Recovery key copied to clipboard',
      name: 'recoveryKeyCopiedToClipboard',
      desc: '',
      args: [],
    );
  }

  /// `Recover account`
  String get recoverAccount {
    return Intl.message(
      'Recover account',
      name: 'recoverAccount',
      desc: '',
      args: [],
    );
  }

  /// `Recover`
  String get recover {
    return Intl.message(
      'Recover',
      name: 'recover',
      desc: '',
      args: [],
    );
  }

  /// `Please drop an email to {supportEmail} from your registered email address`
  String dropSupportEmail(String supportEmail) {
    return Intl.message(
      'Please drop an email to $supportEmail from your registered email address',
      name: 'dropSupportEmail',
      desc: '',
      args: [supportEmail],
    );
  }

  /// `Two-factor setup`
  String get twofactorSetup {
    return Intl.message(
      'Two-factor setup',
      name: 'twofactorSetup',
      desc: '',
      args: [],
    );
  }

  /// `Enter code`
  String get enterCode {
    return Intl.message(
      'Enter code',
      name: 'enterCode',
      desc: '',
      args: [],
    );
  }

  /// `Scan code`
  String get scanCode {
    return Intl.message(
      'Scan code',
      name: 'scanCode',
      desc: '',
      args: [],
    );
  }

  /// `Code copied to clipboard`
  String get codeCopiedToClipboard {
    return Intl.message(
      'Code copied to clipboard',
      name: 'codeCopiedToClipboard',
      desc: '',
      args: [],
    );
  }

  /// `Copy-paste this code\nto your authenticator app`
  String get copypasteThisCodentoYourAuthenticatorApp {
    return Intl.message(
      'Copy-paste this code\nto your authenticator app',
      name: 'copypasteThisCodentoYourAuthenticatorApp',
      desc: '',
      args: [],
    );
  }

  /// `tap to copy`
  String get tapToCopy {
    return Intl.message(
      'tap to copy',
      name: 'tapToCopy',
      desc: '',
      args: [],
    );
  }

  /// `Scan this barcode with\nyour authenticator app`
  String get scanThisBarcodeWithnyourAuthenticatorApp {
    return Intl.message(
      'Scan this barcode with\nyour authenticator app',
      name: 'scanThisBarcodeWithnyourAuthenticatorApp',
      desc: '',
      args: [],
    );
  }

  /// `Enter the 6-digit code from\nyour authenticator app`
  String get enterThe6digitCodeFromnyourAuthenticatorApp {
    return Intl.message(
      'Enter the 6-digit code from\nyour authenticator app',
      name: 'enterThe6digitCodeFromnyourAuthenticatorApp',
      desc: '',
      args: [],
    );
  }

  /// `Confirm`
  String get confirm {
    return Intl.message(
      'Confirm',
      name: 'confirm',
      desc: '',
      args: [],
    );
  }

  /// `Setup complete`
  String get setupComplete {
    return Intl.message(
      'Setup complete',
      name: 'setupComplete',
      desc: '',
      args: [],
    );
  }

  /// `Save your recovery key if you haven't already`
  String get saveYourRecoveryKeyIfYouHaventAlready {
    return Intl.message(
      'Save your recovery key if you haven\'t already',
      name: 'saveYourRecoveryKeyIfYouHaventAlready',
      desc: '',
      args: [],
    );
  }

  /// `This can be used to recover your account if you lose your second factor`
  String get thisCanBeUsedToRecoverYourAccountIfYou {
    return Intl.message(
      'This can be used to recover your account if you lose your second factor',
      name: 'thisCanBeUsedToRecoverYourAccountIfYou',
      desc: '',
      args: [],
    );
  }

  /// `Two-factor authentication`
  String get twofactorAuthenticationPageTitle {
    return Intl.message(
      'Two-factor authentication',
      name: 'twofactorAuthenticationPageTitle',
      desc: '',
      args: [],
    );
  }

  /// `Lost device?`
  String get lostDevice {
    return Intl.message(
      'Lost device?',
      name: 'lostDevice',
      desc: '',
      args: [],
    );
  }

  /// `Verifying recovery key...`
  String get verifyingRecoveryKey {
    return Intl.message(
      'Verifying recovery key...',
      name: 'verifyingRecoveryKey',
      desc: '',
      args: [],
    );
  }

  /// `Recovery key verified`
  String get recoveryKeyVerified {
    return Intl.message(
      'Recovery key verified',
      name: 'recoveryKeyVerified',
      desc: '',
      args: [],
    );
  }

  /// `Great! Your recovery key is valid. Thank you for verifying.\n\nPlease remember to keep your recovery key safely backed up.`
  String get recoveryKeySuccessBody {
    return Intl.message(
      'Great! Your recovery key is valid. Thank you for verifying.\n\nPlease remember to keep your recovery key safely backed up.',
      name: 'recoveryKeySuccessBody',
      desc: '',
      args: [],
    );
  }

  /// `The recovery key you entered is not valid. Please make sure it contains 24 words, and check the spelling of each.\n\nIf you entered an older recovery code, make sure it is 64 characters long, and check each of them.`
  String get invalidRecoveryKey {
    return Intl.message(
      'The recovery key you entered is not valid. Please make sure it contains 24 words, and check the spelling of each.\n\nIf you entered an older recovery code, make sure it is 64 characters long, and check each of them.',
      name: 'invalidRecoveryKey',
      desc: '',
      args: [],
    );
  }

  /// `Invalid key`
  String get invalidKey {
    return Intl.message(
      'Invalid key',
      name: 'invalidKey',
      desc: '',
      args: [],
    );
  }

  /// `Try again`
  String get tryAgain {
    return Intl.message(
      'Try again',
      name: 'tryAgain',
      desc: '',
      args: [],
    );
  }

  /// `View recovery key`
  String get viewRecoveryKey {
    return Intl.message(
      'View recovery key',
      name: 'viewRecoveryKey',
      desc: '',
      args: [],
    );
  }

  /// `Confirm recovery key`
  String get confirmRecoveryKey {
    return Intl.message(
      'Confirm recovery key',
      name: 'confirmRecoveryKey',
      desc: '',
      args: [],
    );
  }

  /// `Your recovery key is the only way to recover your photos if you forget your password. You can find your recovery key in Settings > Security.\n\nPlease enter your recovery key here to verify that you have saved it correctly.`
  String get recoveryKeyVerifyReason {
    return Intl.message(
      'Your recovery key is the only way to recover your photos if you forget your password. You can find your recovery key in Settings > Security.\n\nPlease enter your recovery key here to verify that you have saved it correctly.',
      name: 'recoveryKeyVerifyReason',
      desc: '',
      args: [],
    );
  }

  /// `Confirm your recovery key`
  String get confirmYourRecoveryKey {
    return Intl.message(
      'Confirm your recovery key',
      name: 'confirmYourRecoveryKey',
      desc: '',
      args: [],
    );
  }

  /// `Add viewer`
  String get addViewer {
    return Intl.message(
      'Add viewer',
      name: 'addViewer',
      desc: '',
      args: [],
    );
  }

  /// `Add collaborator`
  String get addCollaborator {
    return Intl.message(
      'Add collaborator',
      name: 'addCollaborator',
      desc: '',
      args: [],
    );
  }

  /// `Add a new email`
  String get addANewEmail {
    return Intl.message(
      'Add a new email',
      name: 'addANewEmail',
      desc: '',
      args: [],
    );
  }

  /// `Or pick an existing one`
  String get orPickAnExistingOne {
    return Intl.message(
      'Or pick an existing one',
      name: 'orPickAnExistingOne',
      desc: '',
      args: [],
    );
  }

  /// `Collaborators can add photos and videos to the shared album.`
  String get collaboratorsCanAddPhotosAndVideosToTheSharedAlbum {
    return Intl.message(
      'Collaborators can add photos and videos to the shared album.',
      name: 'collaboratorsCanAddPhotosAndVideosToTheSharedAlbum',
      desc: '',
      args: [],
    );
  }

  /// `Enter email`
  String get enterEmail {
    return Intl.message(
      'Enter email',
      name: 'enterEmail',
      desc: '',
      args: [],
    );
  }

  /// `Owner`
  String get albumOwner {
    return Intl.message(
      'Owner',
      name: 'albumOwner',
      desc: 'Role of the album owner',
      args: [],
    );
  }

  /// `You`
  String get you {
    return Intl.message(
      'You',
      name: 'you',
      desc: '',
      args: [],
    );
  }

  /// `Collaborator`
  String get collaborator {
    return Intl.message(
      'Collaborator',
      name: 'collaborator',
      desc: '',
      args: [],
    );
  }

  /// `Add more`
  String get addMore {
    return Intl.message(
      'Add more',
      name: 'addMore',
      desc: 'Button text to add more collaborators/viewers',
      args: [],
    );
  }

  /// `Viewer`
  String get viewer {
    return Intl.message(
      'Viewer',
      name: 'viewer',
      desc: '',
      args: [],
    );
  }

  /// `Remove`
  String get remove {
    return Intl.message(
      'Remove',
      name: 'remove',
      desc: '',
      args: [],
    );
  }

  /// `Remove participant`
  String get removeParticipant {
    return Intl.message(
      'Remove participant',
      name: 'removeParticipant',
      desc: 'menuSectionTitle for removing a participant',
      args: [],
    );
  }

  /// `Manage`
  String get manage {
    return Intl.message(
      'Manage',
      name: 'manage',
      desc: '',
      args: [],
    );
  }

  /// `Added as`
  String get addedAs {
    return Intl.message(
      'Added as',
      name: 'addedAs',
      desc: '',
      args: [],
    );
  }

  /// `Change permissions?`
  String get changePermissions {
    return Intl.message(
      'Change permissions?',
      name: 'changePermissions',
      desc: '',
      args: [],
    );
  }

  /// `Yes, convert to viewer`
  String get yesConvertToViewer {
    return Intl.message(
      'Yes, convert to viewer',
      name: 'yesConvertToViewer',
      desc: '',
      args: [],
    );
  }

  /// `{user} will not be able to add more photos to this album\n\nThey will still be able to remove existing photos added by them`
  String cannotAddMorePhotosAfterBecomingViewer(Object user) {
    return Intl.message(
      '$user will not be able to add more photos to this album\n\nThey will still be able to remove existing photos added by them',
      name: 'cannotAddMorePhotosAfterBecomingViewer',
      desc: '',
      args: [user],
    );
  }

  /// `Allow adding photos`
  String get allowAddingPhotos {
    return Intl.message(
      'Allow adding photos',
      name: 'allowAddingPhotos',
      desc: 'Switch button to enable uploading photos to a public link',
      args: [],
    );
  }

  /// `Allow people with the link to also add photos to the shared album.`
  String get allowAddPhotosDescription {
    return Intl.message(
      'Allow people with the link to also add photos to the shared album.',
      name: 'allowAddPhotosDescription',
      desc: '',
      args: [],
    );
  }

  /// `Password lock`
  String get passwordLock {
    return Intl.message(
      'Password lock',
      name: 'passwordLock',
      desc: '',
      args: [],
    );
  }

  /// `Please note`
  String get disableDownloadWarningTitle {
    return Intl.message(
      'Please note',
      name: 'disableDownloadWarningTitle',
      desc: '',
      args: [],
    );
  }

  /// `Viewers can still take screenshots or save a copy of your photos using external tools`
  String get disableDownloadWarningBody {
    return Intl.message(
      'Viewers can still take screenshots or save a copy of your photos using external tools',
      name: 'disableDownloadWarningBody',
      desc: '',
      args: [],
    );
  }

  /// `Allow downloads`
  String get allowDownloads {
    return Intl.message(
      'Allow downloads',
      name: 'allowDownloads',
      desc: '',
      args: [],
    );
  }

  /// `Device limit`
  String get linkDeviceLimit {
    return Intl.message(
      'Device limit',
      name: 'linkDeviceLimit',
      desc: '',
      args: [],
    );
  }

  /// `Link expiry`
  String get linkExpiry {
    return Intl.message(
      'Link expiry',
      name: 'linkExpiry',
      desc: '',
      args: [],
    );
  }

  /// `Expired`
  String get linkExpired {
    return Intl.message(
      'Expired',
      name: 'linkExpired',
      desc: '',
      args: [],
    );
  }

  /// `Enabled`
  String get linkEnabled {
    return Intl.message(
      'Enabled',
      name: 'linkEnabled',
      desc: '',
      args: [],
    );
  }

  /// `Never`
  String get linkNeverExpires {
    return Intl.message(
      'Never',
      name: 'linkNeverExpires',
      desc: '',
      args: [],
    );
  }

  /// `This link has expired. Please select a new expiry time or disable link expiry.`
  String get expiredLinkInfo {
    return Intl.message(
      'This link has expired. Please select a new expiry time or disable link expiry.',
      name: 'expiredLinkInfo',
      desc: '',
      args: [],
    );
  }

  /// `Set a password`
  String get setAPassword {
    return Intl.message(
      'Set a password',
      name: 'setAPassword',
      desc: '',
      args: [],
    );
  }

  /// `Lock`
  String get lockButtonLabel {
    return Intl.message(
      'Lock',
      name: 'lockButtonLabel',
      desc: '',
      args: [],
    );
  }

  /// `Enter password`
  String get enterPassword {
    return Intl.message(
      'Enter password',
      name: 'enterPassword',
      desc: '',
      args: [],
    );
  }

  /// `Remove link`
  String get removeLink {
    return Intl.message(
      'Remove link',
      name: 'removeLink',
      desc: '',
      args: [],
    );
  }

  /// `Manage link`
  String get manageLink {
    return Intl.message(
      'Manage link',
      name: 'manageLink',
      desc: '',
      args: [],
    );
  }

  /// `Link will expire on {expiryTime}`
  String linkExpiresOn(Object expiryTime) {
    return Intl.message(
      'Link will expire on $expiryTime',
      name: 'linkExpiresOn',
      desc: '',
      args: [expiryTime],
    );
  }

  /// `Album updated`
  String get albumUpdated {
    return Intl.message(
      'Album updated',
      name: 'albumUpdated',
      desc: '',
      args: [],
    );
  }

  /// `When set to the maximum ({maxValue}), the device limit will be relaxed to allow for temporary spikes of large number of viewers.`
  String maxDeviceLimitSpikeHandling(int maxValue) {
    return Intl.message(
      'When set to the maximum ($maxValue), the device limit will be relaxed to allow for temporary spikes of large number of viewers.',
      name: 'maxDeviceLimitSpikeHandling',
      desc: '',
      args: [maxValue],
    );
  }

  /// `Never`
  String get never {
    return Intl.message(
      'Never',
      name: 'never',
      desc: '',
      args: [],
    );
  }

  /// `Custom`
  String get custom {
    return Intl.message(
      'Custom',
      name: 'custom',
      desc: 'Label for setting custom value for link expiry',
      args: [],
    );
  }

  /// `After 1 hour`
  String get after1Hour {
    return Intl.message(
      'After 1 hour',
      name: 'after1Hour',
      desc: '',
      args: [],
    );
  }

  /// `After 1 day`
  String get after1Day {
    return Intl.message(
      'After 1 day',
      name: 'after1Day',
      desc: '',
      args: [],
    );
  }

  /// `After 1 week`
  String get after1Week {
    return Intl.message(
      'After 1 week',
      name: 'after1Week',
      desc: '',
      args: [],
    );
  }

  /// `After 1 month`
  String get after1Month {
    return Intl.message(
      'After 1 month',
      name: 'after1Month',
      desc: '',
      args: [],
    );
  }

  /// `After 1 year`
  String get after1Year {
    return Intl.message(
      'After 1 year',
      name: 'after1Year',
      desc: '',
      args: [],
    );
  }

  /// `Manage`
  String get manageParticipants {
    return Intl.message(
      'Manage',
      name: 'manageParticipants',
      desc: '',
      args: [],
    );
  }

  /// `{count, plural, =0 {No Participants} =1 {1 Participant} other {{count} Participants}}`
  String albumParticipantsCount(int count) {
    return Intl.plural(
      count,
      zero: 'No Participants',
      one: '1 Participant',
      other: '$count Participants',
      name: 'albumParticipantsCount',
      desc: 'Number of participants in an album, including the album owner.',
      args: [count],
    );
  }

  /// `Create a link to allow people to add and view photos in your shared album without needing an ente app or account. Great for collecting event photos.`
  String get collabLinkSectionDescription {
    return Intl.message(
      'Create a link to allow people to add and view photos in your shared album without needing an ente app or account. Great for collecting event photos.',
      name: 'collabLinkSectionDescription',
      desc: '',
      args: [],
    );
  }

  /// `Collect photos`
  String get collectPhotos {
    return Intl.message(
      'Collect photos',
      name: 'collectPhotos',
      desc: '',
      args: [],
    );
  }

  /// `Collaborative link`
  String get collaborativeLink {
    return Intl.message(
      'Collaborative link',
      name: 'collaborativeLink',
      desc: '',
      args: [],
    );
  }

  /// `Share with non-ente users`
  String get shareWithNonenteUsers {
    return Intl.message(
      'Share with non-ente users',
      name: 'shareWithNonenteUsers',
      desc: '',
      args: [],
    );
  }

  /// `Create public link`
  String get createPublicLink {
    return Intl.message(
      'Create public link',
      name: 'createPublicLink',
      desc: '',
      args: [],
    );
  }

  /// `Send link`
  String get sendLink {
    return Intl.message(
      'Send link',
      name: 'sendLink',
      desc: '',
      args: [],
    );
  }

  /// `Copy link`
  String get copyLink {
    return Intl.message(
      'Copy link',
      name: 'copyLink',
      desc: '',
      args: [],
    );
  }

  /// `Link has expired`
  String get linkHasExpired {
    return Intl.message(
      'Link has expired',
      name: 'linkHasExpired',
      desc: '',
      args: [],
    );
  }

  /// `Public link enabled`
  String get publicLinkEnabled {
    return Intl.message(
      'Public link enabled',
      name: 'publicLinkEnabled',
      desc: '',
      args: [],
    );
  }

  /// `Share a link`
  String get shareALink {
    return Intl.message(
      'Share a link',
      name: 'shareALink',
      desc: '',
      args: [],
    );
  }

  /// `Create shared and collaborative albums with other ente users, including users on free plans.`
  String get sharedAlbumSectionDescription {
    return Intl.message(
      'Create shared and collaborative albums with other ente users, including users on free plans.',
      name: 'sharedAlbumSectionDescription',
      desc: '',
      args: [],
    );
  }

  /// `{numberOfPeople, plural, =0 {Share with specific people} =1 {Shared with 1 person} other {Shared with {numberOfPeople} people}}`
  String shareWithPeopleSectionTitle(int numberOfPeople) {
    return Intl.plural(
      numberOfPeople,
      zero: 'Share with specific people',
      one: 'Shared with 1 person',
      other: 'Shared with $numberOfPeople people',
      name: 'shareWithPeopleSectionTitle',
      desc: '',
      args: [numberOfPeople],
    );
  }

  /// `This is your Verification ID`
  String get thisIsYourVerificationId {
    return Intl.message(
      'This is your Verification ID',
      name: 'thisIsYourVerificationId',
      desc: '',
      args: [],
    );
  }

  /// `Someone sharing albums with you should see the same ID on their device.`
  String get someoneSharingAlbumsWithYouShouldSeeTheSameId {
    return Intl.message(
      'Someone sharing albums with you should see the same ID on their device.',
      name: 'someoneSharingAlbumsWithYouShouldSeeTheSameId',
      desc: '',
      args: [],
    );
  }

  /// `Please ask them to long-press their email address on the settings screen, and verify that the IDs on both devices match.`
  String get howToViewShareeVerificationID {
    return Intl.message(
      'Please ask them to long-press their email address on the settings screen, and verify that the IDs on both devices match.',
      name: 'howToViewShareeVerificationID',
      desc: '',
      args: [],
    );
  }

  /// `This is {email}'s Verification ID`
  String thisIsPersonVerificationId(String email) {
    return Intl.message(
      'This is $email\'s Verification ID',
      name: 'thisIsPersonVerificationId',
      desc: '',
      args: [email],
    );
  }

  /// `Verification ID`
  String get verificationId {
    return Intl.message(
      'Verification ID',
      name: 'verificationId',
      desc: '',
      args: [],
    );
  }

  /// `Verify {email}`
  String verifyEmailID(Object email) {
    return Intl.message(
      'Verify $email',
      name: 'verifyEmailID',
      desc: '',
      args: [email],
    );
  }

  /// `{email} does not have an ente account.\n\nSend them an invite to share photos.`
  String emailNoEnteAccount(Object email) {
    return Intl.message(
      '$email does not have an ente account.\n\nSend them an invite to share photos.',
      name: 'emailNoEnteAccount',
      desc: '',
      args: [email],
    );
  }

  /// `Here's my verification ID: {verificationID} for ente.io.`
  String shareMyVerificationID(Object verificationID) {
    return Intl.message(
      'Here\'s my verification ID: $verificationID for ente.io.',
      name: 'shareMyVerificationID',
      desc: '',
      args: [verificationID],
    );
  }

  /// `Hey, can you confirm that this is your ente.io verification ID: {verificationID}`
  String shareTextConfirmOthersVerificationID(Object verificationID) {
    return Intl.message(
      'Hey, can you confirm that this is your ente.io verification ID: $verificationID',
      name: 'shareTextConfirmOthersVerificationID',
      desc: '',
      args: [verificationID],
    );
  }

  /// `Something went wrong`
  String get somethingWentWrong {
    return Intl.message(
      'Something went wrong',
      name: 'somethingWentWrong',
      desc: '',
      args: [],
    );
  }

  /// `Send invite`
  String get sendInvite {
    return Intl.message(
      'Send invite',
      name: 'sendInvite',
      desc: '',
      args: [],
    );
  }

  /// `Download ente so we can easily share original quality photos and videos\n\nhttps://ente.io`
  String get shareTextRecommendUsingEnte {
    return Intl.message(
      'Download ente so we can easily share original quality photos and videos\n\nhttps://ente.io',
      name: 'shareTextRecommendUsingEnte',
      desc: '',
      args: [],
    );
  }

  /// `Done`
  String get done {
    return Intl.message(
      'Done',
      name: 'done',
      desc: '',
      args: [],
    );
  }

  /// `Apply code`
  String get applyCodeTitle {
    return Intl.message(
      'Apply code',
      name: 'applyCodeTitle',
      desc: '',
      args: [],
    );
  }

  /// `Enter the code provided by your friend to claim free storage for both of you`
  String get enterCodeDescription {
    return Intl.message(
      'Enter the code provided by your friend to claim free storage for both of you',
      name: 'enterCodeDescription',
      desc: '',
      args: [],
    );
  }

  /// `Apply`
  String get apply {
    return Intl.message(
      'Apply',
      name: 'apply',
      desc: '',
      args: [],
    );
  }

  /// `Failed to apply code`
  String get failedToApplyCode {
    return Intl.message(
      'Failed to apply code',
      name: 'failedToApplyCode',
      desc: '',
      args: [],
    );
  }

  /// `Enter referral code`
  String get enterReferralCode {
    return Intl.message(
      'Enter referral code',
      name: 'enterReferralCode',
      desc: '',
      args: [],
    );
  }

  /// `Code applied`
  String get codeAppliedPageTitle {
    return Intl.message(
      'Code applied',
      name: 'codeAppliedPageTitle',
      desc: '',
      args: [],
    );
  }

  /// `{storageAmountInGB} GB`
  String storageInGB(Object storageAmountInGB) {
    return Intl.message(
      '$storageAmountInGB GB',
      name: 'storageInGB',
      desc: '',
      args: [storageAmountInGB],
    );
  }

  /// `Claimed`
  String get claimed {
    return Intl.message(
      'Claimed',
      name: 'claimed',
      desc: 'Used to indicate storage claimed, like 10GB Claimed',
      args: [],
    );
  }

  /// `Details`
  String get details {
    return Intl.message(
      'Details',
      name: 'details',
      desc: '',
      args: [],
    );
  }

  /// `Claim more!`
  String get claimMore {
    return Intl.message(
      'Claim more!',
      name: 'claimMore',
      desc: '',
      args: [],
    );
  }

  /// `They also get {storageAmountInGB} GB`
  String theyAlsoGetXGb(Object storageAmountInGB) {
    return Intl.message(
      'They also get $storageAmountInGB GB',
      name: 'theyAlsoGetXGb',
      desc: '',
      args: [storageAmountInGB],
    );
  }

  /// `{storageAmountInGB} GB each time someone signs up for a paid plan and applies your code`
  String freeStorageOnReferralSuccess(Object storageAmountInGB) {
    return Intl.message(
      '$storageAmountInGB GB each time someone signs up for a paid plan and applies your code',
      name: 'freeStorageOnReferralSuccess',
      desc: '',
      args: [storageAmountInGB],
    );
  }

  /// `ente referral code: {referralCode} \n\nApply it in Settings → General → Referrals to get {referralStorageInGB} GB free after you signup for a paid plan\n\nhttps://ente.io`
  String shareTextReferralCode(
      Object referralCode, Object referralStorageInGB) {
    return Intl.message(
      'ente referral code: $referralCode \n\nApply it in Settings → General → Referrals to get $referralStorageInGB GB free after you signup for a paid plan\n\nhttps://ente.io',
      name: 'shareTextReferralCode',
      desc: '',
      args: [referralCode, referralStorageInGB],
    );
  }

  /// `Claim free storage`
  String get claimFreeStorage {
    return Intl.message(
      'Claim free storage',
      name: 'claimFreeStorage',
      desc: '',
      args: [],
    );
  }

  /// `Invite your friends`
  String get inviteYourFriends {
    return Intl.message(
      'Invite your friends',
      name: 'inviteYourFriends',
      desc: '',
      args: [],
    );
  }

  /// `Unable to fetch referral details. Please try again later.`
  String get failedToFetchReferralDetails {
    return Intl.message(
      'Unable to fetch referral details. Please try again later.',
      name: 'failedToFetchReferralDetails',
      desc: '',
      args: [],
    );
  }

  /// `1. Give this code to your friends`
  String get referralStep1 {
    return Intl.message(
      '1. Give this code to your friends',
      name: 'referralStep1',
      desc: '',
      args: [],
    );
  }

  /// `2. They sign up for a paid plan`
  String get referralStep2 {
    return Intl.message(
      '2. They sign up for a paid plan',
      name: 'referralStep2',
      desc: '',
      args: [],
    );
  }

  /// `3. Both of you get {storageInGB} GB* free`
  String referralStep3(Object storageInGB) {
    return Intl.message(
      '3. Both of you get $storageInGB GB* free',
      name: 'referralStep3',
      desc: '',
      args: [storageInGB],
    );
  }

  /// `Referrals are currently paused`
  String get referralsAreCurrentlyPaused {
    return Intl.message(
      'Referrals are currently paused',
      name: 'referralsAreCurrentlyPaused',
      desc: '',
      args: [],
    );
  }

  /// `* You can at max double your storage`
  String get youCanAtMaxDoubleYourStorage {
    return Intl.message(
      '* You can at max double your storage',
      name: 'youCanAtMaxDoubleYourStorage',
      desc: '',
      args: [],
    );
  }

  /// `{isFamilyMember, select, true {Your family has claimed {storageAmountInGb} GB so far} false {You have claimed {storageAmountInGb} GB so far} other {You have claimed {storageAmountInGb} GB so far!}}`
  String claimedStorageSoFar(String isFamilyMember, int storageAmountInGb) {
    return Intl.select(
      isFamilyMember,
      {
        'true': 'Your family has claimed $storageAmountInGb GB so far',
        'false': 'You have claimed $storageAmountInGb GB so far',
        'other': 'You have claimed $storageAmountInGb GB so far!',
      },
      name: 'claimedStorageSoFar',
      desc: '',
      args: [isFamilyMember, storageAmountInGb],
    );
  }

  /// `FAQ`
  String get faq {
    return Intl.message(
      'FAQ',
      name: 'faq',
      desc: '',
      args: [],
    );
  }

  /// `Oops, something went wrong`
  String get oopsSomethingWentWrong {
    return Intl.message(
      'Oops, something went wrong',
      name: 'oopsSomethingWentWrong',
      desc: '',
      args: [],
    );
  }

  /// `People using your code`
  String get peopleUsingYourCode {
    return Intl.message(
      'People using your code',
      name: 'peopleUsingYourCode',
      desc: '',
      args: [],
    );
  }

  /// `eligible`
  String get eligible {
    return Intl.message(
      'eligible',
      name: 'eligible',
      desc: '',
      args: [],
    );
  }

  /// `total`
  String get total {
    return Intl.message(
      'total',
      name: 'total',
      desc: '',
      args: [],
    );
  }

  /// `Code used by you`
  String get codeUsedByYou {
    return Intl.message(
      'Code used by you',
      name: 'codeUsedByYou',
      desc: '',
      args: [],
    );
  }

  /// `Free storage claimed`
  String get freeStorageClaimed {
    return Intl.message(
      'Free storage claimed',
      name: 'freeStorageClaimed',
      desc: '',
      args: [],
    );
  }

  /// `Free storage usable`
  String get freeStorageUsable {
    return Intl.message(
      'Free storage usable',
      name: 'freeStorageUsable',
      desc: '',
      args: [],
    );
  }

  /// `Usable storage is limited by your current plan. Excess claimed storage will automatically become usable when you upgrade your plan.`
  String get usableReferralStorageInfo {
    return Intl.message(
      'Usable storage is limited by your current plan. Excess claimed storage will automatically become usable when you upgrade your plan.',
      name: 'usableReferralStorageInfo',
      desc: '',
      args: [],
    );
  }

  /// `Remove from album?`
  String get removeFromAlbumTitle {
    return Intl.message(
      'Remove from album?',
      name: 'removeFromAlbumTitle',
      desc: '',
      args: [],
    );
  }

  /// `Remove from album`
  String get removeFromAlbum {
    return Intl.message(
      'Remove from album',
      name: 'removeFromAlbum',
      desc: '',
      args: [],
    );
  }

  /// `Selected items will be removed from this album`
  String get itemsWillBeRemovedFromAlbum {
    return Intl.message(
      'Selected items will be removed from this album',
      name: 'itemsWillBeRemovedFromAlbum',
      desc: '',
      args: [],
    );
  }

  /// `Some of the items you are removing were added by other people, and you will lose access to them`
  String get removeShareItemsWarning {
    return Intl.message(
      'Some of the items you are removing were added by other people, and you will lose access to them',
      name: 'removeShareItemsWarning',
      desc: '',
      args: [],
    );
  }

  /// `Adding to favorites...`
  String get addingToFavorites {
    return Intl.message(
      'Adding to favorites...',
      name: 'addingToFavorites',
      desc: '',
      args: [],
    );
  }

  /// `Removing from favorites...`
  String get removingFromFavorites {
    return Intl.message(
      'Removing from favorites...',
      name: 'removingFromFavorites',
      desc: '',
      args: [],
    );
  }

  /// `Sorry, could not add to favorites!`
  String get sorryCouldNotAddToFavorites {
    return Intl.message(
      'Sorry, could not add to favorites!',
      name: 'sorryCouldNotAddToFavorites',
      desc: '',
      args: [],
    );
  }

  /// `Sorry, could not remove from favorites!`
  String get sorryCouldNotRemoveFromFavorites {
    return Intl.message(
      'Sorry, could not remove from favorites!',
      name: 'sorryCouldNotRemoveFromFavorites',
      desc: '',
      args: [],
    );
  }

  /// `Looks like your subscription has expired. Please subscribe to enable sharing.`
  String get subscribeToEnableSharing {
    return Intl.message(
      'Looks like your subscription has expired. Please subscribe to enable sharing.',
      name: 'subscribeToEnableSharing',
      desc: '',
      args: [],
    );
  }

  /// `Subscribe`
  String get subscribe {
    return Intl.message(
      'Subscribe',
      name: 'subscribe',
      desc: '',
      args: [],
    );
  }

  /// `Can only remove files owned by you`
  String get canOnlyRemoveFilesOwnedByYou {
    return Intl.message(
      'Can only remove files owned by you',
      name: 'canOnlyRemoveFilesOwnedByYou',
      desc: '',
      args: [],
    );
  }

  /// `Delete shared album?`
  String get deleteSharedAlbum {
    return Intl.message(
      'Delete shared album?',
      name: 'deleteSharedAlbum',
      desc: '',
      args: [],
    );
  }

  /// `Delete album`
  String get deleteAlbum {
    return Intl.message(
      'Delete album',
      name: 'deleteAlbum',
      desc: '',
      args: [],
    );
  }

  /// `Also delete the photos (and videos) present in this album from <bold>all</bold> other albums they are part of?`
  String get deleteAlbumDialog {
    return Intl.message(
      'Also delete the photos (and videos) present in this album from <bold>all</bold> other albums they are part of?',
      name: 'deleteAlbumDialog',
      desc: '',
      args: [],
    );
  }

  /// `The album will be deleted for everyone\n\nYou will lose access to shared photos in this album that are owned by others`
  String get deleteSharedAlbumDialogBody {
    return Intl.message(
      'The album will be deleted for everyone\n\nYou will lose access to shared photos in this album that are owned by others',
      name: 'deleteSharedAlbumDialogBody',
      desc: '',
      args: [],
    );
  }

  /// `Yes, remove`
  String get yesRemove {
    return Intl.message(
      'Yes, remove',
      name: 'yesRemove',
      desc: '',
      args: [],
    );
  }

  /// `Creating link...`
  String get creatingLink {
    return Intl.message(
      'Creating link...',
      name: 'creatingLink',
      desc: '',
      args: [],
    );
  }

  /// `Remove?`
  String get removeWithQuestionMark {
    return Intl.message(
      'Remove?',
      name: 'removeWithQuestionMark',
      desc: '',
      args: [],
    );
  }

  /// `{userEmail} will be removed from this shared album\n\nAny photos added by them will also be removed from the album`
  String removeParticipantBody(Object userEmail) {
    return Intl.message(
      '$userEmail will be removed from this shared album\n\nAny photos added by them will also be removed from the album',
      name: 'removeParticipantBody',
      desc: '',
      args: [userEmail],
    );
  }

  /// `Keep Photos`
  String get keepPhotos {
    return Intl.message(
      'Keep Photos',
      name: 'keepPhotos',
      desc: '',
      args: [],
    );
  }

  /// `Delete photos`
  String get deletePhotos {
    return Intl.message(
      'Delete photos',
      name: 'deletePhotos',
      desc: '',
      args: [],
    );
  }

  /// `Invite to ente`
  String get inviteToEnte {
    return Intl.message(
      'Invite to ente',
      name: 'inviteToEnte',
      desc: '',
      args: [],
    );
  }

  /// `Remove public link`
  String get removePublicLink {
    return Intl.message(
      'Remove public link',
      name: 'removePublicLink',
      desc: '',
      args: [],
    );
  }

  /// `This will remove the public link for accessing "{albumName}".`
  String disableLinkMessage(Object albumName) {
    return Intl.message(
      'This will remove the public link for accessing "$albumName".',
      name: 'disableLinkMessage',
      desc: '',
      args: [albumName],
    );
  }

  /// `Sharing...`
  String get sharing {
    return Intl.message(
      'Sharing...',
      name: 'sharing',
      desc: '',
      args: [],
    );
  }

  /// `You cannot share with yourself`
  String get youCannotShareWithYourself {
    return Intl.message(
      'You cannot share with yourself',
      name: 'youCannotShareWithYourself',
      desc: '',
      args: [],
    );
  }

  /// `Archive`
  String get archive {
    return Intl.message(
      'Archive',
      name: 'archive',
      desc: '',
      args: [],
    );
  }

  /// `Long press to select photos and click + to create an album`
  String get createAlbumActionHint {
    return Intl.message(
      'Long press to select photos and click + to create an album',
      name: 'createAlbumActionHint',
      desc: '',
      args: [],
    );
  }

  /// `Importing....`
  String get importing {
    return Intl.message(
      'Importing....',
      name: 'importing',
      desc: '',
      args: [],
    );
  }

  /// `Failed to load albums`
  String get failedToLoadAlbums {
    return Intl.message(
      'Failed to load albums',
      name: 'failedToLoadAlbums',
      desc: '',
      args: [],
    );
  }

  /// `Hidden`
  String get hidden {
    return Intl.message(
      'Hidden',
      name: 'hidden',
      desc: '',
      args: [],
    );
  }

  /// `Please authenticate to view your hidden files`
  String get authToViewYourHiddenFiles {
    return Intl.message(
      'Please authenticate to view your hidden files',
      name: 'authToViewYourHiddenFiles',
      desc: '',
      args: [],
    );
  }

  /// `Trash`
  String get trash {
    return Intl.message(
      'Trash',
      name: 'trash',
      desc: '',
      args: [],
    );
  }

  /// `Uncategorized`
  String get uncategorized {
    return Intl.message(
      'Uncategorized',
      name: 'uncategorized',
      desc: '',
      args: [],
    );
  }

  /// `video`
  String get videoSmallCase {
    return Intl.message(
      'video',
      name: 'videoSmallCase',
      desc: '',
      args: [],
    );
  }

  /// `photo`
  String get photoSmallCase {
    return Intl.message(
      'photo',
      name: 'photoSmallCase',
      desc: '',
      args: [],
    );
  }

  /// `It will be deleted from all albums.`
  String get singleFileDeleteHighlight {
    return Intl.message(
      'It will be deleted from all albums.',
      name: 'singleFileDeleteHighlight',
      desc: '',
      args: [],
    );
  }

  /// `This {fileType} is in both ente and your device.`
  String singleFileInBothLocalAndRemote(Object fileType) {
    return Intl.message(
      'This $fileType is in both ente and your device.',
      name: 'singleFileInBothLocalAndRemote',
      desc: '',
      args: [fileType],
    );
  }

  /// `This {fileType} will be deleted from ente.`
  String singleFileInRemoteOnly(Object fileType) {
    return Intl.message(
      'This $fileType will be deleted from ente.',
      name: 'singleFileInRemoteOnly',
      desc: '',
      args: [fileType],
    );
  }

  /// `This {fileType} will be deleted from your device.`
  String singleFileDeleteFromDevice(Object fileType) {
    return Intl.message(
      'This $fileType will be deleted from your device.',
      name: 'singleFileDeleteFromDevice',
      desc: '',
      args: [fileType],
    );
  }

  /// `Delete from ente`
  String get deleteFromEnte {
    return Intl.message(
      'Delete from ente',
      name: 'deleteFromEnte',
      desc: '',
      args: [],
    );
  }

  /// `Yes, delete`
  String get yesDelete {
    return Intl.message(
      'Yes, delete',
      name: 'yesDelete',
      desc: '',
      args: [],
    );
  }

  /// `Moved to trash`
  String get movedToTrash {
    return Intl.message(
      'Moved to trash',
      name: 'movedToTrash',
      desc: '',
      args: [],
    );
  }

  /// `Delete from device`
  String get deleteFromDevice {
    return Intl.message(
      'Delete from device',
      name: 'deleteFromDevice',
      desc: '',
      args: [],
    );
  }

  /// `Delete from both`
  String get deleteFromBoth {
    return Intl.message(
      'Delete from both',
      name: 'deleteFromBoth',
      desc: '',
      args: [],
    );
  }

  /// `New album`
  String get newAlbum {
    return Intl.message(
      'New album',
      name: 'newAlbum',
      desc: '',
      args: [],
    );
  }

  /// `Albums`
  String get albums {
    return Intl.message(
      'Albums',
      name: 'albums',
      desc: '',
      args: [],
    );
  }

  /// `{count, plural, zero{no memories} one{{formattedCount} memory} other{{formattedCount} memories}}`
  String memoryCount(int count, String formattedCount) {
    return Intl.plural(
      count,
      zero: 'no memories',
      one: '$formattedCount memory',
      other: '$formattedCount memories',
      name: 'memoryCount',
      desc: 'The text to display the number of memories',
      args: [count, formattedCount],
    );
  }

  /// `{count} selected`
  String selectedPhotos(int count) {
    return Intl.message(
      '$count selected',
      name: 'selectedPhotos',
      desc: 'Display the number of selected photos',
      args: [count],
    );
  }

  /// `{count} selected ({yourCount} yours)`
  String selectedPhotosWithYours(int count, int yourCount) {
    return Intl.message(
      '$count selected ($yourCount yours)',
      name: 'selectedPhotosWithYours',
      desc:
          'Display the number of selected photos, including the number of selected photos owned by the user',
      args: [count, yourCount],
    );
  }

  /// `Advanced`
  String get advancedSettings {
    return Intl.message(
      'Advanced',
      name: 'advancedSettings',
      desc: 'The text to display in the advanced settings section',
      args: [],
    );
  }

  /// `Photo grid size`
  String get photoGridSize {
    return Intl.message(
      'Photo grid size',
      name: 'photoGridSize',
      desc: '',
      args: [],
    );
  }

  /// `Manage device storage`
  String get manageDeviceStorage {
    return Intl.message(
      'Manage device storage',
      name: 'manageDeviceStorage',
      desc: '',
      args: [],
    );
  }

  /// `Select folders for backup`
  String get selectFoldersForBackup {
    return Intl.message(
      'Select folders for backup',
      name: 'selectFoldersForBackup',
      desc: '',
      args: [],
    );
  }

  /// `Selected folders will be encrypted and backed up`
  String get selectedFoldersWillBeEncryptedAndBackedUp {
    return Intl.message(
      'Selected folders will be encrypted and backed up',
      name: 'selectedFoldersWillBeEncryptedAndBackedUp',
      desc: '',
      args: [],
    );
  }

  /// `Unselect all`
  String get unselectAll {
    return Intl.message(
      'Unselect all',
      name: 'unselectAll',
      desc: '',
      args: [],
    );
  }

  /// `Select all`
  String get selectAll {
    return Intl.message(
      'Select all',
      name: 'selectAll',
      desc: '',
      args: [],
    );
  }

  /// `Skip`
  String get skip {
    return Intl.message(
      'Skip',
      name: 'skip',
      desc: '',
      args: [],
    );
  }

  /// `Updating folder selection...`
  String get updatingFolderSelection {
    return Intl.message(
      'Updating folder selection...',
      name: 'updatingFolderSelection',
      desc: '',
      args: [],
    );
  }

  /// `{count, plural, one{{count} item} other{{count} items}}`
  String itemCount(num count) {
    return Intl.plural(
      count,
      one: '$count item',
      other: '$count items',
      name: 'itemCount',
      desc: '',
      args: [count],
    );
  }

  /// `{count, plural, =1 {Delete {count} item} other {Delete {count} items}}`
  String deleteItemCount(num count) {
    return Intl.plural(
      count,
      one: 'Delete $count item',
      other: 'Delete $count items',
      name: 'deleteItemCount',
      desc: '',
      args: [count],
    );
  }

  /// `{count} files, {formattedSize} each`
  String duplicateItemsGroup(int count, String formattedSize) {
    return Intl.message(
      '$count files, $formattedSize each',
      name: 'duplicateItemsGroup',
      desc: 'Display the number of duplicate files and their size',
      args: [count, formattedSize],
    );
  }

  /// `{count, plural, one{{count} year ago} other{{count} years ago}}`
  String yearsAgo(num count) {
    return Intl.plural(
      count,
      one: '$count year ago',
      other: '$count years ago',
      name: 'yearsAgo',
      desc: '',
      args: [count],
    );
  }

  /// `Backup settings`
  String get backupSettings {
    return Intl.message(
      'Backup settings',
      name: 'backupSettings',
      desc: '',
      args: [],
    );
  }

  /// `Backup over mobile data`
  String get backupOverMobileData {
    return Intl.message(
      'Backup over mobile data',
      name: 'backupOverMobileData',
      desc: '',
      args: [],
    );
  }

  /// `Backup videos`
  String get backupVideos {
    return Intl.message(
      'Backup videos',
      name: 'backupVideos',
      desc: '',
      args: [],
    );
  }

  /// `Disable auto lock`
  String get disableAutoLock {
    return Intl.message(
      'Disable auto lock',
      name: 'disableAutoLock',
      desc: '',
      args: [],
    );
  }

  /// `Disable the device screen lock when ente is in the foreground and there is a backup in progress. This is normally not needed, but may help big uploads and initial imports of large libraries complete faster.`
  String get deviceLockExplanation {
    return Intl.message(
      'Disable the device screen lock when ente is in the foreground and there is a backup in progress. This is normally not needed, but may help big uploads and initial imports of large libraries complete faster.',
      name: 'deviceLockExplanation',
      desc: '',
      args: [],
    );
  }

  /// `About`
  String get about {
    return Intl.message(
      'About',
      name: 'about',
      desc: '',
      args: [],
    );
  }

  /// `We are open source!`
  String get weAreOpenSource {
    return Intl.message(
      'We are open source!',
      name: 'weAreOpenSource',
      desc: '',
      args: [],
    );
  }

  /// `Privacy`
  String get privacy {
    return Intl.message(
      'Privacy',
      name: 'privacy',
      desc: '',
      args: [],
    );
  }

  /// `Terms`
  String get terms {
    return Intl.message(
      'Terms',
      name: 'terms',
      desc: '',
      args: [],
    );
  }

  /// `Check for updates`
  String get checkForUpdates {
    return Intl.message(
      'Check for updates',
      name: 'checkForUpdates',
      desc: '',
      args: [],
    );
  }

  /// `Checking...`
  String get checking {
    return Intl.message(
      'Checking...',
      name: 'checking',
      desc: '',
      args: [],
    );
  }

  /// `You are on the latest version`
  String get youAreOnTheLatestVersion {
    return Intl.message(
      'You are on the latest version',
      name: 'youAreOnTheLatestVersion',
      desc: '',
      args: [],
    );
  }

  /// `Account`
  String get account {
    return Intl.message(
      'Account',
      name: 'account',
      desc: '',
      args: [],
    );
  }

  /// `Manage subscription`
  String get manageSubscription {
    return Intl.message(
      'Manage subscription',
      name: 'manageSubscription',
      desc: '',
      args: [],
    );
  }

  /// `Please authenticate to change your email`
  String get authToChangeYourEmail {
    return Intl.message(
      'Please authenticate to change your email',
      name: 'authToChangeYourEmail',
      desc: '',
      args: [],
    );
  }

  /// `Change password`
  String get changePassword {
    return Intl.message(
      'Change password',
      name: 'changePassword',
      desc: '',
      args: [],
    );
  }

  /// `Please authenticate to change your password`
  String get authToChangeYourPassword {
    return Intl.message(
      'Please authenticate to change your password',
      name: 'authToChangeYourPassword',
      desc: '',
      args: [],
    );
  }

  /// `Export your data`
  String get exportYourData {
    return Intl.message(
      'Export your data',
      name: 'exportYourData',
      desc: '',
      args: [],
    );
  }

  /// `Logout`
  String get logout {
    return Intl.message(
      'Logout',
      name: 'logout',
      desc: '',
      args: [],
    );
  }

  /// `Please authenticate to initiate account deletion`
  String get authToInitiateAccountDeletion {
    return Intl.message(
      'Please authenticate to initiate account deletion',
      name: 'authToInitiateAccountDeletion',
      desc: '',
      args: [],
    );
  }

  /// `Are you sure you want to logout?`
  String get areYouSureYouWantToLogout {
    return Intl.message(
      'Are you sure you want to logout?',
      name: 'areYouSureYouWantToLogout',
      desc: '',
      args: [],
    );
  }

  /// `Yes, logout`
  String get yesLogout {
    return Intl.message(
      'Yes, logout',
      name: 'yesLogout',
      desc: '',
      args: [],
    );
  }

  /// `A new version of ente is available.`
  String get aNewVersionOfEnteIsAvailable {
    return Intl.message(
      'A new version of ente is available.',
      name: 'aNewVersionOfEnteIsAvailable',
      desc: '',
      args: [],
    );
  }

  /// `Update`
  String get update {
    return Intl.message(
      'Update',
      name: 'update',
      desc: '',
      args: [],
    );
  }

  /// `Install manually`
  String get installManually {
    return Intl.message(
      'Install manually',
      name: 'installManually',
      desc: '',
      args: [],
    );
  }

  /// `Critical update available`
  String get criticalUpdateAvailable {
    return Intl.message(
      'Critical update available',
      name: 'criticalUpdateAvailable',
      desc: '',
      args: [],
    );
  }

  /// `Update available`
  String get updateAvailable {
    return Intl.message(
      'Update available',
      name: 'updateAvailable',
      desc: '',
      args: [],
    );
  }

  /// `Ignore`
  String get ignoreUpdate {
    return Intl.message(
      'Ignore',
      name: 'ignoreUpdate',
      desc: '',
      args: [],
    );
  }

  /// `Downloading...`
  String get downloading {
    return Intl.message(
      'Downloading...',
      name: 'downloading',
      desc: '',
      args: [],
    );
  }

  /// `The download could not be completed`
  String get theDownloadCouldNotBeCompleted {
    return Intl.message(
      'The download could not be completed',
      name: 'theDownloadCouldNotBeCompleted',
      desc: '',
      args: [],
    );
  }

  /// `Retry`
  String get retry {
    return Intl.message(
      'Retry',
      name: 'retry',
      desc: '',
      args: [],
    );
  }

  /// `Backed up folders`
  String get backedUpFolders {
    return Intl.message(
      'Backed up folders',
      name: 'backedUpFolders',
      desc: '',
      args: [],
    );
  }

  /// `Backup`
  String get backup {
    return Intl.message(
      'Backup',
      name: 'backup',
      desc: '',
      args: [],
    );
  }

  /// `Free up device space`
  String get freeUpDeviceSpace {
    return Intl.message(
      'Free up device space',
      name: 'freeUpDeviceSpace',
      desc: '',
      args: [],
    );
  }

  /// `✨ All clear`
  String get allClear {
    return Intl.message(
      '✨ All clear',
      name: 'allClear',
      desc: '',
      args: [],
    );
  }

  /// `You've no files on this device that can be deleted`
  String get noDeviceThatCanBeDeleted {
    return Intl.message(
      'You\'ve no files on this device that can be deleted',
      name: 'noDeviceThatCanBeDeleted',
      desc: '',
      args: [],
    );
  }

  /// `Remove duplicates`
  String get removeDuplicates {
    return Intl.message(
      'Remove duplicates',
      name: 'removeDuplicates',
      desc: '',
      args: [],
    );
  }

  /// `✨ No duplicates`
  String get noDuplicates {
    return Intl.message(
      '✨ No duplicates',
      name: 'noDuplicates',
      desc: '',
      args: [],
    );
  }

  /// `You've no duplicate files that can be cleared`
  String get youveNoDuplicateFilesThatCanBeCleared {
    return Intl.message(
      'You\'ve no duplicate files that can be cleared',
      name: 'youveNoDuplicateFilesThatCanBeCleared',
      desc: '',
      args: [],
    );
  }

  /// `Success`
  String get success {
    return Intl.message(
      'Success',
      name: 'success',
      desc: '',
      args: [],
    );
  }

  /// `Rate us`
  String get rateUs {
    return Intl.message(
      'Rate us',
      name: 'rateUs',
      desc: '',
      args: [],
    );
  }

  /// `Also empty "Recently Deleted" from "Settings" -> "Storage" to claim the freed space`
  String get remindToEmptyDeviceTrash {
    return Intl.message(
      'Also empty "Recently Deleted" from "Settings" -> "Storage" to claim the freed space',
      name: 'remindToEmptyDeviceTrash',
      desc: '',
      args: [],
    );
  }

  /// `You have successfully freed up {storageSaved}!`
  String youHaveSuccessfullyFreedUp(String storageSaved) {
    return Intl.message(
      'You have successfully freed up $storageSaved!',
      name: 'youHaveSuccessfullyFreedUp',
      desc:
          'The text to display when the user has successfully freed up storage',
      args: [storageSaved],
    );
  }

  /// `Also empty your "Trash" to claim the freed up space`
  String get remindToEmptyEnteTrash {
    return Intl.message(
      'Also empty your "Trash" to claim the freed up space',
      name: 'remindToEmptyEnteTrash',
      desc: '',
      args: [],
    );
  }

  /// `✨ Success`
  String get sparkleSuccess {
    return Intl.message(
      '✨ Success',
      name: 'sparkleSuccess',
      desc: '',
      args: [],
    );
  }

  /// `Your have cleaned up {count, plural, one{{count} duplicate file} other{{count} duplicate files}}, saving ({storageSaved}!)`
  String duplicateFileCountWithStorageSaved(int count, String storageSaved) {
    return Intl.message(
      'Your have cleaned up ${Intl.plural(count, one: '$count duplicate file', other: '$count duplicate files')}, saving ($storageSaved!)',
      name: 'duplicateFileCountWithStorageSaved',
      desc:
          'The text to display when the user has successfully cleaned up duplicate files',
      args: [count, storageSaved],
    );
  }

  /// `Family plans`
  String get familyPlans {
    return Intl.message(
      'Family plans',
      name: 'familyPlans',
      desc: '',
      args: [],
    );
  }

  /// `Referrals`
  String get referrals {
    return Intl.message(
      'Referrals',
      name: 'referrals',
      desc: '',
      args: [],
    );
  }

  /// `Notifications`
  String get notifications {
    return Intl.message(
      'Notifications',
      name: 'notifications',
      desc: '',
      args: [],
    );
  }

  /// `New shared photos`
  String get sharedPhotoNotifications {
    return Intl.message(
      'New shared photos',
      name: 'sharedPhotoNotifications',
      desc: '',
      args: [],
    );
  }

  /// `Receive notifications when someone adds a photo to a shared album that you're a part of`
  String get sharedPhotoNotificationsExplanation {
    return Intl.message(
      'Receive notifications when someone adds a photo to a shared album that you\'re a part of',
      name: 'sharedPhotoNotificationsExplanation',
      desc: '',
      args: [],
    );
  }

  /// `Advanced`
  String get advanced {
    return Intl.message(
      'Advanced',
      name: 'advanced',
      desc: '',
      args: [],
    );
  }

  /// `General`
  String get general {
    return Intl.message(
      'General',
      name: 'general',
      desc: '',
      args: [],
    );
  }

  /// `Security`
  String get security {
    return Intl.message(
      'Security',
      name: 'security',
      desc: '',
      args: [],
    );
  }

  /// `Please authenticate to view your recovery key`
  String get authToViewYourRecoveryKey {
    return Intl.message(
      'Please authenticate to view your recovery key',
      name: 'authToViewYourRecoveryKey',
      desc: '',
      args: [],
    );
  }

  /// `Two-factor`
  String get twofactor {
    return Intl.message(
      'Two-factor',
      name: 'twofactor',
      desc: '',
      args: [],
    );
  }

  /// `Please authenticate to configure two-factor authentication`
  String get authToConfigureTwofactorAuthentication {
    return Intl.message(
      'Please authenticate to configure two-factor authentication',
      name: 'authToConfigureTwofactorAuthentication',
      desc: '',
      args: [],
    );
  }

  /// `Lockscreen`
  String get lockscreen {
    return Intl.message(
      'Lockscreen',
      name: 'lockscreen',
      desc: '',
      args: [],
    );
  }

  /// `Please authenticate to change lockscreen setting`
  String get authToChangeLockscreenSetting {
    return Intl.message(
      'Please authenticate to change lockscreen setting',
      name: 'authToChangeLockscreenSetting',
      desc: '',
      args: [],
    );
  }

  /// `To enable lockscreen, please setup device passcode or screen lock in your system settings.`
  String get lockScreenEnablePreSteps {
    return Intl.message(
      'To enable lockscreen, please setup device passcode or screen lock in your system settings.',
      name: 'lockScreenEnablePreSteps',
      desc: '',
      args: [],
    );
  }

  /// `View active sessions`
  String get viewActiveSessions {
    return Intl.message(
      'View active sessions',
      name: 'viewActiveSessions',
      desc: '',
      args: [],
    );
  }

  /// `Please authenticate to view your active sessions`
  String get authToViewYourActiveSessions {
    return Intl.message(
      'Please authenticate to view your active sessions',
      name: 'authToViewYourActiveSessions',
      desc: '',
      args: [],
    );
  }

  /// `Disable two-factor`
  String get disableTwofactor {
    return Intl.message(
      'Disable two-factor',
      name: 'disableTwofactor',
      desc: '',
      args: [],
    );
  }

  /// `Are you sure you want to disable two-factor authentication?`
  String get confirm2FADisable {
    return Intl.message(
      'Are you sure you want to disable two-factor authentication?',
      name: 'confirm2FADisable',
      desc: '',
      args: [],
    );
  }

  /// `No`
  String get no {
    return Intl.message(
      'No',
      name: 'no',
      desc: '',
      args: [],
    );
  }

  /// `Yes`
  String get yes {
    return Intl.message(
      'Yes',
      name: 'yes',
      desc: '',
      args: [],
    );
  }

  /// `Social`
  String get social {
    return Intl.message(
      'Social',
      name: 'social',
      desc: '',
      args: [],
    );
  }

  /// `Rate us on {storeName}`
  String rateUsOnStore(Object storeName) {
    return Intl.message(
      'Rate us on $storeName',
      name: 'rateUsOnStore',
      desc: '',
      args: [storeName],
    );
  }

  /// `Blog`
  String get blog {
    return Intl.message(
      'Blog',
      name: 'blog',
      desc: '',
      args: [],
    );
  }

  /// `Merchandise`
  String get merchandise {
    return Intl.message(
      'Merchandise',
      name: 'merchandise',
      desc: '',
      args: [],
    );
  }

  /// `Twitter`
  String get twitter {
    return Intl.message(
      'Twitter',
      name: 'twitter',
      desc: '',
      args: [],
    );
  }

  /// `Mastodon`
  String get mastodon {
    return Intl.message(
      'Mastodon',
      name: 'mastodon',
      desc: '',
      args: [],
    );
  }

  /// `Matrix`
  String get matrix {
    return Intl.message(
      'Matrix',
      name: 'matrix',
      desc: '',
      args: [],
    );
  }

  /// `Discord`
  String get discord {
    return Intl.message(
      'Discord',
      name: 'discord',
      desc: '',
      args: [],
    );
  }

  /// `Reddit`
  String get reddit {
    return Intl.message(
      'Reddit',
      name: 'reddit',
      desc: '',
      args: [],
    );
  }

  /// `Your storage details could not be fetched`
  String get yourStorageDetailsCouldNotBeFetched {
    return Intl.message(
      'Your storage details could not be fetched',
      name: 'yourStorageDetailsCouldNotBeFetched',
      desc: '',
      args: [],
    );
  }

  /// `Report a bug`
  String get reportABug {
    return Intl.message(
      'Report a bug',
      name: 'reportABug',
      desc: '',
      args: [],
    );
  }

  /// `Report bug`
  String get reportBug {
    return Intl.message(
      'Report bug',
      name: 'reportBug',
      desc: '',
      args: [],
    );
  }

  /// `Suggest features`
  String get suggestFeatures {
    return Intl.message(
      'Suggest features',
      name: 'suggestFeatures',
      desc: '',
      args: [],
    );
  }

  /// `Support`
  String get support {
    return Intl.message(
      'Support',
      name: 'support',
      desc: '',
      args: [],
    );
  }

  /// `Theme`
  String get theme {
    return Intl.message(
      'Theme',
      name: 'theme',
      desc: '',
      args: [],
    );
  }

  /// `Light`
  String get lightTheme {
    return Intl.message(
      'Light',
      name: 'lightTheme',
      desc: '',
      args: [],
    );
  }

  /// `Dark`
  String get darkTheme {
    return Intl.message(
      'Dark',
      name: 'darkTheme',
      desc: '',
      args: [],
    );
  }

  /// `System`
  String get systemTheme {
    return Intl.message(
      'System',
      name: 'systemTheme',
      desc: '',
      args: [],
    );
  }

  /// `Free trial`
  String get freeTrial {
    return Intl.message(
      'Free trial',
      name: 'freeTrial',
      desc: '',
      args: [],
    );
  }

  /// `Select your plan`
  String get selectYourPlan {
    return Intl.message(
      'Select your plan',
      name: 'selectYourPlan',
      desc: '',
      args: [],
    );
  }

  /// `ente preserves your memories, so they're always available to you, even if you lose your device.`
  String get enteSubscriptionPitch {
    return Intl.message(
      'ente preserves your memories, so they\'re always available to you, even if you lose your device.',
      name: 'enteSubscriptionPitch',
      desc: '',
      args: [],
    );
  }

  /// `Your family can be added to your plan as well.`
  String get enteSubscriptionShareWithFamily {
    return Intl.message(
      'Your family can be added to your plan as well.',
      name: 'enteSubscriptionShareWithFamily',
      desc: '',
      args: [],
    );
  }

  /// `Current usage is `
  String get currentUsageIs {
    return Intl.message(
      'Current usage is ',
      name: 'currentUsageIs',
      desc: 'This text is followed by storage usaged',
      args: [],
    );
  }

  /// `FAQs`
  String get faqs {
    return Intl.message(
      'FAQs',
      name: 'faqs',
      desc: '',
      args: [],
    );
  }

  /// `Renews on {endDate}`
  String renewsOn(Object endDate) {
    return Intl.message(
      'Renews on $endDate',
      name: 'renewsOn',
      desc: '',
      args: [endDate],
    );
  }

  /// `Free trial valid till {endDate}`
  String freeTrialValidTill(Object endDate) {
    return Intl.message(
      'Free trial valid till $endDate',
      name: 'freeTrialValidTill',
      desc: '',
      args: [endDate],
    );
  }

  /// `Free trial valid till {endDate}.\nYou can choose a paid plan afterwards.`
  String playStoreFreeTrialValidTill(Object endDate) {
    return Intl.message(
      'Free trial valid till $endDate.\nYou can choose a paid plan afterwards.',
      name: 'playStoreFreeTrialValidTill',
      desc: '',
      args: [endDate],
    );
  }

  /// `Your subscription will be cancelled on {endDate}`
  String subWillBeCancelledOn(Object endDate) {
    return Intl.message(
      'Your subscription will be cancelled on $endDate',
      name: 'subWillBeCancelledOn',
      desc: '',
      args: [endDate],
    );
  }

  /// `Subscription`
  String get subscription {
    return Intl.message(
      'Subscription',
      name: 'subscription',
      desc: '',
      args: [],
    );
  }

  /// `Payment details`
  String get paymentDetails {
    return Intl.message(
      'Payment details',
      name: 'paymentDetails',
      desc: '',
      args: [],
    );
  }

  /// `Manage Family`
  String get manageFamily {
    return Intl.message(
      'Manage Family',
      name: 'manageFamily',
      desc: '',
      args: [],
    );
  }

  /// `Please contact us at support@ente.io to manage your {provider} subscription.`
  String contactToManageSubscription(Object provider) {
    return Intl.message(
      'Please contact us at support@ente.io to manage your $provider subscription.',
      name: 'contactToManageSubscription',
      desc: '',
      args: [provider],
    );
  }

  /// `Renew subscription`
  String get renewSubscription {
    return Intl.message(
      'Renew subscription',
      name: 'renewSubscription',
      desc: '',
      args: [],
    );
  }

  /// `Cancel subscription`
  String get cancelSubscription {
    return Intl.message(
      'Cancel subscription',
      name: 'cancelSubscription',
      desc: '',
      args: [],
    );
  }

  /// `Are you sure you want to renew?`
  String get areYouSureYouWantToRenew {
    return Intl.message(
      'Are you sure you want to renew?',
      name: 'areYouSureYouWantToRenew',
      desc: '',
      args: [],
    );
  }

  /// `Yes, Renew`
  String get yesRenew {
    return Intl.message(
      'Yes, Renew',
      name: 'yesRenew',
      desc: '',
      args: [],
    );
  }

  /// `Are you sure you want to cancel?`
  String get areYouSureYouWantToCancel {
    return Intl.message(
      'Are you sure you want to cancel?',
      name: 'areYouSureYouWantToCancel',
      desc: '',
      args: [],
    );
  }

  /// `Yes, cancel`
  String get yesCancel {
    return Intl.message(
      'Yes, cancel',
      name: 'yesCancel',
      desc: '',
      args: [],
    );
  }

  /// `Failed to renew`
  String get failedToRenew {
    return Intl.message(
      'Failed to renew',
      name: 'failedToRenew',
      desc: '',
      args: [],
    );
  }

  /// `Failed to cancel`
  String get failedToCancel {
    return Intl.message(
      'Failed to cancel',
      name: 'failedToCancel',
      desc: '',
      args: [],
    );
  }

  /// `2 months free on yearly plans`
  String get twoMonthsFreeOnYearlyPlans {
    return Intl.message(
      '2 months free on yearly plans',
      name: 'twoMonthsFreeOnYearlyPlans',
      desc: '',
      args: [],
    );
  }

  /// `Monthly`
  String get monthly {
    return Intl.message(
      'Monthly',
      name: 'monthly',
      desc: 'The text to display for monthly plans',
      args: [],
    );
  }

  /// `Yearly`
  String get yearly {
    return Intl.message(
      'Yearly',
      name: 'yearly',
      desc: 'The text to display for yearly plans',
      args: [],
    );
  }

  /// `Confirm plan change`
  String get confirmPlanChange {
    return Intl.message(
      'Confirm plan change',
      name: 'confirmPlanChange',
      desc: '',
      args: [],
    );
  }

  /// `Are you sure you want to change your plan?`
  String get areYouSureYouWantToChangeYourPlan {
    return Intl.message(
      'Are you sure you want to change your plan?',
      name: 'areYouSureYouWantToChangeYourPlan',
      desc: '',
      args: [],
    );
  }

  /// `You cannot downgrade to this plan`
  String get youCannotDowngradeToThisPlan {
    return Intl.message(
      'You cannot downgrade to this plan',
      name: 'youCannotDowngradeToThisPlan',
      desc: '',
      args: [],
    );
  }

  /// `Please cancel your existing subscription from {paymentProvider} first`
  String cancelOtherSubscription(String paymentProvider) {
    return Intl.message(
      'Please cancel your existing subscription from $paymentProvider first',
      name: 'cancelOtherSubscription',
      desc:
          'The text to display when the user has an existing subscription from a different payment provider',
      args: [paymentProvider],
    );
  }

  /// `Optional, as short as you like...`
  String get optionalAsShortAsYouLike {
    return Intl.message(
      'Optional, as short as you like...',
      name: 'optionalAsShortAsYouLike',
      desc: '',
      args: [],
    );
  }

  /// `Send`
  String get send {
    return Intl.message(
      'Send',
      name: 'send',
      desc: '',
      args: [],
    );
  }

  /// `Your subscription was cancelled. Would you like to share the reason?`
  String get askCancelReason {
    return Intl.message(
      'Your subscription was cancelled. Would you like to share the reason?',
      name: 'askCancelReason',
      desc: '',
      args: [],
    );
  }

  /// `Thank you for subscribing!`
  String get thankYouForSubscribing {
    return Intl.message(
      'Thank you for subscribing!',
      name: 'thankYouForSubscribing',
      desc: '',
      args: [],
    );
  }

  /// `Your purchase was successful`
  String get yourPurchaseWasSuccessful {
    return Intl.message(
      'Your purchase was successful',
      name: 'yourPurchaseWasSuccessful',
      desc: '',
      args: [],
    );
  }

  /// `Your plan was successfully upgraded`
  String get yourPlanWasSuccessfullyUpgraded {
    return Intl.message(
      'Your plan was successfully upgraded',
      name: 'yourPlanWasSuccessfullyUpgraded',
      desc: '',
      args: [],
    );
  }

  /// `Your plan was successfully downgraded`
  String get yourPlanWasSuccessfullyDowngraded {
    return Intl.message(
      'Your plan was successfully downgraded',
      name: 'yourPlanWasSuccessfullyDowngraded',
      desc: '',
      args: [],
    );
  }

  /// `Your subscription was updated successfully`
  String get yourSubscriptionWasUpdatedSuccessfully {
    return Intl.message(
      'Your subscription was updated successfully',
      name: 'yourSubscriptionWasUpdatedSuccessfully',
      desc: '',
      args: [],
    );
  }

  /// `Google Play ID`
  String get googlePlayId {
    return Intl.message(
      'Google Play ID',
      name: 'googlePlayId',
      desc: '',
      args: [],
    );
  }

  /// `Apple ID`
  String get appleId {
    return Intl.message(
      'Apple ID',
      name: 'appleId',
      desc: '',
      args: [],
    );
  }

  /// `PlayStore subscription`
  String get playstoreSubscription {
    return Intl.message(
      'PlayStore subscription',
      name: 'playstoreSubscription',
      desc: '',
      args: [],
    );
  }

  /// `AppStore subscription`
  String get appstoreSubscription {
    return Intl.message(
      'AppStore subscription',
      name: 'appstoreSubscription',
      desc: '',
      args: [],
    );
  }

  /// `Your {id} is already linked to another ente account.\nIf you would like to use your {id} with this account, please contact our support''`
  String subAlreadyLinkedErrMessage(Object id) {
    return Intl.message(
      'Your $id is already linked to another ente account.\nIf you would like to use your $id with this account, please contact our support\'\'',
      name: 'subAlreadyLinkedErrMessage',
      desc: '',
      args: [id],
    );
  }

  /// `Please visit web.ente.io to manage your subscription`
  String get visitWebToManage {
    return Intl.message(
      'Please visit web.ente.io to manage your subscription',
      name: 'visitWebToManage',
      desc: '',
      args: [],
    );
  }

  /// `Could not update subscription`
  String get couldNotUpdateSubscription {
    return Intl.message(
      'Could not update subscription',
      name: 'couldNotUpdateSubscription',
      desc: '',
      args: [],
    );
  }

  /// `Please contact support@ente.io and we will be happy to help!`
  String get pleaseContactSupportAndWeWillBeHappyToHelp {
    return Intl.message(
      'Please contact support@ente.io and we will be happy to help!',
      name: 'pleaseContactSupportAndWeWillBeHappyToHelp',
      desc: '',
      args: [],
    );
  }

  /// `Payment failed`
  String get paymentFailed {
    return Intl.message(
      'Payment failed',
      name: 'paymentFailed',
      desc: '',
      args: [],
    );
  }

  /// `Please talk to {providerName} support if you were charged`
  String paymentFailedTalkToProvider(String providerName) {
    return Intl.message(
      'Please talk to $providerName support if you were charged',
      name: 'paymentFailedTalkToProvider',
      desc: 'The text to display when the payment failed',
      args: [providerName],
    );
  }

  /// `Continue on free trial`
  String get continueOnFreeTrial {
    return Intl.message(
      'Continue on free trial',
      name: 'continueOnFreeTrial',
      desc: '',
      args: [],
    );
  }

  /// `Are you sure you want to exit?`
  String get areYouSureYouWantToExit {
    return Intl.message(
      'Are you sure you want to exit?',
      name: 'areYouSureYouWantToExit',
      desc: '',
      args: [],
    );
  }

  /// `Thank you`
  String get thankYou {
    return Intl.message(
      'Thank you',
      name: 'thankYou',
      desc: '',
      args: [],
    );
  }

  /// `Failed to verify payment status`
  String get failedToVerifyPaymentStatus {
    return Intl.message(
      'Failed to verify payment status',
      name: 'failedToVerifyPaymentStatus',
      desc: '',
      args: [],
    );
  }

  /// `Please wait for sometime before retrying`
  String get pleaseWaitForSometimeBeforeRetrying {
    return Intl.message(
      'Please wait for sometime before retrying',
      name: 'pleaseWaitForSometimeBeforeRetrying',
      desc: '',
      args: [],
    );
  }

  /// `Unfortunately your payment failed due to {reason}`
  String paymentFailedWithReason(Object reason) {
    return Intl.message(
      'Unfortunately your payment failed due to $reason',
      name: 'paymentFailedWithReason',
      desc: '',
      args: [reason],
    );
  }

  /// `You are on a family plan!`
  String get youAreOnAFamilyPlan {
    return Intl.message(
      'You are on a family plan!',
      name: 'youAreOnAFamilyPlan',
      desc: '',
      args: [],
    );
  }

  /// `Please contact <green>{familyAdminEmail}</green> to manage your subscription`
  String contactFamilyAdmin(Object familyAdminEmail) {
    return Intl.message(
      'Please contact <green>$familyAdminEmail</green> to manage your subscription',
      name: 'contactFamilyAdmin',
      desc: '',
      args: [familyAdminEmail],
    );
  }

  /// `Leave family`
  String get leaveFamily {
    return Intl.message(
      'Leave family',
      name: 'leaveFamily',
      desc: '',
      args: [],
    );
  }

  /// `Are you sure that you want to leave the family plan?`
  String get areYouSureThatYouWantToLeaveTheFamily {
    return Intl.message(
      'Are you sure that you want to leave the family plan?',
      name: 'areYouSureThatYouWantToLeaveTheFamily',
      desc: '',
      args: [],
    );
  }

  /// `Leave`
  String get leave {
    return Intl.message(
      'Leave',
      name: 'leave',
      desc: '',
      args: [],
    );
  }

  /// `Rate the app`
  String get rateTheApp {
    return Intl.message(
      'Rate the app',
      name: 'rateTheApp',
      desc: '',
      args: [],
    );
  }

  /// `Start backup`
  String get startBackup {
    return Intl.message(
      'Start backup',
      name: 'startBackup',
      desc: '',
      args: [],
    );
  }

  /// `No photos are being backed up right now`
  String get noPhotosAreBeingBackedUpRightNow {
    return Intl.message(
      'No photos are being backed up right now',
      name: 'noPhotosAreBeingBackedUpRightNow',
      desc: '',
      args: [],
    );
  }

  /// `Preserve more`
  String get preserveMore {
    return Intl.message(
      'Preserve more',
      name: 'preserveMore',
      desc: '',
      args: [],
    );
  }

  /// `Existing user`
  String get existingUser {
    return Intl.message(
      'Existing user',
      name: 'existingUser',
      desc: '',
      args: [],
    );
  }

  /// `Private backups`
  String get privateBackups {
    return Intl.message(
      'Private backups',
      name: 'privateBackups',
      desc: '',
      args: [],
    );
  }

  /// `for your memories`
  String get forYourMemories {
    return Intl.message(
      'for your memories',
      name: 'forYourMemories',
      desc: '',
      args: [],
    );
  }

  /// `End-to-end encrypted by default`
  String get endtoendEncryptedByDefault {
    return Intl.message(
      'End-to-end encrypted by default',
      name: 'endtoendEncryptedByDefault',
      desc: '',
      args: [],
    );
  }

  /// `Safely stored`
  String get safelyStored {
    return Intl.message(
      'Safely stored',
      name: 'safelyStored',
      desc: '',
      args: [],
    );
  }

  /// `at a fallout shelter`
  String get atAFalloutShelter {
    return Intl.message(
      'at a fallout shelter',
      name: 'atAFalloutShelter',
      desc: '',
      args: [],
    );
  }

  /// `Designed to outlive`
  String get designedToOutlive {
    return Intl.message(
      'Designed to outlive',
      name: 'designedToOutlive',
      desc: '',
      args: [],
    );
  }

  /// `Available`
  String get available {
    return Intl.message(
      'Available',
      name: 'available',
      desc: '',
      args: [],
    );
  }

  /// `everywhere`
  String get everywhere {
    return Intl.message(
      'everywhere',
      name: 'everywhere',
      desc: '',
      args: [],
    );
  }

  /// `Android, iOS, Web, Desktop`
  String get androidIosWebDesktop {
    return Intl.message(
      'Android, iOS, Web, Desktop',
      name: 'androidIosWebDesktop',
      desc: '',
      args: [],
    );
  }

  /// `Mobile, Web, Desktop`
  String get mobileWebDesktop {
    return Intl.message(
      'Mobile, Web, Desktop',
      name: 'mobileWebDesktop',
      desc: '',
      args: [],
    );
  }

  /// `New to ente`
  String get newToEnte {
    return Intl.message(
      'New to ente',
      name: 'newToEnte',
      desc: '',
      args: [],
    );
  }

  /// `Please login again`
  String get pleaseLoginAgain {
    return Intl.message(
      'Please login again',
      name: 'pleaseLoginAgain',
      desc: '',
      args: [],
    );
  }

  /// `The developer account we use to publish ente on App Store has changed. Because of this, you will need to login again.\n\nOur apologies for the inconvenience, but this was unavoidable.`
  String get devAccountChanged {
    return Intl.message(
      'The developer account we use to publish ente on App Store has changed. Because of this, you will need to login again.\n\nOur apologies for the inconvenience, but this was unavoidable.',
      name: 'devAccountChanged',
      desc: '',
      args: [],
    );
  }

  /// `Your subscription has expired`
  String get yourSubscriptionHasExpired {
    return Intl.message(
      'Your subscription has expired',
      name: 'yourSubscriptionHasExpired',
      desc: '',
      args: [],
    );
  }

  /// `Storage limit exceeded`
  String get storageLimitExceeded {
    return Intl.message(
      'Storage limit exceeded',
      name: 'storageLimitExceeded',
      desc: '',
      args: [],
    );
  }

  /// `Upgrade`
  String get upgrade {
    return Intl.message(
      'Upgrade',
      name: 'upgrade',
      desc: '',
      args: [],
    );
  }

  /// `Raise ticket`
  String get raiseTicket {
    return Intl.message(
      'Raise ticket',
      name: 'raiseTicket',
      desc:
          'Button text for raising a support tickets in case of unhandled errors during backup',
      args: [],
    );
  }

  /// `Backup failed`
  String get backupFailed {
    return Intl.message(
      'Backup failed',
      name: 'backupFailed',
      desc: '',
      args: [],
    );
  }

  /// `We could not backup your data.\nWe will retry later.`
  String get couldNotBackUpTryLater {
    return Intl.message(
      'We could not backup your data.\nWe will retry later.',
      name: 'couldNotBackUpTryLater',
      desc: '',
      args: [],
    );
  }

  /// `ente can encrypt and preserve files only if you grant access to them`
  String get enteCanEncryptAndPreserveFilesOnlyIfYouGrant {
    return Intl.message(
      'ente can encrypt and preserve files only if you grant access to them',
      name: 'enteCanEncryptAndPreserveFilesOnlyIfYouGrant',
      desc: '',
      args: [],
    );
  }

  /// `Please grant permissions`
  String get pleaseGrantPermissions {
    return Intl.message(
      'Please grant permissions',
      name: 'pleaseGrantPermissions',
      desc: '',
      args: [],
    );
  }

  /// `Grant permission`
  String get grantPermission {
    return Intl.message(
      'Grant permission',
      name: 'grantPermission',
      desc: '',
      args: [],
    );
  }

  /// `Private sharing`
  String get privateSharing {
    return Intl.message(
      'Private sharing',
      name: 'privateSharing',
      desc: '',
      args: [],
    );
  }

  /// `Share only with the people you want`
  String get shareOnlyWithThePeopleYouWant {
    return Intl.message(
      'Share only with the people you want',
      name: 'shareOnlyWithThePeopleYouWant',
      desc: '',
      args: [],
    );
  }

  /// `Use public links for people not on ente`
  String get usePublicLinksForPeopleNotOnEnte {
    return Intl.message(
      'Use public links for people not on ente',
      name: 'usePublicLinksForPeopleNotOnEnte',
      desc: '',
      args: [],
    );
  }

  /// `Allow people to add photos`
  String get allowPeopleToAddPhotos {
    return Intl.message(
      'Allow people to add photos',
      name: 'allowPeopleToAddPhotos',
      desc: '',
      args: [],
    );
  }

  /// `Share an album now`
  String get shareAnAlbumNow {
    return Intl.message(
      'Share an album now',
      name: 'shareAnAlbumNow',
      desc: '',
      args: [],
    );
  }

  /// `Collect event photos`
  String get collectEventPhotos {
    return Intl.message(
      'Collect event photos',
      name: 'collectEventPhotos',
      desc: '',
      args: [],
    );
  }

  /// `Session expired`
  String get sessionExpired {
    return Intl.message(
      'Session expired',
      name: 'sessionExpired',
      desc: '',
      args: [],
    );
  }

  /// `Logging out...`
  String get loggingOut {
    return Intl.message(
      'Logging out...',
      name: 'loggingOut',
      desc: '',
      args: [],
    );
  }

  /// `On device`
  String get onDevice {
    return Intl.message(
      'On device',
      name: 'onDevice',
      desc: 'The text displayed above folders/albums stored on device',
      args: [],
    );
  }

  /// `On <branding>ente</branding>`
  String get onEnte {
    return Intl.message(
      'On <branding>ente</branding>',
      name: 'onEnte',
      desc: 'The text displayed above albums backed up to ente',
      args: [],
    );
  }

  /// `Name`
  String get name {
    return Intl.message(
      'Name',
      name: 'name',
      desc: '',
      args: [],
    );
  }

  /// `Newest`
  String get newest {
    return Intl.message(
      'Newest',
      name: 'newest',
      desc: '',
      args: [],
    );
  }

  /// `Last updated`
  String get lastUpdated {
    return Intl.message(
      'Last updated',
      name: 'lastUpdated',
      desc: '',
      args: [],
    );
  }

  /// `Delete empty albums`
  String get deleteEmptyAlbums {
    return Intl.message(
      'Delete empty albums',
      name: 'deleteEmptyAlbums',
      desc: '',
      args: [],
    );
  }

  /// `Delete empty albums?`
  String get deleteEmptyAlbumsWithQuestionMark {
    return Intl.message(
      'Delete empty albums?',
      name: 'deleteEmptyAlbumsWithQuestionMark',
      desc: '',
      args: [],
    );
  }

  /// `This will delete all empty albums. This is useful when you want to reduce the clutter in your album list.`
  String get deleteAlbumsDialogBody {
    return Intl.message(
      'This will delete all empty albums. This is useful when you want to reduce the clutter in your album list.',
      name: 'deleteAlbumsDialogBody',
      desc: '',
      args: [],
    );
  }

  /// `Deleting {currentlyDeleting} / {totalCount}`
  String deleteProgress(Object currentlyDeleting, Object totalCount) {
    return Intl.message(
      'Deleting $currentlyDeleting / $totalCount',
      name: 'deleteProgress',
      desc: '',
      args: [currentlyDeleting, totalCount],
    );
  }

  /// `Permanently delete`
  String get permanentlyDelete {
    return Intl.message(
      'Permanently delete',
      name: 'permanentlyDelete',
      desc: '',
      args: [],
    );
  }

  /// `Can only create link for files owned by you`
  String get canOnlyCreateLinkForFilesOwnedByYou {
    return Intl.message(
      'Can only create link for files owned by you',
      name: 'canOnlyCreateLinkForFilesOwnedByYou',
      desc: '',
      args: [],
    );
  }

  /// `Public link created`
  String get publicLinkCreated {
    return Intl.message(
      'Public link created',
      name: 'publicLinkCreated',
      desc: '',
      args: [],
    );
  }

  /// `You can manage your links in the share tab.`
  String get youCanManageYourLinksInTheShareTab {
    return Intl.message(
      'You can manage your links in the share tab.',
      name: 'youCanManageYourLinksInTheShareTab',
      desc: '',
      args: [],
    );
  }

  /// `Link copied to clipboard`
  String get linkCopiedToClipboard {
    return Intl.message(
      'Link copied to clipboard',
      name: 'linkCopiedToClipboard',
      desc: '',
      args: [],
    );
  }

  /// `Restore`
  String get restore {
    return Intl.message(
      'Restore',
      name: 'restore',
      desc:
          'Display text for an action which triggers a restore of item from trash',
      args: [],
    );
  }

  /// `Move to album`
  String get moveToAlbum {
    return Intl.message(
      'Move to album',
      name: 'moveToAlbum',
      desc: '',
      args: [],
    );
  }

  /// `Unhide`
  String get unhide {
    return Intl.message(
      'Unhide',
      name: 'unhide',
      desc: '',
      args: [],
    );
  }

  /// `Unarchive`
  String get unarchive {
    return Intl.message(
      'Unarchive',
      name: 'unarchive',
      desc: '',
      args: [],
    );
  }

  /// `Favorite`
  String get favorite {
    return Intl.message(
      'Favorite',
      name: 'favorite',
      desc: '',
      args: [],
    );
  }

  /// `Remove from favorite`
  String get removeFromFavorite {
    return Intl.message(
      'Remove from favorite',
      name: 'removeFromFavorite',
      desc: '',
      args: [],
    );
  }

  /// `Share link`
  String get shareLink {
    return Intl.message(
      'Share link',
      name: 'shareLink',
      desc: '',
      args: [],
    );
  }

  /// `Create collage`
  String get createCollage {
    return Intl.message(
      'Create collage',
      name: 'createCollage',
      desc: '',
      args: [],
    );
  }

  /// `Save collage`
  String get saveCollage {
    return Intl.message(
      'Save collage',
      name: 'saveCollage',
      desc: '',
      args: [],
    );
  }

  /// `Collage saved to gallery`
  String get collageSaved {
    return Intl.message(
      'Collage saved to gallery',
      name: 'collageSaved',
      desc: '',
      args: [],
    );
  }

  /// `Layout`
  String get collageLayout {
    return Intl.message(
      'Layout',
      name: 'collageLayout',
      desc: '',
      args: [],
    );
  }

  /// `Add to ente`
  String get addToEnte {
    return Intl.message(
      'Add to ente',
      name: 'addToEnte',
      desc: '',
      args: [],
    );
  }

  /// `Add to album`
  String get addToAlbum {
    return Intl.message(
      'Add to album',
      name: 'addToAlbum',
      desc: '',
      args: [],
    );
  }

  /// `Delete`
  String get delete {
    return Intl.message(
      'Delete',
      name: 'delete',
      desc: '',
      args: [],
    );
  }

  /// `Hide`
  String get hide {
    return Intl.message(
      'Hide',
      name: 'hide',
      desc: '',
      args: [],
    );
  }

  /// `{count} selected`
  String itemSelectedCount(int count) {
    return Intl.message(
      '$count selected',
      name: 'itemSelectedCount',
      desc: 'Text to indicate number of items selected',
      args: [count],
    );
  }

  /// `Share`
  String get share {
    return Intl.message(
      'Share',
      name: 'share',
      desc: '',
      args: [],
    );
  }

  /// `Unhide to album`
  String get unhideToAlbum {
    return Intl.message(
      'Unhide to album',
      name: 'unhideToAlbum',
      desc: '',
      args: [],
    );
  }

  /// `Restore to album`
  String get restoreToAlbum {
    return Intl.message(
      'Restore to album',
      name: 'restoreToAlbum',
      desc: '',
      args: [],
    );
  }

  /// `{count, plural, one {Move item} other {Move items}}`
  String moveItem(num count) {
    return Intl.plural(
      count,
      one: 'Move item',
      other: 'Move items',
      name: 'moveItem',
      desc: 'Page title while moving one or more items to an album',
      args: [count],
    );
  }

  /// `{count, plural, one {Add item} other {Add items}}`
  String addItem(num count) {
    return Intl.plural(
      count,
      one: 'Add item',
      other: 'Add items',
      name: 'addItem',
      desc: 'Page title while adding one or more items to album',
      args: [count],
    );
  }

  /// `Create or select album`
  String get createOrSelectAlbum {
    return Intl.message(
      'Create or select album',
      name: 'createOrSelectAlbum',
      desc: '',
      args: [],
    );
  }

  /// `Select album`
  String get selectAlbum {
    return Intl.message(
      'Select album',
      name: 'selectAlbum',
      desc: '',
      args: [],
    );
  }

  /// `Album name`
  String get searchByAlbumNameHint {
    return Intl.message(
      'Album name',
      name: 'searchByAlbumNameHint',
      desc: '',
      args: [],
    );
  }

  /// `Album title`
  String get albumTitle {
    return Intl.message(
      'Album title',
      name: 'albumTitle',
      desc: '',
      args: [],
    );
  }

  /// `Enter album name`
  String get enterAlbumName {
    return Intl.message(
      'Enter album name',
      name: 'enterAlbumName',
      desc: '',
      args: [],
    );
  }

  /// `Restoring files...`
  String get restoringFiles {
    return Intl.message(
      'Restoring files...',
      name: 'restoringFiles',
      desc: '',
      args: [],
    );
  }

  /// `Moving files to album...`
  String get movingFilesToAlbum {
    return Intl.message(
      'Moving files to album...',
      name: 'movingFilesToAlbum',
      desc: '',
      args: [],
    );
  }

  /// `Unhiding files to album`
  String get unhidingFilesToAlbum {
    return Intl.message(
      'Unhiding files to album',
      name: 'unhidingFilesToAlbum',
      desc: '',
      args: [],
    );
  }

  /// `Can not upload to albums owned by others`
  String get canNotUploadToAlbumsOwnedByOthers {
    return Intl.message(
      'Can not upload to albums owned by others',
      name: 'canNotUploadToAlbumsOwnedByOthers',
      desc: '',
      args: [],
    );
  }

  /// `Uploading files to album...`
  String get uploadingFilesToAlbum {
    return Intl.message(
      'Uploading files to album...',
      name: 'uploadingFilesToAlbum',
      desc: '',
      args: [],
    );
  }

  /// `Added successfully to  {albumName}`
  String addedSuccessfullyTo(Object albumName) {
    return Intl.message(
      'Added successfully to  $albumName',
      name: 'addedSuccessfullyTo',
      desc: '',
      args: [albumName],
    );
  }

  /// `Moved successfully to {albumName}`
  String movedSuccessfullyTo(Object albumName) {
    return Intl.message(
      'Moved successfully to $albumName',
      name: 'movedSuccessfullyTo',
      desc: '',
      args: [albumName],
    );
  }

  /// `This album already has a collaborative link`
  String get thisAlbumAlreadyHDACollaborativeLink {
    return Intl.message(
      'This album already has a collaborative link',
      name: 'thisAlbumAlreadyHDACollaborativeLink',
      desc: '',
      args: [],
    );
  }

  /// `Collaborative link created for {albumName}`
  String collaborativeLinkCreatedFor(Object albumName) {
    return Intl.message(
      'Collaborative link created for $albumName',
      name: 'collaborativeLinkCreatedFor',
      desc: '',
      args: [albumName],
    );
  }

  /// `Ask your loved ones to share`
  String get askYourLovedOnesToShare {
    return Intl.message(
      'Ask your loved ones to share',
      name: 'askYourLovedOnesToShare',
      desc: '',
      args: [],
    );
  }

  /// `Invite`
  String get invite {
    return Intl.message(
      'Invite',
      name: 'invite',
      desc: '',
      args: [],
    );
  }

  /// `Share your first album`
  String get shareYourFirstAlbum {
    return Intl.message(
      'Share your first album',
      name: 'shareYourFirstAlbum',
      desc: '',
      args: [],
    );
  }

  /// `Shared with {emailIDs}`
  String sharedWith(Object emailIDs) {
    return Intl.message(
      'Shared with $emailIDs',
      name: 'sharedWith',
      desc: '',
      args: [emailIDs],
    );
  }

  /// `Shared with me`
  String get sharedWithMe {
    return Intl.message(
      'Shared with me',
      name: 'sharedWithMe',
      desc: '',
      args: [],
    );
  }

  /// `Shared by me`
  String get sharedByMe {
    return Intl.message(
      'Shared by me',
      name: 'sharedByMe',
      desc: '',
      args: [],
    );
  }

  /// `Double your storage`
  String get doubleYourStorage {
    return Intl.message(
      'Double your storage',
      name: 'doubleYourStorage',
      desc: '',
      args: [],
    );
  }

  /// `Refer friends and 2x your plan`
  String get referFriendsAnd2xYourPlan {
    return Intl.message(
      'Refer friends and 2x your plan',
      name: 'referFriendsAnd2xYourPlan',
      desc: '',
      args: [],
    );
  }

  /// `Open an album and tap the share button on the top right to share.`
  String get shareAlbumHint {
    return Intl.message(
      'Open an album and tap the share button on the top right to share.',
      name: 'shareAlbumHint',
      desc: '',
      args: [],
    );
  }

  /// `Items show the number of days remaining before permanent deletion`
  String get itemsShowTheNumberOfDaysRemainingBeforePermanentDeletion {
    return Intl.message(
      'Items show the number of days remaining before permanent deletion',
      name: 'itemsShowTheNumberOfDaysRemainingBeforePermanentDeletion',
      desc: '',
      args: [],
    );
  }

  /// `{count, plural, =0 {} =1 {1 day} other {{count} days}}`
  String trashDaysLeft(int count) {
    return Intl.plural(
      count,
      zero: '',
      one: '1 day',
      other: '$count days',
      name: 'trashDaysLeft',
      desc:
          'Text to indicate number of days remaining before permanent deletion',
      args: [count],
    );
  }

  /// `Delete All`
  String get deleteAll {
    return Intl.message(
      'Delete All',
      name: 'deleteAll',
      desc: '',
      args: [],
    );
  }

  /// `Rename album`
  String get renameAlbum {
    return Intl.message(
      'Rename album',
      name: 'renameAlbum',
      desc: '',
      args: [],
    );
  }

  /// `Set cover`
  String get setCover {
    return Intl.message(
      'Set cover',
      name: 'setCover',
      desc: 'Text to set cover photo for an album',
      args: [],
    );
  }

  /// `Sort by`
  String get sortAlbumsBy {
    return Intl.message(
      'Sort by',
      name: 'sortAlbumsBy',
      desc: '',
      args: [],
    );
  }

  /// `Newest first`
  String get sortNewestFirst {
    return Intl.message(
      'Newest first',
      name: 'sortNewestFirst',
      desc: '',
      args: [],
    );
  }

  /// `Oldest first`
  String get sortOldestFirst {
    return Intl.message(
      'Oldest first',
      name: 'sortOldestFirst',
      desc: '',
      args: [],
    );
  }

  /// `Rename`
  String get rename {
    return Intl.message(
      'Rename',
      name: 'rename',
      desc: '',
      args: [],
    );
  }

  /// `Leave shared album?`
  String get leaveSharedAlbum {
    return Intl.message(
      'Leave shared album?',
      name: 'leaveSharedAlbum',
      desc: '',
      args: [],
    );
  }

  /// `Leave album`
  String get leaveAlbum {
    return Intl.message(
      'Leave album',
      name: 'leaveAlbum',
      desc: '',
      args: [],
    );
  }

  /// `Photos added by you will be removed from the album`
  String get photosAddedByYouWillBeRemovedFromTheAlbum {
    return Intl.message(
      'Photos added by you will be removed from the album',
      name: 'photosAddedByYouWillBeRemovedFromTheAlbum',
      desc: '',
      args: [],
    );
  }

  /// `You've no files in this album that can be deleted`
  String get youveNoFilesInThisAlbumThatCanBeDeleted {
    return Intl.message(
      'You\'ve no files in this album that can be deleted',
      name: 'youveNoFilesInThisAlbumThatCanBeDeleted',
      desc: '',
      args: [],
    );
  }

  /// `You don't have any archived items.`
  String get youDontHaveAnyArchivedItems {
    return Intl.message(
      'You don\'t have any archived items.',
      name: 'youDontHaveAnyArchivedItems',
      desc: '',
      args: [],
    );
  }

  /// `Some files in this album are ignored from upload because they had previously been deleted from ente.`
  String get ignoredFolderUploadReason {
    return Intl.message(
      'Some files in this album are ignored from upload because they had previously been deleted from ente.',
      name: 'ignoredFolderUploadReason',
      desc: '',
      args: [],
    );
  }

  /// `Reset ignored files`
  String get resetIgnoredFiles {
    return Intl.message(
      'Reset ignored files',
      name: 'resetIgnoredFiles',
      desc: '',
      args: [],
    );
  }

  /// `Files added to this device album will automatically get uploaded to ente.`
  String get deviceFilesAutoUploading {
    return Intl.message(
      'Files added to this device album will automatically get uploaded to ente.',
      name: 'deviceFilesAutoUploading',
      desc: '',
      args: [],
    );
  }

  /// `Turn on backup to automatically upload files added to this device folder to ente.`
  String get turnOnBackupForAutoUpload {
    return Intl.message(
      'Turn on backup to automatically upload files added to this device folder to ente.',
      name: 'turnOnBackupForAutoUpload',
      desc: '',
      args: [],
    );
  }

  /// `No hidden photos or videos`
  String get noHiddenPhotosOrVideos {
    return Intl.message(
      'No hidden photos or videos',
      name: 'noHiddenPhotosOrVideos',
      desc: '',
      args: [],
    );
  }

  /// `To hide a photo or video`
  String get toHideAPhotoOrVideo {
    return Intl.message(
      'To hide a photo or video',
      name: 'toHideAPhotoOrVideo',
      desc: '',
      args: [],
    );
  }

  /// `• Open the item`
  String get openTheItem {
    return Intl.message(
      '• Open the item',
      name: 'openTheItem',
      desc: '',
      args: [],
    );
  }

  /// `• Click on the overflow menu`
  String get clickOnTheOverflowMenu {
    return Intl.message(
      '• Click on the overflow menu',
      name: 'clickOnTheOverflowMenu',
      desc: '',
      args: [],
    );
  }

  /// `• Click`
  String get click {
    return Intl.message(
      '• Click',
      name: 'click',
      desc: '',
      args: [],
    );
  }

  /// `Nothing to see here! 👀`
  String get nothingToSeeHere {
    return Intl.message(
      'Nothing to see here! 👀',
      name: 'nothingToSeeHere',
      desc: '',
      args: [],
    );
  }

  /// `Unarchive album`
  String get unarchiveAlbum {
    return Intl.message(
      'Unarchive album',
      name: 'unarchiveAlbum',
      desc: '',
      args: [],
    );
  }

  /// `Archive album`
  String get archiveAlbum {
    return Intl.message(
      'Archive album',
      name: 'archiveAlbum',
      desc: '',
      args: [],
    );
  }

  /// `Calculating...`
  String get calculating {
    return Intl.message(
      'Calculating...',
      name: 'calculating',
      desc: '',
      args: [],
    );
  }

  /// `Please wait, deleting album`
  String get pleaseWaitDeletingAlbum {
    return Intl.message(
      'Please wait, deleting album',
      name: 'pleaseWaitDeletingAlbum',
      desc: '',
      args: [],
    );
  }

  /// `Albums, months, days, years, ...`
  String get searchHintText {
    return Intl.message(
      'Albums, months, days, years, ...',
      name: 'searchHintText',
      desc: '',
      args: [],
    );
  }

  /// `• Album names (e.g. "Camera")\n• Types of files (e.g. "Videos", ".gif")\n• Years and months (e.g. "2022", "January")\n• Holidays (e.g. "Christmas")\n• Photo descriptions (e.g. “#fun”)`
  String get searchByExamples {
    return Intl.message(
      '• Album names (e.g. "Camera")\n• Types of files (e.g. "Videos", ".gif")\n• Years and months (e.g. "2022", "January")\n• Holidays (e.g. "Christmas")\n• Photo descriptions (e.g. “#fun”)',
      name: 'searchByExamples',
      desc: '',
      args: [],
    );
  }

  /// `You can try searching for a different query.`
  String get youCanTrySearchingForADifferentQuery {
    return Intl.message(
      'You can try searching for a different query.',
      name: 'youCanTrySearchingForADifferentQuery',
      desc: '',
      args: [],
    );
  }

  /// `No results found`
  String get noResultsFound {
    return Intl.message(
      'No results found',
      name: 'noResultsFound',
      desc: '',
      args: [],
    );
  }

  /// `Added by {emailOrName}`
  String addedBy(Object emailOrName) {
    return Intl.message(
      'Added by $emailOrName',
      name: 'addedBy',
      desc: '',
      args: [emailOrName],
    );
  }

  /// `Loading EXIF data...`
  String get loadingExifData {
    return Intl.message(
      'Loading EXIF data...',
      name: 'loadingExifData',
      desc: '',
      args: [],
    );
  }

  /// `View all EXIF data`
  String get viewAllExifData {
    return Intl.message(
      'View all EXIF data',
      name: 'viewAllExifData',
      desc: '',
      args: [],
    );
  }

  /// `No EXIF data`
  String get noExifData {
    return Intl.message(
      'No EXIF data',
      name: 'noExifData',
      desc: '',
      args: [],
    );
  }

  /// `This image has no exif data`
  String get thisImageHasNoExifData {
    return Intl.message(
      'This image has no exif data',
      name: 'thisImageHasNoExifData',
      desc: '',
      args: [],
    );
  }

  /// `EXIF`
  String get exif {
    return Intl.message(
      'EXIF',
      name: 'exif',
      desc: '',
      args: [],
    );
  }

  /// `No results`
  String get noResults {
    return Intl.message(
      'No results',
      name: 'noResults',
      desc: '',
      args: [],
    );
  }

  /// `We don't support editing photos and albums that you don't own yet`
  String get weDontSupportEditingPhotosAndAlbumsThatYouDont {
    return Intl.message(
      'We don\'t support editing photos and albums that you don\'t own yet',
      name: 'weDontSupportEditingPhotosAndAlbumsThatYouDont',
      desc: '',
      args: [],
    );
  }

  /// `Failed to fetch original for edit`
  String get failedToFetchOriginalForEdit {
    return Intl.message(
      'Failed to fetch original for edit',
      name: 'failedToFetchOriginalForEdit',
      desc: '',
      args: [],
    );
  }

  /// `Close`
  String get close {
    return Intl.message(
      'Close',
      name: 'close',
      desc: '',
      args: [],
    );
  }

  /// `Set as`
  String get setAs {
    return Intl.message(
      'Set as',
      name: 'setAs',
      desc: '',
      args: [],
    );
  }

  /// `File saved to gallery`
  String get fileSavedToGallery {
    return Intl.message(
      'File saved to gallery',
      name: 'fileSavedToGallery',
      desc: '',
      args: [],
    );
  }

  /// `Failed to save file to gallery`
  String get fileFailedToSaveToGallery {
    return Intl.message(
      'Failed to save file to gallery',
      name: 'fileFailedToSaveToGallery',
      desc: '',
      args: [],
    );
  }

  /// `Download`
  String get download {
    return Intl.message(
      'Download',
      name: 'download',
      desc: '',
      args: [],
    );
  }

  /// `Press and hold to play video`
  String get pressAndHoldToPlayVideo {
    return Intl.message(
      'Press and hold to play video',
      name: 'pressAndHoldToPlayVideo',
      desc: '',
      args: [],
    );
  }

  /// `Download failed`
  String get downloadFailed {
    return Intl.message(
      'Download failed',
      name: 'downloadFailed',
      desc: '',
      args: [],
    );
  }

  /// `Deduplicate Files`
  String get deduplicateFiles {
    return Intl.message(
      'Deduplicate Files',
      name: 'deduplicateFiles',
      desc: '',
      args: [],
    );
  }

  /// `Deselect all`
  String get deselectAll {
    return Intl.message(
      'Deselect all',
      name: 'deselectAll',
      desc: '',
      args: [],
    );
  }

  /// `Please review and delete the items you believe are duplicates.`
  String get reviewDeduplicateItems {
    return Intl.message(
      'Please review and delete the items you believe are duplicates.',
      name: 'reviewDeduplicateItems',
      desc: '',
      args: [],
    );
  }

  /// `Club by capture time`
  String get clubByCaptureTime {
    return Intl.message(
      'Club by capture time',
      name: 'clubByCaptureTime',
      desc: '',
      args: [],
    );
  }

  /// `Club by file name`
  String get clubByFileName {
    return Intl.message(
      'Club by file name',
      name: 'clubByFileName',
      desc: '',
      args: [],
    );
  }

  /// `Count`
  String get count {
    return Intl.message(
      'Count',
      name: 'count',
      desc: '',
      args: [],
    );
  }

  /// `Total size`
  String get totalSize {
    return Intl.message(
      'Total size',
      name: 'totalSize',
      desc: '',
      args: [],
    );
  }

  /// `Time`
  String get time {
    return Intl.message(
      'Time',
      name: 'time',
      desc: '',
      args: [],
    );
  }

  /// `Long-press on an item to view in full-screen`
  String get longpressOnAnItemToViewInFullscreen {
    return Intl.message(
      'Long-press on an item to view in full-screen',
      name: 'longpressOnAnItemToViewInFullscreen',
      desc: '',
      args: [],
    );
  }

  /// `Decrypting video...`
  String get decryptingVideo {
    return Intl.message(
      'Decrypting video...',
      name: 'decryptingVideo',
      desc: '',
      args: [],
    );
  }

  /// `Please authenticate to view your memories`
  String get authToViewYourMemories {
    return Intl.message(
      'Please authenticate to view your memories',
      name: 'authToViewYourMemories',
      desc: '',
      args: [],
    );
  }

  /// `Unlock`
  String get unlock {
    return Intl.message(
      'Unlock',
      name: 'unlock',
      desc: '',
      args: [],
    );
  }

  /// `Free up space`
  String get freeUpSpace {
    return Intl.message(
      'Free up space',
      name: 'freeUpSpace',
      desc: '',
      args: [],
    );
  }

  /// `{count, plural, one {It can be deleted from the device to free up {formattedSize}} other {They can be deleted from the device to free up {formattedSize}}}`
  String freeUpSpaceSaving(num count, Object formattedSize) {
    return Intl.plural(
      count,
      one: 'It can be deleted from the device to free up $formattedSize',
      other: 'They can be deleted from the device to free up $formattedSize',
      name: 'freeUpSpaceSaving',
      desc:
          'Text to tell user how much space they can free up by deleting items from the device',
      args: [count, formattedSize],
    );
  }

  /// `{count, plural, one {1 file} other {{formattedNumber} files}} in this album has been backed up safely`
  String filesBackedUpInAlbum(int count, String formattedNumber) {
    return Intl.message(
      '${Intl.plural(count, one: '1 file', other: '$formattedNumber files')} in this album has been backed up safely',
      name: 'filesBackedUpInAlbum',
      desc: 'Text to tell user how many files have been backed up in the album',
      args: [count, formattedNumber],
    );
  }

  /// `{count, plural, one {1 file} other {{formattedNumber} files}} on this device have been backed up safely`
  String filesBackedUpFromDevice(int count, String formattedNumber) {
    return Intl.message(
      '${Intl.plural(count, one: '1 file', other: '$formattedNumber files')} on this device have been backed up safely',
      name: 'filesBackedUpFromDevice',
      desc:
          'Text to tell user how many files have been backed up from this device',
      args: [count, formattedNumber],
    );
  }

  /// `You can still access {count, plural, one {it} other {them}} on ente as long as you have an active subscription`
  String freeUpAccessPostDelete(int count) {
    return Intl.message(
      'You can still access ${Intl.plural(count, one: 'it', other: 'them')} on ente as long as you have an active subscription',
      name: 'freeUpAccessPostDelete',
      desc: '',
      args: [count],
    );
  }

  /// `Free up {sizeInMBorGB}`
  String freeUpAmount(Object sizeInMBorGB) {
    return Intl.message(
      'Free up $sizeInMBorGB',
      name: 'freeUpAmount',
      desc: '',
      args: [sizeInMBorGB],
    );
  }

  /// `This email is already in use`
  String get thisEmailIsAlreadyInUse {
    return Intl.message(
      'This email is already in use',
      name: 'thisEmailIsAlreadyInUse',
      desc: '',
      args: [],
    );
  }

  /// `Incorrect code`
  String get incorrectCode {
    return Intl.message(
      'Incorrect code',
      name: 'incorrectCode',
      desc: '',
      args: [],
    );
  }

  /// `Authentication failed, please try again`
  String get authenticationFailedPleaseTryAgain {
    return Intl.message(
      'Authentication failed, please try again',
      name: 'authenticationFailedPleaseTryAgain',
      desc: '',
      args: [],
    );
  }

  /// `Verification failed, please try again`
  String get verificationFailedPleaseTryAgain {
    return Intl.message(
      'Verification failed, please try again',
      name: 'verificationFailedPleaseTryAgain',
      desc: '',
      args: [],
    );
  }

  /// `Authenticating...`
  String get authenticating {
    return Intl.message(
      'Authenticating...',
      name: 'authenticating',
      desc: '',
      args: [],
    );
  }

  /// `Authentication successful!`
  String get authenticationSuccessful {
    return Intl.message(
      'Authentication successful!',
      name: 'authenticationSuccessful',
      desc: '',
      args: [],
    );
  }

  /// `Incorrect recovery key`
  String get incorrectRecoveryKey {
    return Intl.message(
      'Incorrect recovery key',
      name: 'incorrectRecoveryKey',
      desc: '',
      args: [],
    );
  }

  /// `The recovery key you entered is incorrect`
  String get theRecoveryKeyYouEnteredIsIncorrect {
    return Intl.message(
      'The recovery key you entered is incorrect',
      name: 'theRecoveryKeyYouEnteredIsIncorrect',
      desc: '',
      args: [],
    );
  }

  /// `Two-factor authentication successfully reset`
  String get twofactorAuthenticationSuccessfullyReset {
    return Intl.message(
      'Two-factor authentication successfully reset',
      name: 'twofactorAuthenticationSuccessfullyReset',
      desc: '',
      args: [],
    );
  }

  /// `Please verify the code you have entered`
  String get pleaseVerifyTheCodeYouHaveEntered {
    return Intl.message(
      'Please verify the code you have entered',
      name: 'pleaseVerifyTheCodeYouHaveEntered',
      desc: '',
      args: [],
    );
  }

  /// `Please contact support if the problem persists`
  String get pleaseContactSupportIfTheProblemPersists {
    return Intl.message(
      'Please contact support if the problem persists',
      name: 'pleaseContactSupportIfTheProblemPersists',
      desc: '',
      args: [],
    );
  }

  /// `Two-factor authentication has been disabled`
  String get twofactorAuthenticationHasBeenDisabled {
    return Intl.message(
      'Two-factor authentication has been disabled',
      name: 'twofactorAuthenticationHasBeenDisabled',
      desc: '',
      args: [],
    );
  }

  /// `Sorry, the code you've entered is incorrect`
  String get sorryTheCodeYouveEnteredIsIncorrect {
    return Intl.message(
      'Sorry, the code you\'ve entered is incorrect',
      name: 'sorryTheCodeYouveEnteredIsIncorrect',
      desc: '',
      args: [],
    );
  }

  /// `Your verification code has expired`
  String get yourVerificationCodeHasExpired {
    return Intl.message(
      'Your verification code has expired',
      name: 'yourVerificationCodeHasExpired',
      desc: '',
      args: [],
    );
  }

  /// `Email changed to {newEmail}`
  String emailChangedTo(Object newEmail) {
    return Intl.message(
      'Email changed to $newEmail',
      name: 'emailChangedTo',
      desc: '',
      args: [newEmail],
    );
  }

  /// `Verifying...`
  String get verifying {
    return Intl.message(
      'Verifying...',
      name: 'verifying',
      desc: '',
      args: [],
    );
  }

  /// `Disabling two-factor authentication...`
  String get disablingTwofactorAuthentication {
    return Intl.message(
      'Disabling two-factor authentication...',
      name: 'disablingTwofactorAuthentication',
      desc: '',
      args: [],
    );
  }

  /// `All memories preserved`
  String get allMemoriesPreserved {
    return Intl.message(
      'All memories preserved',
      name: 'allMemoriesPreserved',
      desc: '',
      args: [],
    );
  }

  /// `Loading gallery...`
  String get loadingGallery {
    return Intl.message(
      'Loading gallery...',
      name: 'loadingGallery',
      desc: '',
      args: [],
    );
  }

  /// `Syncing...`
  String get syncing {
    return Intl.message(
      'Syncing...',
      name: 'syncing',
      desc: '',
      args: [],
    );
  }

  /// `Encrypting backup...`
  String get encryptingBackup {
    return Intl.message(
      'Encrypting backup...',
      name: 'encryptingBackup',
      desc: '',
      args: [],
    );
  }

  /// `Sync stopped`
  String get syncStopped {
    return Intl.message(
      'Sync stopped',
      name: 'syncStopped',
      desc: '',
      args: [],
    );
  }

  /// `{completed}/{total} memories preserved`
  String syncProgress(int completed, int total) {
    return Intl.message(
      '$completed/$total memories preserved',
      name: 'syncProgress',
      desc: 'Text to tell user how many memories have been preserved',
      args: [completed, total],
    );
  }

  /// `Archiving...`
  String get archiving {
    return Intl.message(
      'Archiving...',
      name: 'archiving',
      desc: '',
      args: [],
    );
  }

  /// `Unarchiving...`
  String get unarchiving {
    return Intl.message(
      'Unarchiving...',
      name: 'unarchiving',
      desc: '',
      args: [],
    );
  }

  /// `Successfully archived`
  String get successfullyArchived {
    return Intl.message(
      'Successfully archived',
      name: 'successfullyArchived',
      desc: '',
      args: [],
    );
  }

  /// `Successfully unarchived`
  String get successfullyUnarchived {
    return Intl.message(
      'Successfully unarchived',
      name: 'successfullyUnarchived',
      desc: '',
      args: [],
    );
  }

  /// `Rename file`
  String get renameFile {
    return Intl.message(
      'Rename file',
      name: 'renameFile',
      desc: '',
      args: [],
    );
  }

  /// `Enter file name`
  String get enterFileName {
    return Intl.message(
      'Enter file name',
      name: 'enterFileName',
      desc: '',
      args: [],
    );
  }

  /// `Files deleted`
  String get filesDeleted {
    return Intl.message(
      'Files deleted',
      name: 'filesDeleted',
      desc: '',
      args: [],
    );
  }

  /// `Selected files are not on ente`
  String get selectedFilesAreNotOnEnte {
    return Intl.message(
      'Selected files are not on ente',
      name: 'selectedFilesAreNotOnEnte',
      desc: '',
      args: [],
    );
  }

  /// `This action cannot be undone`
  String get thisActionCannotBeUndone {
    return Intl.message(
      'This action cannot be undone',
      name: 'thisActionCannotBeUndone',
      desc: '',
      args: [],
    );
  }

  /// `Empty trash?`
  String get emptyTrash {
    return Intl.message(
      'Empty trash?',
      name: 'emptyTrash',
      desc: '',
      args: [],
    );
  }

  /// `All items in trash will be permanently deleted\n\nThis action cannot be undone`
  String get permDeleteWarning {
    return Intl.message(
      'All items in trash will be permanently deleted\n\nThis action cannot be undone',
      name: 'permDeleteWarning',
      desc: '',
      args: [],
    );
  }

  /// `Empty`
  String get empty {
    return Intl.message(
      'Empty',
      name: 'empty',
      desc: '',
      args: [],
    );
  }

  /// `Could not free up space`
  String get couldNotFreeUpSpace {
    return Intl.message(
      'Could not free up space',
      name: 'couldNotFreeUpSpace',
      desc: '',
      args: [],
    );
  }

  /// `Permanently delete from device?`
  String get permanentlyDeleteFromDevice {
    return Intl.message(
      'Permanently delete from device?',
      name: 'permanentlyDeleteFromDevice',
      desc: '',
      args: [],
    );
  }

  /// `Some of the files you are trying to delete are only available on your device and cannot be recovered if deleted`
  String get someOfTheFilesYouAreTryingToDeleteAre {
    return Intl.message(
      'Some of the files you are trying to delete are only available on your device and cannot be recovered if deleted',
      name: 'someOfTheFilesYouAreTryingToDeleteAre',
      desc: '',
      args: [],
    );
  }

  /// `They will be deleted from all albums.`
  String get theyWillBeDeletedFromAllAlbums {
    return Intl.message(
      'They will be deleted from all albums.',
      name: 'theyWillBeDeletedFromAllAlbums',
      desc: '',
      args: [],
    );
  }

  /// `Some items are in both ente and your device.`
  String get someItemsAreInBothEnteAndYourDevice {
    return Intl.message(
      'Some items are in both ente and your device.',
      name: 'someItemsAreInBothEnteAndYourDevice',
      desc: '',
      args: [],
    );
  }

  /// `Selected items will be deleted from all albums and moved to trash.`
  String get selectedItemsWillBeDeletedFromAllAlbumsAndMoved {
    return Intl.message(
      'Selected items will be deleted from all albums and moved to trash.',
      name: 'selectedItemsWillBeDeletedFromAllAlbumsAndMoved',
      desc: '',
      args: [],
    );
  }

  /// `These items will be deleted from your device.`
  String get theseItemsWillBeDeletedFromYourDevice {
    return Intl.message(
      'These items will be deleted from your device.',
      name: 'theseItemsWillBeDeletedFromYourDevice',
      desc: '',
      args: [],
    );
  }

  /// `It looks like something went wrong. Please retry after some time. If the error persists, please contact our support team.`
  String get itLooksLikeSomethingWentWrongPleaseRetryAfterSome {
    return Intl.message(
      'It looks like something went wrong. Please retry after some time. If the error persists, please contact our support team.',
      name: 'itLooksLikeSomethingWentWrongPleaseRetryAfterSome',
      desc: '',
      args: [],
    );
  }

  /// `Error`
  String get error {
    return Intl.message(
      'Error',
      name: 'error',
      desc: '',
      args: [],
    );
  }

  /// `It looks like something went wrong. Please retry after some time. If the error persists, please contact our support team.`
  String get tempErrorContactSupportIfPersists {
    return Intl.message(
      'It looks like something went wrong. Please retry after some time. If the error persists, please contact our support team.',
      name: 'tempErrorContactSupportIfPersists',
      desc: '',
      args: [],
    );
  }

  /// `Cached data`
  String get cachedData {
    return Intl.message(
      'Cached data',
      name: 'cachedData',
      desc: '',
      args: [],
    );
  }

  /// `Clear caches`
  String get clearCaches {
    return Intl.message(
      'Clear caches',
      name: 'clearCaches',
      desc: '',
      args: [],
    );
  }

  /// `Remote images`
  String get remoteImages {
    return Intl.message(
      'Remote images',
      name: 'remoteImages',
      desc: '',
      args: [],
    );
  }

  /// `Remote videos`
  String get remoteVideos {
    return Intl.message(
      'Remote videos',
      name: 'remoteVideos',
      desc: '',
      args: [],
    );
  }

  /// `Remote thumbnails`
  String get remoteThumbnails {
    return Intl.message(
      'Remote thumbnails',
      name: 'remoteThumbnails',
      desc: '',
      args: [],
    );
  }

  /// `Pending sync`
  String get pendingSync {
    return Intl.message(
      'Pending sync',
      name: 'pendingSync',
      desc: '',
      args: [],
    );
  }

  /// `Local gallery`
  String get localGallery {
    return Intl.message(
      'Local gallery',
      name: 'localGallery',
      desc: '',
      args: [],
    );
  }

  /// `Today's logs`
  String get todaysLogs {
    return Intl.message(
      'Today\'s logs',
      name: 'todaysLogs',
      desc: '',
      args: [],
    );
  }

  /// `View logs`
  String get viewLogs {
    return Intl.message(
      'View logs',
      name: 'viewLogs',
      desc: '',
      args: [],
    );
  }

  /// `This will send across logs to help us debug your issue. Please note that file names will be included to help track issues with specific files.`
  String get logsDialogBody {
    return Intl.message(
      'This will send across logs to help us debug your issue. Please note that file names will be included to help track issues with specific files.',
      name: 'logsDialogBody',
      desc: '',
      args: [],
    );
  }

  /// `Preparing logs...`
  String get preparingLogs {
    return Intl.message(
      'Preparing logs...',
      name: 'preparingLogs',
      desc: '',
      args: [],
    );
  }

  /// `Email your logs`
  String get emailYourLogs {
    return Intl.message(
      'Email your logs',
      name: 'emailYourLogs',
      desc: '',
      args: [],
    );
  }

  /// `Please send the logs to \n{toEmail}`
  String pleaseSendTheLogsTo(Object toEmail) {
    return Intl.message(
      'Please send the logs to \n$toEmail',
      name: 'pleaseSendTheLogsTo',
      desc: '',
      args: [toEmail],
    );
  }

  /// `Copy email address`
  String get copyEmailAddress {
    return Intl.message(
      'Copy email address',
      name: 'copyEmailAddress',
      desc: '',
      args: [],
    );
  }

  /// `Export logs`
  String get exportLogs {
    return Intl.message(
      'Export logs',
      name: 'exportLogs',
      desc: '',
      args: [],
    );
  }

  /// `Please email us at {toEmail}`
  String pleaseEmailUsAt(Object toEmail) {
    return Intl.message(
      'Please email us at $toEmail',
      name: 'pleaseEmailUsAt',
      desc: '',
      args: [toEmail],
    );
  }

  /// `Dismiss`
  String get dismiss {
    return Intl.message(
      'Dismiss',
      name: 'dismiss',
      desc: '',
      args: [],
    );
  }

  /// `Did you know?`
  String get didYouKnow {
    return Intl.message(
      'Did you know?',
      name: 'didYouKnow',
      desc: '',
      args: [],
    );
  }

  /// `Loading your photos...`
  String get loadingMessage {
    return Intl.message(
      'Loading your photos...',
      name: 'loadingMessage',
      desc: '',
      args: [],
    );
  }

  /// `You can share your subscription with your family`
  String get loadMessage1 {
    return Intl.message(
      'You can share your subscription with your family',
      name: 'loadMessage1',
      desc: '',
      args: [],
    );
  }

  /// `We have preserved over 10 million memories so far`
  String get loadMessage2 {
    return Intl.message(
      'We have preserved over 10 million memories so far',
      name: 'loadMessage2',
      desc: '',
      args: [],
    );
  }

  /// `We keep 3 copies of your data, one in an underground fallout shelter`
  String get loadMessage3 {
    return Intl.message(
      'We keep 3 copies of your data, one in an underground fallout shelter',
      name: 'loadMessage3',
      desc: '',
      args: [],
    );
  }

  /// `All our apps are open source`
  String get loadMessage4 {
    return Intl.message(
      'All our apps are open source',
      name: 'loadMessage4',
      desc: '',
      args: [],
    );
  }

  /// `Our source code and cryptography have been externally audited`
  String get loadMessage5 {
    return Intl.message(
      'Our source code and cryptography have been externally audited',
      name: 'loadMessage5',
      desc: '',
      args: [],
    );
  }

  /// `You can share links to your albums with your loved ones`
  String get loadMessage6 {
    return Intl.message(
      'You can share links to your albums with your loved ones',
      name: 'loadMessage6',
      desc: '',
      args: [],
    );
  }

  /// `Our mobile apps run in the background to encrypt and backup any new photos you click`
  String get loadMessage7 {
    return Intl.message(
      'Our mobile apps run in the background to encrypt and backup any new photos you click',
      name: 'loadMessage7',
      desc: '',
      args: [],
    );
  }

  /// `web.ente.io has a slick uploader`
  String get loadMessage8 {
    return Intl.message(
      'web.ente.io has a slick uploader',
      name: 'loadMessage8',
      desc: '',
      args: [],
    );
  }

  /// `We use Xchacha20Poly1305 to safely encrypt your data`
  String get loadMessage9 {
    return Intl.message(
      'We use Xchacha20Poly1305 to safely encrypt your data',
      name: 'loadMessage9',
      desc: '',
      args: [],
    );
  }

  /// `Language`
  String get language {
    return Intl.message(
      'Language',
      name: 'language',
      desc: '',
      args: [],
    );
  }

  /// `Select Language`
  String get selectLanguage {
    return Intl.message(
      'Select Language',
      name: 'selectLanguage',
      desc: '',
      args: [],
    );
  }

  /// `Location name`
  String get locationName {
    return Intl.message(
      'Location name',
      name: 'locationName',
      desc: '',
      args: [],
    );
  }

  /// `Add location`
  String get addLocation {
    return Intl.message(
      'Add location',
      name: 'addLocation',
      desc: '',
      args: [],
    );
  }

  /// `Group nearby photos`
  String get groupNearbyPhotos {
    return Intl.message(
      'Group nearby photos',
      name: 'groupNearbyPhotos',
      desc: '',
      args: [],
    );
  }

  /// `Location`
  String get location {
    return Intl.message(
      'Location',
      name: 'location',
      desc: '',
      args: [],
    );
  }

  /// `km`
  String get kiloMeterUnit {
    return Intl.message(
      'km',
      name: 'kiloMeterUnit',
      desc: '',
      args: [],
    );
  }

  /// `Add`
  String get addLocationButton {
    return Intl.message(
      'Add',
      name: 'addLocationButton',
      desc: '',
      args: [],
    );
  }

  /// `Radius`
  String get radius {
    return Intl.message(
      'Radius',
      name: 'radius',
      desc: '',
      args: [],
    );
  }

  /// `A location tag groups all photos that were taken within some radius of a photo`
  String get locationTagFeatureDescription {
    return Intl.message(
      'A location tag groups all photos that were taken within some radius of a photo',
      name: 'locationTagFeatureDescription',
      desc: '',
      args: [],
    );
  }

  /// `Up to 1000 memories shown in gallery`
  String get galleryMemoryLimitInfo {
    return Intl.message(
      'Up to 1000 memories shown in gallery',
      name: 'galleryMemoryLimitInfo',
      desc: '',
      args: [],
    );
  }

  /// `Save`
  String get save {
    return Intl.message(
      'Save',
      name: 'save',
      desc: '',
      args: [],
    );
  }

  /// `Center point`
  String get centerPoint {
    return Intl.message(
      'Center point',
      name: 'centerPoint',
      desc: '',
      args: [],
    );
  }

  /// `Pick center point`
  String get pickCenterPoint {
    return Intl.message(
      'Pick center point',
      name: 'pickCenterPoint',
      desc: '',
      args: [],
    );
  }

  /// `Use selected photo`
  String get useSelectedPhoto {
    return Intl.message(
      'Use selected photo',
      name: 'useSelectedPhoto',
      desc: '',
      args: [],
    );
  }

  /// `Edit`
  String get edit {
    return Intl.message(
      'Edit',
      name: 'edit',
      desc: '',
      args: [],
    );
  }

  /// `Delete location`
  String get deleteLocation {
    return Intl.message(
      'Delete location',
      name: 'deleteLocation',
      desc: '',
      args: [],
    );
  }

  /// `Rotate left`
  String get rotateLeft {
    return Intl.message(
      'Rotate left',
      name: 'rotateLeft',
      desc: '',
      args: [],
    );
  }

  /// `Flip`
  String get flip {
    return Intl.message(
      'Flip',
      name: 'flip',
      desc: '',
      args: [],
    );
  }

  /// `Rotate right`
  String get rotateRight {
    return Intl.message(
      'Rotate right',
      name: 'rotateRight',
      desc: '',
      args: [],
    );
  }

  /// `Save copy`
  String get saveCopy {
    return Intl.message(
      'Save copy',
      name: 'saveCopy',
      desc: '',
      args: [],
    );
  }

  /// `Light`
  String get light {
    return Intl.message(
      'Light',
      name: 'light',
      desc: '',
      args: [],
    );
  }

  /// `Color`
  String get color {
    return Intl.message(
      'Color',
      name: 'color',
      desc: '',
      args: [],
    );
  }

  /// `Yes, discard changes`
  String get yesDiscardChanges {
    return Intl.message(
      'Yes, discard changes',
      name: 'yesDiscardChanges',
      desc: '',
      args: [],
    );
  }

  /// `Do you want to discard the edits you have made?`
  String get doYouWantToDiscardTheEditsYouHaveMade {
    return Intl.message(
      'Do you want to discard the edits you have made?',
      name: 'doYouWantToDiscardTheEditsYouHaveMade',
      desc: '',
      args: [],
    );
  }

  /// `Saving...`
  String get saving {
    return Intl.message(
      'Saving...',
      name: 'saving',
      desc: '',
      args: [],
    );
  }

  /// `Edits saved`
  String get editsSaved {
    return Intl.message(
      'Edits saved',
      name: 'editsSaved',
      desc: '',
      args: [],
    );
  }

  /// `Oops, could not save edits`
  String get oopsCouldNotSaveEdits {
    return Intl.message(
      'Oops, could not save edits',
      name: 'oopsCouldNotSaveEdits',
      desc: '',
      args: [],
    );
  }

  /// `km`
  String get distanceInKMUnit {
    return Intl.message(
      'km',
      name: 'distanceInKMUnit',
      desc: 'Unit for distance in km',
      args: [],
    );
  }

  /// `Today`
  String get dayToday {
    return Intl.message(
      'Today',
      name: 'dayToday',
      desc: '',
      args: [],
    );
  }

  /// `Yesterday`
  String get dayYesterday {
    return Intl.message(
      'Yesterday',
      name: 'dayYesterday',
      desc: '',
      args: [],
    );
  }

  /// `Storage`
  String get storage {
    return Intl.message(
      'Storage',
      name: 'storage',
      desc: '',
      args: [],
    );
  }

  /// `Used space`
  String get usedSpace {
    return Intl.message(
      'Used space',
      name: 'usedSpace',
      desc: '',
      args: [],
    );
  }

  /// `Family`
  String get storageBreakupFamily {
    return Intl.message(
      'Family',
      name: 'storageBreakupFamily',
      desc: '',
      args: [],
    );
  }

  /// `You`
  String get storageBreakupYou {
    return Intl.message(
      'You',
      name: 'storageBreakupYou',
      desc:
          'Label to indicate how much storage you are using when you are part of a family plan',
      args: [],
    );
  }

  /// `{usedAmount} {usedStorageUnit} of {totalAmount} {totalStorageUnit} used`
  String storageUsageInfo(Object usedAmount, Object usedStorageUnit,
      Object totalAmount, Object totalStorageUnit) {
    return Intl.message(
      '$usedAmount $usedStorageUnit of $totalAmount $totalStorageUnit used',
      name: 'storageUsageInfo',
      desc: 'Example: 1.2 GB of 2 GB used or 100 GB or 2TB used',
      args: [usedAmount, usedStorageUnit, totalAmount, totalStorageUnit],
    );
  }

  /// `{freeAmount} {storageUnit} free`
  String freeStorageSpace(Object freeAmount, Object storageUnit) {
    return Intl.message(
      '$freeAmount $storageUnit free',
      name: 'freeStorageSpace',
      desc: '',
      args: [freeAmount, storageUnit],
    );
  }

  /// `Version: {versionValue}`
  String appVersion(Object versionValue) {
    return Intl.message(
      'Version: $versionValue',
      name: 'appVersion',
      desc: '',
      args: [versionValue],
    );
  }

  /// `Verify`
  String get verifyIDLabel {
    return Intl.message(
      'Verify',
      name: 'verifyIDLabel',
      desc: '',
      args: [],
    );
  }

  /// `Add a description...`
  String get fileInfoAddDescHint {
    return Intl.message(
      'Add a description...',
      name: 'fileInfoAddDescHint',
      desc: '',
      args: [],
    );
  }

  /// `Edit location`
  String get editLocationTagTitle {
    return Intl.message(
      'Edit location',
      name: 'editLocationTagTitle',
      desc: '',
      args: [],
    );
  }

  /// `Set`
  String get setLabel {
    return Intl.message(
      'Set',
      name: 'setLabel',
      desc:
          'Label of confirm button to add a new custom radius to the radius selector of a location tag',
      args: [],
    );
  }

  /// `Set radius`
  String get setRadius {
    return Intl.message(
      'Set radius',
      name: 'setRadius',
      desc: '',
      args: [],
    );
  }

  /// `Family`
  String get familyPlanPortalTitle {
    return Intl.message(
      'Family',
      name: 'familyPlanPortalTitle',
      desc: '',
      args: [],
    );
  }

  /// `Add 5 family members to your existing plan without paying extra.\n\nEach member gets their own private space, and cannot see each other's files unless they're shared.\n\nFamily plans are available to customers who have a paid ente subscription.\n\nSubscribe now to get started!`
  String get familyPlanOverview {
    return Intl.message(
      'Add 5 family members to your existing plan without paying extra.\n\nEach member gets their own private space, and cannot see each other\'s files unless they\'re shared.\n\nFamily plans are available to customers who have a paid ente subscription.\n\nSubscribe now to get started!',
      name: 'familyPlanOverview',
      desc: '',
      args: [],
    );
  }

  /// `Verify identity`
  String get androidBiometricHint {
    return Intl.message(
      'Verify identity',
      name: 'androidBiometricHint',
      desc:
          'Hint message advising the user how to authenticate with biometrics. It is used on Android side. Maximum 60 characters.',
      args: [],
    );
  }

  /// `Not recognized. Try again.`
  String get androidBiometricNotRecognized {
    return Intl.message(
      'Not recognized. Try again.',
      name: 'androidBiometricNotRecognized',
      desc:
          'Message to let the user know that authentication was failed. It is used on Android side. Maximum 60 characters.',
      args: [],
    );
  }

  /// `Success`
  String get androidBiometricSuccess {
    return Intl.message(
      'Success',
      name: 'androidBiometricSuccess',
      desc:
          'Message to let the user know that authentication was successful. It is used on Android side. Maximum 60 characters.',
      args: [],
    );
  }

  /// `Cancel`
  String get androidCancelButton {
    return Intl.message(
      'Cancel',
      name: 'androidCancelButton',
      desc:
          'Message showed on a button that the user can click to leave the current dialog. It is used on Android side. Maximum 30 characters.',
      args: [],
    );
  }

  /// `Authentication required`
  String get androidSignInTitle {
    return Intl.message(
      'Authentication required',
      name: 'androidSignInTitle',
      desc:
          'Message showed as a title in a dialog which indicates the user that they need to scan biometric to continue. It is used on Android side. Maximum 60 characters.',
      args: [],
    );
  }

  /// `Biometric required`
  String get androidBiometricRequiredTitle {
    return Intl.message(
      'Biometric required',
      name: 'androidBiometricRequiredTitle',
      desc:
          'Message showed as a title in a dialog which indicates the user has not set up biometric authentication on their device. It is used on Android side. Maximum 60 characters.',
      args: [],
    );
  }

  /// `Device credentials required`
  String get androidDeviceCredentialsRequiredTitle {
    return Intl.message(
      'Device credentials required',
      name: 'androidDeviceCredentialsRequiredTitle',
      desc:
          'Message showed as a title in a dialog which indicates the user has not set up credentials authentication on their device. It is used on Android side. Maximum 60 characters.',
      args: [],
    );
  }

  /// `Device credentials required`
  String get androidDeviceCredentialsSetupDescription {
    return Intl.message(
      'Device credentials required',
      name: 'androidDeviceCredentialsSetupDescription',
      desc:
          'Message advising the user to go to the settings and configure device credentials on their device. It shows in a dialog on Android side.',
      args: [],
    );
  }

  /// `Go to settings`
  String get goToSettings {
    return Intl.message(
      'Go to settings',
      name: 'goToSettings',
      desc:
          'Message showed on a button that the user can click to go to settings pages from the current dialog. It is used on both Android and iOS side. Maximum 30 characters.',
      args: [],
    );
  }

  /// `Biometric authentication is not set up on your device. Go to 'Settings > Security' to add biometric authentication.`
  String get androidGoToSettingsDescription {
    return Intl.message(
      'Biometric authentication is not set up on your device. Go to \'Settings > Security\' to add biometric authentication.',
      name: 'androidGoToSettingsDescription',
      desc:
          'Message advising the user to go to the settings and configure biometric on their device. It shows in a dialog on Android side.',
      args: [],
    );
  }

  /// `Biometric authentication is disabled. Please lock and unlock your screen to enable it.`
  String get iOSLockOut {
    return Intl.message(
      'Biometric authentication is disabled. Please lock and unlock your screen to enable it.',
      name: 'iOSLockOut',
      desc:
          'Message advising the user to re-enable biometrics on their device. It shows in a dialog on iOS side.',
      args: [],
    );
  }

  /// `Biometric authentication is not set up on your device. Please either enable Touch ID or Face ID on your phone.`
  String get iOSGoToSettingsDescription {
    return Intl.message(
      'Biometric authentication is not set up on your device. Please either enable Touch ID or Face ID on your phone.',
      name: 'iOSGoToSettingsDescription',
      desc:
          'Message advising the user to go to the settings and configure Biometrics for their device. It shows in a dialog on iOS side.',
      args: [],
    );
  }

  /// `OK`
  String get iOSOkButton {
    return Intl.message(
      'OK',
      name: 'iOSOkButton',
      desc:
          'Message showed on a button that the user can click to leave the current dialog. It is used on iOS side. Maximum 30 characters.',
      args: [],
    );
  }

  /// `OpenStreetMap contributors`
  String get openstreetmapContributors {
    return Intl.message(
      'OpenStreetMap contributors',
      name: 'openstreetmapContributors',
      desc: '',
      args: [],
    );
  }

  /// `Hosted at OSM France`
  String get hostedAtOsmFrance {
    return Intl.message(
      'Hosted at OSM France',
      name: 'hostedAtOsmFrance',
      desc: '',
      args: [],
    );
  }

  /// `Map`
  String get map {
    return Intl.message(
      'Map',
      name: 'map',
      desc: 'Label for the map view',
      args: [],
    );
  }

  /// `Maps`
  String get maps {
    return Intl.message(
      'Maps',
      name: 'maps',
      desc: '',
      args: [],
    );
  }

  /// `Enable Maps`
  String get enableMaps {
    return Intl.message(
      'Enable Maps',
      name: 'enableMaps',
      desc: '',
      args: [],
    );
  }

  /// `This will show your photos on a world map.\n\nThis map is hosted by Open Street Map, and the exact locations of your photos are never shared.\n\nYou can disable this feature anytime from Settings.`
  String get enableMapsDesc {
    return Intl.message(
      'This will show your photos on a world map.\n\nThis map is hosted by Open Street Map, and the exact locations of your photos are never shared.\n\nYou can disable this feature anytime from Settings.',
      name: 'enableMapsDesc',
      desc: '',
      args: [],
    );
  }

<<<<<<< HEAD
  /// `Quick links`
  String get quickLinks {
    return Intl.message(
      'Quick links',
      name: 'quickLinks',
=======
  /// `Unpin album`
  String get unpinAlbum {
    return Intl.message(
      'Unpin album',
      name: 'unpinAlbum',
>>>>>>> d0cf8165
      desc: '',
      args: [],
    );
  }

<<<<<<< HEAD
  /// `Select items to add`
  String get selectItemsToAdd {
    return Intl.message(
      'Select items to add',
      name: 'selectItemsToAdd',
      desc: '',
      args: [],
    );
  }

  /// `Add selected`
  String get addSelected {
    return Intl.message(
      'Add selected',
      name: 'addSelected',
      desc: '',
      args: [],
    );
  }

  /// `Add from device`
  String get addFromDevice {
    return Intl.message(
      'Add from device',
      name: 'addFromDevice',
      desc: '',
      args: [],
    );
  }

  /// `Add photos`
  String get addPhotos {
    return Intl.message(
      'Add photos',
      name: 'addPhotos',
=======
  /// `Pin album`
  String get pinAlbum {
    return Intl.message(
      'Pin album',
      name: 'pinAlbum',
>>>>>>> d0cf8165
      desc: '',
      args: [],
    );
  }
}

class AppLocalizationDelegate extends LocalizationsDelegate<S> {
  const AppLocalizationDelegate();

  List<Locale> get supportedLocales {
    return const <Locale>[
      Locale.fromSubtags(languageCode: 'en'),
      Locale.fromSubtags(languageCode: 'cs'),
      Locale.fromSubtags(languageCode: 'de'),
      Locale.fromSubtags(languageCode: 'es'),
      Locale.fromSubtags(languageCode: 'fr'),
      Locale.fromSubtags(languageCode: 'it'),
      Locale.fromSubtags(languageCode: 'ko'),
      Locale.fromSubtags(languageCode: 'nl'),
      Locale.fromSubtags(languageCode: 'no'),
      Locale.fromSubtags(languageCode: 'pl'),
      Locale.fromSubtags(languageCode: 'pt'),
      Locale.fromSubtags(languageCode: 'zh'),
    ];
  }

  @override
  bool isSupported(Locale locale) => _isSupported(locale);
  @override
  Future<S> load(Locale locale) => S.load(locale);
  @override
  bool shouldReload(AppLocalizationDelegate old) => false;

  bool _isSupported(Locale locale) {
    for (var supportedLocale in supportedLocales) {
      if (supportedLocale.languageCode == locale.languageCode) {
        return true;
      }
    }
    return false;
  }
}<|MERGE_RESOLUTION|>--- conflicted
+++ resolved
@@ -7365,67 +7365,71 @@
     );
   }
 
-<<<<<<< HEAD
   /// `Quick links`
   String get quickLinks {
     return Intl.message(
       'Quick links',
       name: 'quickLinks',
-=======
+      desc: '',
+      args: [],
+    );
+  }
+
+  /// `Select items to add`
+  String get selectItemsToAdd {
+    return Intl.message(
+      'Select items to add',
+      name: 'selectItemsToAdd',
+      desc: '',
+      args: [],
+    );
+  }
+
+  /// `Add selected`
+  String get addSelected {
+    return Intl.message(
+      'Add selected',
+      name: 'addSelected',
+      desc: '',
+      args: [],
+    );
+  }
+
+  /// `Add from device`
+  String get addFromDevice {
+    return Intl.message(
+      'Add from device',
+      name: 'addFromDevice',
+      desc: '',
+      args: [],
+    );
+  }
+
+  /// `Add photos`
+  String get addPhotos {
+    return Intl.message(
+      'Add photos',
+      name: 'addPhotos',
+      desc: '',
+      args: [],
+    );
+  }
+
   /// `Unpin album`
   String get unpinAlbum {
     return Intl.message(
       'Unpin album',
       name: 'unpinAlbum',
->>>>>>> d0cf8165
-      desc: '',
-      args: [],
-    );
-  }
-
-<<<<<<< HEAD
-  /// `Select items to add`
-  String get selectItemsToAdd {
-    return Intl.message(
-      'Select items to add',
-      name: 'selectItemsToAdd',
-      desc: '',
-      args: [],
-    );
-  }
-
-  /// `Add selected`
-  String get addSelected {
-    return Intl.message(
-      'Add selected',
-      name: 'addSelected',
-      desc: '',
-      args: [],
-    );
-  }
-
-  /// `Add from device`
-  String get addFromDevice {
-    return Intl.message(
-      'Add from device',
-      name: 'addFromDevice',
-      desc: '',
-      args: [],
-    );
-  }
-
-  /// `Add photos`
-  String get addPhotos {
-    return Intl.message(
-      'Add photos',
-      name: 'addPhotos',
-=======
+      desc: '',
+      args: [],
+    );
+  }
+
   /// `Pin album`
   String get pinAlbum {
     return Intl.message(
       'Pin album',
       name: 'pinAlbum',
->>>>>>> d0cf8165
       desc: '',
       args: [],
     );
