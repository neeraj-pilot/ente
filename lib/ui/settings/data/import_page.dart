import 'package:ente_auth/l10n/l10n.dart';
import 'package:ente_auth/theme/ente_theme.dart';
import 'package:ente_auth/ui/components/buttons/icon_button_widget.dart';
import 'package:ente_auth/ui/components/captioned_text_widget.dart';
import 'package:ente_auth/ui/components/divider_widget.dart';
import 'package:ente_auth/ui/components/menu_item_widget.dart';
import 'package:ente_auth/ui/components/title_bar_title_widget.dart';
import 'package:ente_auth/ui/components/title_bar_widget.dart';
import 'package:ente_auth/ui/settings/data/import/import_service.dart';
import 'package:flutter/material.dart';

enum ImportType {
  plainText,
  encrypted,
  ravio,
  googleAuthenticator,
  aegis,
<<<<<<< HEAD
  googleAuthenticatorImage
=======
  bitwarden,
>>>>>>> ae6e910e
}

class ImportCodePage extends StatelessWidget {
  late List<ImportType> importOptions = [
    ImportType.plainText,
    ImportType.encrypted,
    ImportType.ravio,
    ImportType.aegis,
    ImportType.googleAuthenticator,
<<<<<<< HEAD
    ImportType.googleAuthenticatorImage,
=======
    ImportType.bitwarden,
>>>>>>> ae6e910e
  ];

  ImportCodePage({super.key});

  String getTitle(BuildContext context, ImportType type) {
    switch (type) {
      case ImportType.plainText:
        return context.l10n.importTypePlainText;

      case ImportType.encrypted:
        return context.l10n.importTypeEnteEncrypted;
      case ImportType.ravio:
        return 'Raivo OTP';
      case ImportType.googleAuthenticator:
        return 'Google Authenticator';
      case ImportType.aegis:
        return 'Aegis Authenticator';
<<<<<<< HEAD
      case ImportType.googleAuthenticatorImage:
        return 'Google Authenticator (saved image)';
=======
      case ImportType.bitwarden:
        return 'Bitwarden';
>>>>>>> ae6e910e
    }
  }

  @override
  Widget build(BuildContext context) {
    return Material(
      color: Colors.transparent,
      child: Scaffold(
        body: CustomScrollView(
          primary: false,
          slivers: <Widget>[
            TitleBarWidget(
              flexibleSpaceTitle: TitleBarTitleWidget(
                title: context.l10n.importCodes,
              ),
              flexibleSpaceCaption: "Import source",
              actionIcons: [
                IconButtonWidget(
                  icon: Icons.close_outlined,
                  iconButtonType: IconButtonType.secondary,
                  onTap: () {
                    Navigator.pop(context);
                    if (Navigator.canPop(context)) {
                      Navigator.pop(context);
                    }
                  },
                ),
              ],
            ),
            SliverList(
              delegate: SliverChildBuilderDelegate(
                (delegateBuildContext, index) {
                  final type = importOptions[index];
                  return Padding(
                    padding: const EdgeInsets.symmetric(horizontal: 16.0),
                    child: Column(
                      children: [
                        if (index == 0)
                          const SizedBox(
                            height: 24,
                          ),
                        MenuItemWidget(
                          captionedTextWidget: CaptionedTextWidget(
                            title: getTitle(context, type),
                          ),
                          alignCaptionedTextToLeft: true,
                          menuItemColor: getEnteColorScheme(context).fillFaint,
                          pressedColor: getEnteColorScheme(context).fillFaint,
                          trailingIcon: Icons.chevron_right_outlined,
                          isBottomBorderRadiusRemoved:
                              index != importOptions.length - 1,
                          isTopBorderRadiusRemoved: index != 0,
                          onTap: () async {
                            ImportService().initiateImport(context, type);
                            // routeToPage(context, ImportCodePage());
                            // _showImportInstructionDialog(context);
                          },
                        ),
                        if (index != importOptions.length - 1)
                          DividerWidget(
                            dividerType: DividerType.menu,
                            bgColor: getEnteColorScheme(context).fillFaint,
                          ),
                      ],
                    ),
                  );
                },
                childCount: importOptions.length,
              ),
            ),
          ],
        ),
      ),
    );
  }
}<|MERGE_RESOLUTION|>--- conflicted
+++ resolved
@@ -15,11 +15,8 @@
   ravio,
   googleAuthenticator,
   aegis,
-<<<<<<< HEAD
-  googleAuthenticatorImage
-=======
+  googleAuthenticatorImage,
   bitwarden,
->>>>>>> ae6e910e
 }
 
 class ImportCodePage extends StatelessWidget {
@@ -29,11 +26,8 @@
     ImportType.ravio,
     ImportType.aegis,
     ImportType.googleAuthenticator,
-<<<<<<< HEAD
     ImportType.googleAuthenticatorImage,
-=======
     ImportType.bitwarden,
->>>>>>> ae6e910e
   ];
 
   ImportCodePage({super.key});
@@ -51,13 +45,10 @@
         return 'Google Authenticator';
       case ImportType.aegis:
         return 'Aegis Authenticator';
-<<<<<<< HEAD
       case ImportType.googleAuthenticatorImage:
         return 'Google Authenticator (saved image)';
-=======
       case ImportType.bitwarden:
         return 'Bitwarden';
->>>>>>> ae6e910e
     }
   }
 
