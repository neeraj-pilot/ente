--- conflicted
+++ resolved
@@ -131,22 +131,15 @@
   }
 }
 
-<<<<<<< HEAD
 class NotificationTipWidget extends StatelessWidget {
   final String name;
   const NotificationTipWidget(this.name, {super.key});
-=======
-class NotificationNoteWidget extends StatelessWidget {
-  final String note;
-  const NotificationNoteWidget(this.note, {super.key});
->>>>>>> 34e5b456
 
   @override
   Widget build(BuildContext context) {
     final colorScheme = getEnteColorScheme(context);
     final textTheme = getEnteTextTheme(context);
     return Container(
-<<<<<<< HEAD
       padding: const EdgeInsets.fromLTRB(16, 12, 12, 12),
       decoration: BoxDecoration(
         border: Border.all(color: colorScheme.strokeFaint),
@@ -168,7 +161,22 @@
               Icons.tips_and_updates_outlined,
               color: colorScheme.strokeFaint,
               size: 36,
-=======
+            ),
+          ),
+        ],
+      ),
+    );
+  }
+}
+
+class NotificationNoteWidget extends StatelessWidget {
+  final String note;
+  const NotificationNoteWidget(this.note, {super.key});
+  @override
+  Widget build(BuildContext context) {
+    final colorScheme = getEnteColorScheme(context);
+    final textTheme = getEnteTextTheme(context);
+    return Container(
       padding: const EdgeInsets.symmetric(horizontal: 16, vertical: 12),
       decoration: BoxDecoration(
         border: Border.all(color: colorScheme.strokeMuted),
@@ -199,7 +207,6 @@
                   style: textTheme.smallMuted,
                 ),
               ],
->>>>>>> 34e5b456
             ),
           ),
         ],
