import 'dart:convert';

// Visibility Constants
const visibilityVisible = 0;
const visibilityArchive = 1;
const visibilityHidden = 2;

// Collection SubType Constants
const subTypeDefaultHidden = 1;
const subTypeSharedFilesCollection = 2;

const magicKeyVisibility = 'visibility';
// key for collection subType
const subTypeKey = 'subType';

const pubMagicKeyEditedTime = 'editedTime';
const pubMagicKeyEditedName = 'editedName';
const pubMagicKeyCaption = "caption";
const pubMagicKeyUploaderName = "uploaderName";
<<<<<<< HEAD
const publicMagicKeyWidth = 'w';
const publicMagicKeyHeight = 'h';
=======
const pubMagicKeyLat = "lat";
const pubMagicKeyLong = "long";
>>>>>>> 299d1bb1

class MagicMetadata {
  // 0 -> visible
  // 1 -> archived
  // 2 -> hidden etc?
  int visibility;

  MagicMetadata({required this.visibility});

  factory MagicMetadata.fromEncodedJson(String encodedJson) =>
      MagicMetadata.fromJson(jsonDecode(encodedJson));

  factory MagicMetadata.fromJson(dynamic json) => MagicMetadata.fromMap(json);

  static fromMap(Map<String, dynamic>? map) {
    if (map == null) return null;
    return MagicMetadata(
      visibility: map[magicKeyVisibility] ?? visibilityVisible,
    );
  }
}

class PubMagicMetadata {
  int? editedTime;
  String? editedName;
  String? caption;
  String? uploaderName;
<<<<<<< HEAD
  int? w;
  int? h;
=======
  double? lat;
  double? long;
>>>>>>> 299d1bb1

  PubMagicMetadata({
    this.editedTime,
    this.editedName,
    this.caption,
    this.uploaderName,
<<<<<<< HEAD
    this.w,
    this.h,
=======
    this.lat,
    this.long,
>>>>>>> 299d1bb1
  });

  factory PubMagicMetadata.fromEncodedJson(String encodedJson) =>
      PubMagicMetadata.fromJson(jsonDecode(encodedJson));

  factory PubMagicMetadata.fromJson(dynamic json) =>
      PubMagicMetadata.fromMap(json);

  static fromMap(Map<String, dynamic>? map) {
    if (map == null) return null;
    return PubMagicMetadata(
      editedTime: map[pubMagicKeyEditedTime],
      editedName: map[pubMagicKeyEditedName],
      caption: map[pubMagicKeyCaption],
      uploaderName: map[pubMagicKeyUploaderName],
<<<<<<< HEAD
      w: map[publicMagicKeyWidth],
      h: map[publicMagicKeyHeight],
=======
      lat: map[pubMagicKeyLat],
      long: map[pubMagicKeyLong],
>>>>>>> 299d1bb1
    );
  }
}

class CollectionMagicMetadata {
  // 0 -> visible
  // 1 -> archived
  // 2 -> hidden etc?
  int visibility;

  // null/0 value -> no subType
  // 1 -> DEFAULT_HIDDEN COLLECTION for files hidden individually
  // 2 -> Collections created for sharing selected files
  int? subType;

  CollectionMagicMetadata({required this.visibility, this.subType});

  Map<String, dynamic> toJson() {
    final result = {magicKeyVisibility: visibility};
    if (subType != null) {
      result[subTypeKey] = subType!;
    }
    return result;
  }

  factory CollectionMagicMetadata.fromEncodedJson(String encodedJson) =>
      CollectionMagicMetadata.fromJson(jsonDecode(encodedJson));

  factory CollectionMagicMetadata.fromJson(dynamic json) =>
      CollectionMagicMetadata.fromMap(json);

  static fromMap(Map<String, dynamic>? map) {
    if (map == null) return null;
    return CollectionMagicMetadata(
      visibility: map[magicKeyVisibility] ?? visibilityVisible,
      subType: map[subTypeKey],
    );
  }
}<|MERGE_RESOLUTION|>--- conflicted
+++ resolved
@@ -17,13 +17,10 @@
 const pubMagicKeyEditedName = 'editedName';
 const pubMagicKeyCaption = "caption";
 const pubMagicKeyUploaderName = "uploaderName";
-<<<<<<< HEAD
 const publicMagicKeyWidth = 'w';
 const publicMagicKeyHeight = 'h';
-=======
 const pubMagicKeyLat = "lat";
 const pubMagicKeyLong = "long";
->>>>>>> 299d1bb1
 
 class MagicMetadata {
   // 0 -> visible
@@ -51,26 +48,20 @@
   String? editedName;
   String? caption;
   String? uploaderName;
-<<<<<<< HEAD
   int? w;
   int? h;
-=======
   double? lat;
   double? long;
->>>>>>> 299d1bb1
 
   PubMagicMetadata({
     this.editedTime,
     this.editedName,
     this.caption,
     this.uploaderName,
-<<<<<<< HEAD
     this.w,
     this.h,
-=======
     this.lat,
     this.long,
->>>>>>> 299d1bb1
   });
 
   factory PubMagicMetadata.fromEncodedJson(String encodedJson) =>
@@ -86,13 +77,10 @@
       editedName: map[pubMagicKeyEditedName],
       caption: map[pubMagicKeyCaption],
       uploaderName: map[pubMagicKeyUploaderName],
-<<<<<<< HEAD
       w: map[publicMagicKeyWidth],
       h: map[publicMagicKeyHeight],
-=======
       lat: map[pubMagicKeyLat],
       long: map[pubMagicKeyLong],
->>>>>>> 299d1bb1
     );
   }
 }
