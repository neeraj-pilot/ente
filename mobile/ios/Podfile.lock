--- conflicted
+++ resolved
@@ -1,11 +1,8 @@
 PODS:
-<<<<<<< HEAD
-=======
   - app_links (0.0.2):
     - Flutter
   - background_fetch (1.3.7):
     - Flutter
->>>>>>> db5a56c6
   - battery_info (0.0.1):
     - Flutter
   - connectivity_plus (0.0.1):
@@ -248,11 +245,8 @@
     - Flutter
 
 DEPENDENCIES:
-<<<<<<< HEAD
-=======
   - app_links (from `.symlinks/plugins/app_links/ios`)
   - background_fetch (from `.symlinks/plugins/background_fetch/ios`)
->>>>>>> db5a56c6
   - battery_info (from `.symlinks/plugins/battery_info/ios`)
   - connectivity_plus (from `.symlinks/plugins/connectivity_plus/ios`)
   - cupertino_http (from `.symlinks/plugins/cupertino_http/darwin`)
@@ -332,13 +326,10 @@
     - sqlite3
 
 EXTERNAL SOURCES:
-<<<<<<< HEAD
-=======
   app_links:
     :path: ".symlinks/plugins/app_links/ios"
   background_fetch:
     :path: ".symlinks/plugins/background_fetch/ios"
->>>>>>> db5a56c6
   battery_info:
     :path: ".symlinks/plugins/battery_info/ios"
   connectivity_plus:
@@ -451,11 +442,8 @@
     :path: ".symlinks/plugins/workmanager/ios"
 
 SPEC CHECKSUMS:
-<<<<<<< HEAD
-=======
   app_links: 76b66b60cc809390ca1ad69bfd66b998d2387ac7
   background_fetch: 94b36ee293e82972852dba8ede1fbcd3bd3d9d57
->>>>>>> db5a56c6
   battery_info: 83f3aae7be2fccefab1d2bf06b8aa96f11c8bcdd
   connectivity_plus: cb623214f4e1f6ef8fe7403d580fdad517d2f7dd
   cupertino_http: 94ac07f5ff090b8effa6c5e2c47871d48ab7c86c
