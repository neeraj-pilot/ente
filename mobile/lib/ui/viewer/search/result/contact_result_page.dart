import "dart:async";

import "package:email_validator/email_validator.dart";
import 'package:flutter/material.dart';
import 'package:photos/core/event_bus.dart';
import 'package:photos/events/files_updated_event.dart';
import 'package:photos/events/local_photos_updated_event.dart';
import "package:photos/generated/l10n.dart";
import "package:photos/l10n/l10n.dart";
import "package:photos/models/collection/collection.dart";
import 'package:photos/models/file/file.dart';
import 'package:photos/models/file_load_result.dart';
import 'package:photos/models/gallery_type.dart';
import "package:photos/models/ml/face/person.dart";
import "package:photos/models/search/generic_search_result.dart";
import "package:photos/models/search/search_constants.dart";
import 'package:photos/models/search/search_result.dart';
import 'package:photos/models/selected_files.dart';
import "package:photos/theme/ente_theme.dart";
import "package:photos/ui/collections/album/row_item.dart";
import "package:photos/ui/components/end_to_end_banner.dart";
import 'package:photos/ui/viewer/actions/file_selection_overlay_bar.dart';
import 'package:photos/ui/viewer/gallery/gallery.dart';
import 'package:photos/ui/viewer/gallery/gallery_app_bar_widget.dart';
import "package:photos/ui/viewer/gallery/hierarchical_search_gallery.dart";
import "package:photos/ui/viewer/gallery/state/gallery_files_inherited_widget.dart";
import "package:photos/ui/viewer/gallery/state/inherited_search_filter_data.dart";
import "package:photos/ui/viewer/gallery/state/search_filter_data_provider.dart";
import "package:photos/ui/viewer/gallery/state/selection_state.dart";
import "package:photos/ui/viewer/people/person_selection_action_widgets.dart";
import "package:photos/utils/navigation_util.dart";

class ContactResultPage extends StatefulWidget {
  final SearchResult searchResult;
  final bool enableGrouping;
  final String tagPrefix;

  static const GalleryType appBarType = GalleryType.searchResults;
  static const GalleryType overlayType = GalleryType.searchResults;

  const ContactResultPage(
    this.searchResult, {
    this.enableGrouping = true,
    this.tagPrefix = "",
    super.key,
  });

  @override
  State<ContactResultPage> createState() => _ContactResultPageState();
}

class _ContactResultPageState extends State<ContactResultPage> {
  final _selectedFiles = SelectedFiles();
  late final List<EnteFile> files;
  late final List<Collection> collections;
  late final StreamSubscription<LocalPhotosUpdatedEvent> _filesUpdatedEvent;
  late String _searchResultName;

  @override
  void initState() {
    super.initState();
    files = widget.searchResult.resultFiles();
    collections = (widget.searchResult as GenericSearchResult)
        .params[kContactCollections];
    _searchResultName = widget.searchResult.name();
    _filesUpdatedEvent =
        Bus.instance.on<LocalPhotosUpdatedEvent>().listen((event) {
      if (event.type == EventType.deletedFromDevice ||
          event.type == EventType.deletedFromEverywhere ||
          event.type == EventType.deletedFromRemote ||
          event.type == EventType.hide) {
        for (var updatedFile in event.updatedFiles) {
          files.remove(updatedFile);
        }
        setState(() {});
      }
    });
  }

  @override
  void dispose() {
    _filesUpdatedEvent.cancel();
    super.dispose();
  }

  @override
  Widget build(BuildContext context) {
    final gallery = Gallery(
      asyncLoader: (creationStartTime, creationEndTime, {limit, asc}) {
        final result = files
            .where(
              (file) =>
                  file.creationTime! >= creationStartTime &&
                  file.creationTime! <= creationEndTime,
            )
            .toList();
        return Future.value(
          FileLoadResult(
            result,
            result.length < files.length,
          ),
        );
      },
      reloadEvent: Bus.instance.on<LocalPhotosUpdatedEvent>(),
      removalEventTypes: const {
        EventType.deletedFromRemote,
        EventType.deletedFromEverywhere,
        EventType.hide,
      },
      tagPrefix: widget.tagPrefix + widget.searchResult.heroTag(),
      selectedFiles: _selectedFiles,
      enableFileGrouping: widget.enableGrouping,
      initialFiles: widget.searchResult.resultFiles().isNotEmpty
          ? [widget.searchResult.resultFiles().first]
          : null,
      header: Column(
        children: [
          if (EmailValidator.validate(_searchResultName))
            Padding(
              padding: const EdgeInsets.only(top: 12, bottom: 8),
              child: EndToEndBanner(
                title: context.l10n.linkPerson,
                caption: context.l10n.linkPersonCaption,
                leadingIcon: Icons.person,
                onTap: () async {
                  final PersonEntity? updatedPerson = await routeToPage(
                    context,
                    LinkContactToPersonSelectionPage(
                      emailToLink: _searchResultName,
                    ),
                  );
                  if (updatedPerson != null) {
                    setState(() {
                      _searchResultName = updatedPerson.data.name;
                    });
                  }
                },
              ),
            ),
<<<<<<< HEAD
          if (collections.isNotEmpty) _buildAlbumSection(collections),
=======
          if (collections.isNotEmpty)
            _AlbumsSection(context: context, collections: collections),
>>>>>>> 2255ea1b
        ],
      ),
    );

    return GalleryFilesState(
      child: InheritedSearchFilterDataWrapper(
        searchFilterDataProvider: SearchFilterDataProvider(
          initialGalleryFilter:
              widget.searchResult.getHierarchicalSearchFilter(),
        ),
        child: Scaffold(
          appBar: PreferredSize(
            preferredSize: const Size.fromHeight(90.0),
            child: GalleryAppBarWidget(
              key: ValueKey(_searchResultName),
              ContactResultPage.appBarType,
              _searchResultName,
              _selectedFiles,
            ),
          ),
          body: SelectionState(
            selectedFiles: _selectedFiles,
            child: Stack(
              alignment: Alignment.bottomCenter,
              children: [
                Builder(
                  builder: (context) {
                    return ValueListenableBuilder(
                      valueListenable: InheritedSearchFilterData.of(context)
                          .searchFilterDataProvider!
                          .isSearchingNotifier,
                      builder: (context, value, _) {
                        return value
                            ? HierarchicalSearchGallery(
                                tagPrefix: widget.tagPrefix,
                                selectedFiles: _selectedFiles,
                              )
                            : gallery;
                      },
                    );
                  },
                ),
                FileSelectionOverlayBar(
                  ContactResultPage.overlayType,
                  _selectedFiles,
                ),
              ],
            ),
          ),
        ),
      ),
    );
  }
<<<<<<< HEAD

  Widget _buildAlbumSection(List<Collection> collections) {
=======
}

class _AlbumsSection extends StatelessWidget {
  const _AlbumsSection({
    required this.context,
    required this.collections,
  });

  final BuildContext context;
  final List<Collection> collections;

  @override
  Widget build(BuildContext context) {
>>>>>>> 2255ea1b
    return Padding(
      padding: const EdgeInsets.only(bottom: 24, top: 8),
      child: Column(
        crossAxisAlignment: CrossAxisAlignment.start,
        children: [
          Padding(
            padding: const EdgeInsets.symmetric(horizontal: 16, vertical: 12),
            child: Text(
              S.of(context).albums,
              style: getEnteTextTheme(context).large,
            ),
          ),
          Align(
            alignment: Alignment.centerLeft,
            child: SizedBox(
              height: 147,
              child: ListView.separated(
                separatorBuilder: (context, index) => const SizedBox(width: 4),
                scrollDirection: Axis.horizontal,
                itemCount: collections.length,
                padding: const EdgeInsets.symmetric(horizontal: 8),
                itemBuilder: (context, index) {
                  final item = collections[index];
                  return AlbumRowItemWidget(
                    item,
                    120,
                    showFileCount: false,
                  );
                },
              ),
            ),
          ),
        ],
      ),
    );
  }
}<|MERGE_RESOLUTION|>--- conflicted
+++ resolved
@@ -137,12 +137,8 @@
                 },
               ),
             ),
-<<<<<<< HEAD
-          if (collections.isNotEmpty) _buildAlbumSection(collections),
-=======
           if (collections.isNotEmpty)
             _AlbumsSection(context: context, collections: collections),
->>>>>>> 2255ea1b
         ],
       ),
     );
@@ -196,10 +192,6 @@
       ),
     );
   }
-<<<<<<< HEAD
-
-  Widget _buildAlbumSection(List<Collection> collections) {
-=======
 }
 
 class _AlbumsSection extends StatelessWidget {
@@ -213,7 +205,6 @@
 
   @override
   Widget build(BuildContext context) {
->>>>>>> 2255ea1b
     return Padding(
       padding: const EdgeInsets.only(bottom: 24, top: 8),
       child: Column(
