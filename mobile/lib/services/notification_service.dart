--- conflicted
+++ resolved
@@ -208,8 +208,6 @@
         s,
       );
     }
-<<<<<<< HEAD
-=======
     final androidSpecs = AndroidNotificationDetails(
       channelID,
       channelName,
@@ -238,15 +236,12 @@
       message,
       scheduledDate,
       platformChannelSpecs,
-      uiLocalNotificationDateInterpretation:
-          UILocalNotificationDateInterpretation.wallClockTime,
       androidScheduleMode: AndroidScheduleMode.inexactAllowWhileIdle,
       payload: payload,
     );
     _logger.info(
       "Scheduled notification with: $title, $message, $channelID, $channelName, $payload",
     );
->>>>>>> 991bfbb7
   }
 
   Future<void> clearAllScheduledNotifications({
