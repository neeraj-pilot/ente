--- conflicted
+++ resolved
@@ -15,10 +15,7 @@
 import "package:photos/models/base_location.dart";
 import "package:photos/models/file/file.dart";
 import "package:photos/models/location/location.dart";
-<<<<<<< HEAD
-=======
 import "package:photos/models/memories/clip_memory.dart";
->>>>>>> 8819c7ec
 import "package:photos/models/memories/filler_memory.dart";
 import "package:photos/models/memories/memories_cache.dart";
 import "package:photos/models/memories/memory.dart";
@@ -295,16 +292,6 @@
 
   Future<List<FillerMemory>> calcFillerResults() async {
     final now = DateTime.now();
-<<<<<<< HEAD
-    final allFiles = Set<EnteFile>.from(
-      await SearchService.instance.getAllFilesForSearch(),
-    );
-    final fillerMemories = await _getFillerResults(allFiles, now);
-    return fillerMemories;
-  }
-
-  void _deductUsedMemories(
-=======
     final (allFiles, _) = await _getFilesAndMapForMemories();
     final seenTimes = await _memoriesDB.getSeenTimes();
     final fillerMemories =
@@ -313,7 +300,6 @@
   }
 
   static void _deductUsedMemories(
->>>>>>> 8819c7ec
     Set<EnteFile> files,
     List<SmartMemory> memories,
   ) {
@@ -821,19 +807,8 @@
     final List<(List<EnteFile>, Location)> smallRadiusClusters = [];
     final List<(List<EnteFile>, Location)> wideRadiusClusters = [];
     // Go through all files and cluster (incremental clustering)
-<<<<<<< HEAD
-    allFilesLoop:
-    for (EnteFile file in allFiles) {
-      if (!file.hasLocation ||
-          file.uploadedFileID == null ||
-          !file.isOwner ||
-          file.creationTime == null) {
-        continue allFilesLoop;
-      }
-=======
     for (EnteFile file in allFiles) {
       if (!file.hasLocation) continue;
->>>>>>> 8819c7ec
       // Small radius clustering for base locations
       bool addedToExistingSmallCluster = false;
       for (final cluster in smallRadiusClusters) {
@@ -1797,24 +1772,6 @@
       );
 
       // then filter out similar images as much as possible
-<<<<<<< HEAD
-      if (safeMemories.isNotEmpty) {
-        filteredMemories.add(safeMemories.first);
-        int skipped = 0;
-        filesLoop:
-        for (final mem in safeMemories.sublist(1)) {
-          if (filteredMemories.length >= targetSize) break;
-          final clip = fileIdToClip[mem.file.uploadedFileID!];
-          if (clip != null && (safeCount - skipped) > targetSize) {
-            for (final filteredMem in filteredMemories) {
-              final fClip = fileIdToClip[filteredMem.file.uploadedFileID!];
-              if (fClip == null) continue;
-              final similarity = clip.vector.dot(fClip.vector);
-              if (similarity > _clipSimilarImageThreshold) {
-                skipped++;
-                continue filesLoop;
-              }
-=======
       filteredMemories.add(memories.first);
       int skipped = 0;
       filesLoop:
@@ -1830,11 +1787,10 @@
             if (similarity > _clipSimilarImageThreshold) {
               skipped++;
               continue filesLoop;
->>>>>>> 8819c7ec
             }
           }
-          filteredMemories.add(mem);
-        }
+        }
+        filteredMemories.add(mem);
       }
     } else {
       // Multiple years, each represented and roughly equally distributed
