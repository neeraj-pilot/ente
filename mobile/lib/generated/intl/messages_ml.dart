--- conflicted
+++ resolved
@@ -27,10 +27,6 @@
         "accountWelcomeBack":
             MessageLookupByLibrary.simpleMessage("വീണ്ടും സ്വാഗതം!"),
         "albumOwner": MessageLookupByLibrary.simpleMessage("ഉടമ"),
-        "areThey": MessageLookupByLibrary.simpleMessage("Are they "),
-        "areYouSureRemoveThisFaceFromPerson":
-            MessageLookupByLibrary.simpleMessage(
-                "Are you sure you want to remove this face from this person?"),
         "askDeleteReason": MessageLookupByLibrary.simpleMessage(
             "അക്കൗണ്ട് ഉപേക്ഷിക്കുവാൻ പ്രധാന കാരണമെന്താണ്?"),
         "available": MessageLookupByLibrary.simpleMessage("ലഭ്യമാണ്"),
@@ -96,18 +92,12 @@
             MessageLookupByLibrary.simpleMessage("ഇവിടൊന്നും കാണ്മാനില്ല! 👀"),
         "ok": MessageLookupByLibrary.simpleMessage("ശരി"),
         "oops": MessageLookupByLibrary.simpleMessage("അയ്യോ"),
-        "otherDetectedFaces":
-            MessageLookupByLibrary.simpleMessage("Other detected faces"),
         "password": MessageLookupByLibrary.simpleMessage("സങ്കേതക്കുറി"),
         "pleaseTryAgain":
             MessageLookupByLibrary.simpleMessage("ദയവായി വീണ്ടും ശ്രമിക്കുക"),
         "privacy": MessageLookupByLibrary.simpleMessage("സ്വകാര്യത"),
         "privacyPolicyTitle":
             MessageLookupByLibrary.simpleMessage("സ്വകാര്യതാനയം"),
-<<<<<<< HEAD
-        "questionmark": MessageLookupByLibrary.simpleMessage("?"),
-=======
->>>>>>> 76bff25d
         "recoverButton": MessageLookupByLibrary.simpleMessage("വീണ്ടെടുക്കുക"),
         "recoverySuccessful":
             MessageLookupByLibrary.simpleMessage("വീണ്ടെടുക്കൽ വിജയകരം!"),
@@ -115,8 +105,6 @@
             MessageLookupByLibrary.simpleMessage("സങ്കേതക്കുറി പുനസൃഷ്ടിക്കുക"),
         "reddit": MessageLookupByLibrary.simpleMessage("റെഡ്ഡിറ്റ്"),
         "retry": MessageLookupByLibrary.simpleMessage("പുനശ്രമിക്കുക"),
-        "saveAsAnotherPerson":
-            MessageLookupByLibrary.simpleMessage("Save as another person"),
         "security": MessageLookupByLibrary.simpleMessage("സുരക്ഷ"),
         "selectReason":
             MessageLookupByLibrary.simpleMessage("കാരണം തിരഞ്ഞെടുക്കൂ"),
@@ -128,10 +116,6 @@
         "sharedByMe": MessageLookupByLibrary.simpleMessage("ഞാനാൽ പങ്കിട്ടവ"),
         "sharedWithMe":
             MessageLookupByLibrary.simpleMessage("എന്നോട് പങ്കിട്ടവ"),
-        "showLessFaces":
-            MessageLookupByLibrary.simpleMessage("Show less faces"),
-        "showMoreFaces":
-            MessageLookupByLibrary.simpleMessage("Show more faces"),
         "somethingWentWrongPleaseTryAgain":
             MessageLookupByLibrary.simpleMessage(
                 "എന്തോ കുഴപ്പം സംഭവിച്ചു, ദയവായി വീണ്ടും ശ്രമിക്കുക"),
