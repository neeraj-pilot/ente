--- conflicted
+++ resolved
@@ -74,10 +74,6 @@
             MessageLookupByLibrary.simpleMessage("올바른 이메일 주소를 입력하세요."),
         "enterYourEmailAddress":
             MessageLookupByLibrary.simpleMessage("이메일을 입력하세요"),
-<<<<<<< HEAD
-        "faceNotClusteredYet": MessageLookupByLibrary.simpleMessage(
-            "Face not clustered yet, please come back later"),
-=======
         "error": MessageLookupByLibrary.simpleMessage("Error"),
         "failedToFetchActiveSessions": MessageLookupByLibrary.simpleMessage(
             "Failed to fetch active sessions"),
@@ -86,7 +82,8 @@
         "failedToRefreshStripeSubscription":
             MessageLookupByLibrary.simpleMessage(
                 "Failed to refresh subscription"),
->>>>>>> 0ee657af
+        "faceNotClusteredYet": MessageLookupByLibrary.simpleMessage(
+            "Face not clustered yet, please come back later"),
         "feedback": MessageLookupByLibrary.simpleMessage("피드백"),
         "file": MessageLookupByLibrary.simpleMessage("File"),
         "fileNotUploadedYet":
