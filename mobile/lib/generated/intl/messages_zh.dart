--- conflicted
+++ resolved
@@ -1163,12 +1163,8 @@
         "onEnte": MessageLookupByLibrary.simpleMessage(
             "在 <branding>ente</branding> 上"),
         "onTheRoad": MessageLookupByLibrary.simpleMessage("再次踏上旅途"),
-<<<<<<< HEAD
         "onThisDay": MessageLookupByLibrary.simpleMessage("On this day"),
-        "onlyFamilyAdminCanChangeCode": m53,
-=======
         "onlyFamilyAdminCanChangeCode": m54,
->>>>>>> 4f347c1a
         "onlyThem": MessageLookupByLibrary.simpleMessage("仅限他们"),
         "oops": MessageLookupByLibrary.simpleMessage("哎呀"),
         "oopsCouldNotSaveEdits":
