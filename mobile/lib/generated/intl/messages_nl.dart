--- conflicted
+++ resolved
@@ -139,193 +139,6 @@
   static String m42(currentlyProcessing, totalCount) =>
       "Verwerken van ${currentlyProcessing} / ${totalCount}";
 
-<<<<<<< HEAD
-  static String m44(name) => "Wandelen met ${name}";
-
-  static String m45(count) =>
-      "${Intl.plural(count, one: '${count} item', other: '${count} items')}";
-
-  static String m46(name) => "Laatste keer met ${name}";
-
-  static String m47(email) =>
-      "${email} heeft je uitgenodigd om een vertrouwd contact te zijn";
-
-  static String m48(expiryTime) => "Link vervalt op ${expiryTime}";
-
-  static String m49(email) => "Link persoon aan ${email}";
-
-  static String m50(personName, email) =>
-      "Dit linkt ${personName} aan ${email}";
-
-  static String m51(count, formattedCount) =>
-      "${Intl.plural(count, zero: 'geen herinneringen', one: '${formattedCount} herinnering', other: '${formattedCount} herinneringen')}";
-
-  static String m52(count) =>
-      "${Intl.plural(count, one: 'Bestand verplaatsen', other: 'Bestanden verplaatsen')}";
-
-  static String m53(albumName) => "Succesvol verplaatst naar ${albumName}";
-
-  static String m54(personName) => "Geen suggesties voor ${personName}";
-
-  static String m55(name) => "Niet ${name}?";
-
-  static String m56(familyAdminEmail) =>
-      "Neem contact op met ${familyAdminEmail} om uw code te wijzigen.";
-
-  static String m57(name) => "Feest met ${name}";
-
-  static String m58(passwordStrengthValue) =>
-      "Wachtwoord sterkte: ${passwordStrengthValue}";
-
-  static String m59(providerName) =>
-      "Praat met ${providerName} klantenservice als u in rekening bent gebracht";
-
-  static String m60(name, age) => "${name} is ${age}!";
-
-  static String m61(name, age) => "${name} wordt binnenkort ${age}";
-
-  static String m62(count) =>
-      "${Intl.plural(count, zero: 'Geen foto\'s', one: '1 foto', other: '${count} foto\'s')}";
-
-  static String m63(count) =>
-      "${Intl.plural(count, zero: '0 foto\'s', one: '1 foto', other: '${count} foto\'s')}";
-
-  static String m64(endDate) =>
-      "Gratis proefperiode geldig tot ${endDate}.\nU kunt naderhand een betaald abonnement kiezen.";
-
-  static String m65(toEmail) => "Stuur ons een e-mail op ${toEmail}";
-
-  static String m66(toEmail) =>
-      "Verstuur de logboeken alstublieft naar ${toEmail}";
-
-  static String m67(name) => "Poseren met ${name}";
-
-  static String m68(folderName) => "Verwerken van ${folderName}...";
-
-  static String m69(storeName) => "Beoordeel ons op ${storeName}";
-
-  static String m70(name) => "Toegewezen aan ${name}";
-
-  static String m71(days, email) =>
-      "U krijgt toegang tot het account na ${days} dagen. Een melding zal worden verzonden naar ${email}.";
-
-  static String m72(email) =>
-      "U kunt nu het account van ${email} herstellen door een nieuw wachtwoord in te stellen.";
-
-  static String m73(email) => "${email} probeert je account te herstellen.";
-
-  static String m74(storageInGB) =>
-      "Jullie krijgen allebei ${storageInGB} GB* gratis";
-
-  static String m75(userEmail) =>
-      "${userEmail} zal worden verwijderd uit dit gedeelde album\n\nAlle door hen toegevoegde foto\'s worden ook uit het album verwijderd";
-
-  static String m76(endDate) => "Wordt verlengd op ${endDate}";
-
-  static String m77(name) => "Roadtrip met ${name}";
-
-  static String m78(count) =>
-      "${Intl.plural(count, one: '${count} resultaat gevonden', other: '${count} resultaten gevonden')}";
-
-  static String m79(snapshotLength, searchLength) =>
-      "Lengte van secties komt niet overeen: ${snapshotLength} != ${searchLength}";
-
-  static String m80(count) => "${count} geselecteerd";
-
-  static String m81(count) => "${count} geselecteerd";
-
-  static String m82(count, yourCount) =>
-      "${count} geselecteerd (${yourCount} van jou)";
-
-  static String m83(name) => "Selfies met ${name}";
-
-  static String m84(verificationID) =>
-      "Hier is mijn verificatie-ID: ${verificationID} voor ente.io.";
-
-  static String m85(verificationID) =>
-      "Hey, kunt u bevestigen dat dit uw ente.io verificatie-ID is: ${verificationID}";
-
-  static String m86(referralCode, referralStorageInGB) =>
-      "Ente verwijzingscode: ${referralCode} \n\nPas het toe bij Instellingen → Algemeen → Verwijzingen om ${referralStorageInGB} GB gratis te krijgen nadat je je hebt aangemeld voor een betaald abonnement\n\nhttps://ente.io";
-
-  static String m87(numberOfPeople) =>
-      "${Intl.plural(numberOfPeople, zero: 'Deel met specifieke mensen', one: 'Gedeeld met 1 persoon', other: 'Gedeeld met ${numberOfPeople} mensen')}";
-
-  static String m88(emailIDs) => "Gedeeld met ${emailIDs}";
-
-  static String m89(fileType) =>
-      "Deze ${fileType} zal worden verwijderd van jouw apparaat.";
-
-  static String m90(fileType) =>
-      "Deze ${fileType} staat zowel in Ente als op jouw apparaat.";
-
-  static String m91(fileType) =>
-      "Deze ${fileType} zal worden verwijderd uit Ente.";
-
-  static String m92(name) => "Sporten met ${name}";
-
-  static String m93(name) => "Spotlicht op ${name}";
-
-  static String m94(storageAmountInGB) => "${storageAmountInGB} GB";
-
-  static String m95(
-          usedAmount, usedStorageUnit, totalAmount, totalStorageUnit) =>
-      "${usedAmount} ${usedStorageUnit} van ${totalAmount} ${totalStorageUnit} gebruikt";
-
-  static String m96(id) =>
-      "Jouw ${id} is al aan een ander Ente account gekoppeld.\nAls je jouw ${id} wilt gebruiken met dit account, neem dan contact op met onze klantenservice";
-
-  static String m97(endDate) => "Uw abonnement loopt af op ${endDate}";
-
-  static String m98(completed, total) =>
-      "${completed}/${total} herinneringen bewaard";
-
-  static String m99(ignoreReason) =>
-      "Tik om te uploaden, upload wordt momenteel genegeerd vanwege ${ignoreReason}";
-
-  static String m100(storageAmountInGB) =>
-      "Zij krijgen ook ${storageAmountInGB} GB";
-
-  static String m101(email) => "Dit is de verificatie-ID van ${email}";
-
-  static String m102(count) =>
-      "${Intl.plural(count, one: 'Deze week, ${count} jaar geleden', other: 'Deze week, ${count} jaren geleden')}";
-
-  static String m103(dateFormat) => "${dateFormat} door de jaren";
-
-  static String m104(count) =>
-      "${Intl.plural(count, zero: 'Binnenkort', one: '1 dag', other: '${count} dagen')}";
-
-  static String m105(year) => "Reis in ${year}";
-
-  static String m106(location) => "Reis naar ${location}";
-
-  static String m107(email) =>
-      "Je bent uitgenodigd om een legacy contact van ${email} te zijn.";
-
-  static String m108(galleryType) =>
-      "Galerijtype ${galleryType} wordt niet ondersteund voor hernoemen";
-
-  static String m109(ignoreReason) =>
-      "Upload wordt genegeerd omdat ${ignoreReason}";
-
-  static String m110(count) => "${count} herinneringen veiligstellen...";
-
-  static String m111(endDate) => "Geldig tot ${endDate}";
-
-  static String m112(email) => "Verifieer ${email}";
-
-  static String m113(name) => "Bekijk ${name} om te ontkoppelen";
-
-  static String m114(count) =>
-      "${Intl.plural(count, zero: '0 kijkers toegevoegd', one: '1 kijker toegevoegd', other: '${count} kijkers toegevoegd')}";
-
-  static String m115(email) =>
-      "We hebben een e-mail gestuurd naar <green>${email}</green>";
-
-  static String m116(count) =>
-      "${Intl.plural(count, one: '${count} jaar geleden', other: '${count} jaar geleden')}";
-=======
   static String m43(name) => "Wandelen met ${name}";
 
   static String m44(count) =>
@@ -513,7 +326,6 @@
 
   static String m116(count) =>
       "${Intl.plural(count, other: '${count} jaar geleden')}";
->>>>>>> 76bff25d
 
   static String m117(name) => "Jij en ${name}";
 
@@ -665,10 +477,6 @@
         "archiveAlbum":
             MessageLookupByLibrary.simpleMessage("Album archiveren"),
         "archiving": MessageLookupByLibrary.simpleMessage("Archiveren..."),
-        "areThey": MessageLookupByLibrary.simpleMessage("Are they "),
-        "areYouSureRemoveThisFaceFromPerson":
-            MessageLookupByLibrary.simpleMessage(
-                "Are you sure you want to remove this face from this person?"),
         "areYouSureThatYouWantToLeaveTheFamily":
             MessageLookupByLibrary.simpleMessage(
                 "Weet u zeker dat u het familie abonnement wilt verlaten?"),
@@ -1303,11 +1111,7 @@
         "hideSharedItemsFromHomeGallery": MessageLookupByLibrary.simpleMessage(
             "Verberg gedeelde bestanden uit de galerij"),
         "hiding": MessageLookupByLibrary.simpleMessage("Verbergen..."),
-<<<<<<< HEAD
-        "hikingWithThem": m44,
-=======
         "hikingWithThem": m43,
->>>>>>> 76bff25d
         "hostedAtOsmFrance":
             MessageLookupByLibrary.simpleMessage("Gehost bij OSM France"),
         "howItWorks": MessageLookupByLibrary.simpleMessage("Hoe het werkt"),
@@ -1364,11 +1168,7 @@
         "itLooksLikeSomethingWentWrongPleaseRetryAfterSome":
             MessageLookupByLibrary.simpleMessage(
                 "Het lijkt erop dat er iets fout is gegaan. Probeer het later opnieuw. Als de fout zich blijft voordoen, neem dan contact op met ons supportteam."),
-<<<<<<< HEAD
-        "itemCount": m45,
-=======
         "itemCount": m44,
->>>>>>> 76bff25d
         "itemsShowTheNumberOfDaysRemainingBeforePermanentDeletion":
             MessageLookupByLibrary.simpleMessage(
                 "Bestanden tonen het aantal resterende dagen voordat ze permanent worden verwijderd"),
@@ -1389,11 +1189,7 @@
         "kindlyHelpUsWithThisInformation": MessageLookupByLibrary.simpleMessage(
             "Help ons alsjeblieft met deze informatie"),
         "language": MessageLookupByLibrary.simpleMessage("Taal"),
-<<<<<<< HEAD
-        "lastTimeWithThem": m46,
-=======
         "lastTimeWithThem": m45,
->>>>>>> 76bff25d
         "lastUpdated": MessageLookupByLibrary.simpleMessage("Laatst gewijzigd"),
         "lastYearsTrip":
             MessageLookupByLibrary.simpleMessage("Reis van vorig jaar"),
@@ -1407,11 +1203,7 @@
         "legacy": MessageLookupByLibrary.simpleMessage("Legacy"),
         "legacyAccounts":
             MessageLookupByLibrary.simpleMessage("Legacy accounts"),
-<<<<<<< HEAD
-        "legacyInvite": m47,
-=======
         "legacyInvite": m46,
->>>>>>> 76bff25d
         "legacyPageDesc": MessageLookupByLibrary.simpleMessage(
             "Legacy geeft vertrouwde contacten toegang tot je account bij afwezigheid."),
         "legacyPageDesc2": MessageLookupByLibrary.simpleMessage(
@@ -1428,11 +1220,7 @@
             MessageLookupByLibrary.simpleMessage("voor sneller delen"),
         "linkEnabled": MessageLookupByLibrary.simpleMessage("Ingeschakeld"),
         "linkExpired": MessageLookupByLibrary.simpleMessage("Verlopen"),
-<<<<<<< HEAD
-        "linkExpiresOn": m48,
-=======
         "linkExpiresOn": m47,
->>>>>>> 76bff25d
         "linkExpiry": MessageLookupByLibrary.simpleMessage("Vervaldatum"),
         "linkHasExpired":
             MessageLookupByLibrary.simpleMessage("Link is vervallen"),
@@ -1440,13 +1228,8 @@
         "linkPerson": MessageLookupByLibrary.simpleMessage("Link persoon"),
         "linkPersonCaption": MessageLookupByLibrary.simpleMessage(
             "voor een betere ervaring met delen"),
-<<<<<<< HEAD
-        "linkPersonToEmail": m49,
-        "linkPersonToEmailConfirmation": m50,
-=======
         "linkPersonToEmail": m48,
         "linkPersonToEmailConfirmation": m49,
->>>>>>> 76bff25d
         "livePhotos": MessageLookupByLibrary.simpleMessage("Live foto"),
         "loadMessage1": MessageLookupByLibrary.simpleMessage(
             "U kunt uw abonnement met uw familie delen"),
@@ -1541,11 +1324,7 @@
         "memories": MessageLookupByLibrary.simpleMessage("Herinneringen"),
         "memoriesWidgetDesc": MessageLookupByLibrary.simpleMessage(
             "Selecteer het soort herinneringen dat je wilt zien op je beginscherm."),
-<<<<<<< HEAD
-        "memoryCount": m51,
-=======
         "memoryCount": m50,
->>>>>>> 76bff25d
         "merchandise": MessageLookupByLibrary.simpleMessage("Merchandise"),
         "mergeWithExisting":
             MessageLookupByLibrary.simpleMessage("Samenvoegen met bestaand"),
@@ -1577,22 +1356,14 @@
         "mostRecent": MessageLookupByLibrary.simpleMessage("Meest recent"),
         "mostRelevant": MessageLookupByLibrary.simpleMessage("Meest relevant"),
         "mountains": MessageLookupByLibrary.simpleMessage("Over de heuvels"),
-<<<<<<< HEAD
-        "moveItem": m52,
-=======
         "moveItem": m51,
->>>>>>> 76bff25d
         "moveSelectedPhotosToOneDate": MessageLookupByLibrary.simpleMessage(
             "Verplaats de geselecteerde foto\'s naar één datum"),
         "moveToAlbum":
             MessageLookupByLibrary.simpleMessage("Verplaats naar album"),
         "moveToHiddenAlbum": MessageLookupByLibrary.simpleMessage(
             "Verplaatsen naar verborgen album"),
-<<<<<<< HEAD
-        "movedSuccessfullyTo": m53,
-=======
         "movedSuccessfullyTo": m52,
->>>>>>> 76bff25d
         "movedToTrash":
             MessageLookupByLibrary.simpleMessage("Naar prullenbak verplaatst"),
         "movingFilesToAlbum": MessageLookupByLibrary.simpleMessage(
@@ -1648,17 +1419,10 @@
         "noResults": MessageLookupByLibrary.simpleMessage("Geen resultaten"),
         "noResultsFound":
             MessageLookupByLibrary.simpleMessage("Geen resultaten gevonden"),
-<<<<<<< HEAD
-        "noSuggestionsForPerson": m54,
-        "noSystemLockFound": MessageLookupByLibrary.simpleMessage(
-            "Geen systeemvergrendeling gevonden"),
-        "notPersonLabel": m55,
-=======
         "noSuggestionsForPerson": m53,
         "noSystemLockFound": MessageLookupByLibrary.simpleMessage(
             "Geen systeemvergrendeling gevonden"),
         "notPersonLabel": m54,
->>>>>>> 76bff25d
         "notThisPerson":
             MessageLookupByLibrary.simpleMessage("Niet dezelfde persoon?"),
         "nothingSharedWithYouYet":
@@ -1676,11 +1440,7 @@
             MessageLookupByLibrary.simpleMessage("Op deze dag herinneringen"),
         "onThisDayNotificationExplanation": MessageLookupByLibrary.simpleMessage(
             "Ontvang meldingen over herinneringen op deze dag door de jaren heen."),
-<<<<<<< HEAD
-        "onlyFamilyAdminCanChangeCode": m56,
-=======
         "onlyFamilyAdminCanChangeCode": m55,
->>>>>>> 76bff25d
         "onlyThem": MessageLookupByLibrary.simpleMessage("Alleen hen"),
         "oops": MessageLookupByLibrary.simpleMessage("Oeps"),
         "oopsCouldNotSaveEdits": MessageLookupByLibrary.simpleMessage(
@@ -1705,18 +1465,12 @@
             MessageLookupByLibrary.simpleMessage("Of kies een bestaande"),
         "orPickFromYourContacts":
             MessageLookupByLibrary.simpleMessage("of kies uit je contacten"),
-        "otherDetectedFaces":
-            MessageLookupByLibrary.simpleMessage("Other detected faces"),
         "pair": MessageLookupByLibrary.simpleMessage("Koppelen"),
         "pairWithPin": MessageLookupByLibrary.simpleMessage("Koppelen met PIN"),
         "pairingComplete":
             MessageLookupByLibrary.simpleMessage("Koppeling voltooid"),
         "panorama": MessageLookupByLibrary.simpleMessage("Panorama"),
-<<<<<<< HEAD
-        "partyWithThem": m57,
-=======
         "partyWithThem": m56,
->>>>>>> 76bff25d
         "passKeyPendingVerification": MessageLookupByLibrary.simpleMessage(
             "Verificatie is nog in behandeling"),
         "passkey": MessageLookupByLibrary.simpleMessage("Passkey"),
@@ -1726,11 +1480,7 @@
         "passwordChangedSuccessfully": MessageLookupByLibrary.simpleMessage(
             "Wachtwoord succesvol aangepast"),
         "passwordLock": MessageLookupByLibrary.simpleMessage("Wachtwoord slot"),
-<<<<<<< HEAD
-        "passwordStrength": m58,
-=======
         "passwordStrength": m57,
->>>>>>> 76bff25d
         "passwordStrengthInfo": MessageLookupByLibrary.simpleMessage(
             "De wachtwoordsterkte wordt berekend aan de hand van de lengte van het wachtwoord, de gebruikte tekens en of het wachtwoord al dan niet in de top 10.000 van meest gebruikte wachtwoorden staat"),
         "passwordWarning": MessageLookupByLibrary.simpleMessage(
@@ -1743,11 +1493,7 @@
             MessageLookupByLibrary.simpleMessage("Betaling mislukt"),
         "paymentFailedMessage": MessageLookupByLibrary.simpleMessage(
             "Helaas is je betaling mislukt. Neem contact op met support zodat we je kunnen helpen!"),
-<<<<<<< HEAD
-        "paymentFailedTalkToProvider": m59,
-=======
         "paymentFailedTalkToProvider": m58,
->>>>>>> 76bff25d
         "pendingItems":
             MessageLookupByLibrary.simpleMessage("Bestanden in behandeling"),
         "pendingSync": MessageLookupByLibrary.simpleMessage(
@@ -1763,35 +1509,21 @@
             MessageLookupByLibrary.simpleMessage("Permanent verwijderen"),
         "permanentlyDeleteFromDevice": MessageLookupByLibrary.simpleMessage(
             "Permanent verwijderen van apparaat?"),
-<<<<<<< HEAD
-        "personIsAge": m60,
-        "personName": MessageLookupByLibrary.simpleMessage("Naam van persoon"),
-        "personTurningAge": m61,
-=======
         "personIsAge": m59,
         "personName": MessageLookupByLibrary.simpleMessage("Naam van persoon"),
         "personTurningAge": m60,
->>>>>>> 76bff25d
         "pets": MessageLookupByLibrary.simpleMessage("Harige kameraden"),
         "photoDescriptions":
             MessageLookupByLibrary.simpleMessage("Foto beschrijvingen"),
         "photoGridSize":
             MessageLookupByLibrary.simpleMessage("Foto raster grootte"),
         "photoSmallCase": MessageLookupByLibrary.simpleMessage("foto"),
-<<<<<<< HEAD
-        "photocountPhotos": m62,
-=======
         "photocountPhotos": m61,
->>>>>>> 76bff25d
         "photos": MessageLookupByLibrary.simpleMessage("Foto\'s"),
         "photosAddedByYouWillBeRemovedFromTheAlbum":
             MessageLookupByLibrary.simpleMessage(
                 "Foto\'s toegevoegd door u zullen worden verwijderd uit het album"),
-<<<<<<< HEAD
-        "photosCount": m63,
-=======
         "photosCount": m62,
->>>>>>> 76bff25d
         "photosKeepRelativeTimeDifference":
             MessageLookupByLibrary.simpleMessage(
                 "Foto\'s behouden relatief tijdsverschil"),
@@ -1804,11 +1536,7 @@
             MessageLookupByLibrary.simpleMessage("Album afspelen op TV"),
         "playOriginal":
             MessageLookupByLibrary.simpleMessage("Origineel afspelen"),
-<<<<<<< HEAD
-        "playStoreFreeTrialValidTill": m64,
-=======
         "playStoreFreeTrialValidTill": m63,
->>>>>>> 76bff25d
         "playStream": MessageLookupByLibrary.simpleMessage("Stream afspelen"),
         "playstoreSubscription":
             MessageLookupByLibrary.simpleMessage("PlayStore abonnement"),
@@ -1821,22 +1549,14 @@
         "pleaseContactSupportIfTheProblemPersists":
             MessageLookupByLibrary.simpleMessage(
                 "Neem contact op met klantenservice als het probleem aanhoudt"),
-<<<<<<< HEAD
-        "pleaseEmailUsAt": m65,
-=======
         "pleaseEmailUsAt": m64,
->>>>>>> 76bff25d
         "pleaseGrantPermissions": MessageLookupByLibrary.simpleMessage(
             "Geef alstublieft toestemming"),
         "pleaseLoginAgain":
             MessageLookupByLibrary.simpleMessage("Log opnieuw in"),
         "pleaseSelectQuickLinksToRemove": MessageLookupByLibrary.simpleMessage(
             "Selecteer snelle links om te verwijderen"),
-<<<<<<< HEAD
-        "pleaseSendTheLogsTo": m66,
-=======
         "pleaseSendTheLogsTo": m65,
->>>>>>> 76bff25d
         "pleaseTryAgain":
             MessageLookupByLibrary.simpleMessage("Probeer het nog eens"),
         "pleaseVerifyTheCodeYouHaveEntered":
@@ -1851,11 +1571,7 @@
                 "Gelieve even te wachten voordat u opnieuw probeert"),
         "pleaseWaitThisWillTakeAWhile": MessageLookupByLibrary.simpleMessage(
             "Een ogenblik geduld, dit zal even duren."),
-<<<<<<< HEAD
-        "posingWithThem": m67,
-=======
         "posingWithThem": m66,
->>>>>>> 76bff25d
         "preparingLogs":
             MessageLookupByLibrary.simpleMessage("Logboeken voorbereiden..."),
         "preserveMore": MessageLookupByLibrary.simpleMessage("Meer bewaren"),
@@ -1873,35 +1589,23 @@
         "proceed": MessageLookupByLibrary.simpleMessage("Verder"),
         "processed": MessageLookupByLibrary.simpleMessage("Verwerkt"),
         "processing": MessageLookupByLibrary.simpleMessage("Verwerken"),
-<<<<<<< HEAD
-        "processingImport": m68,
-=======
         "processingImport": m67,
->>>>>>> 76bff25d
         "processingVideos":
             MessageLookupByLibrary.simpleMessage("Video\'s verwerken"),
         "publicLinkCreated":
             MessageLookupByLibrary.simpleMessage("Publieke link aangemaakt"),
         "publicLinkEnabled":
             MessageLookupByLibrary.simpleMessage("Publieke link ingeschakeld"),
-        "questionmark": MessageLookupByLibrary.simpleMessage("?"),
         "queued": MessageLookupByLibrary.simpleMessage("In wachtrij"),
         "quickLinks": MessageLookupByLibrary.simpleMessage("Snelle links"),
         "radius": MessageLookupByLibrary.simpleMessage("Straal"),
         "raiseTicket": MessageLookupByLibrary.simpleMessage("Meld probleem"),
         "rateTheApp": MessageLookupByLibrary.simpleMessage("Beoordeel de app"),
         "rateUs": MessageLookupByLibrary.simpleMessage("Beoordeel ons"),
-<<<<<<< HEAD
-        "rateUsOnStore": m69,
-        "reassignMe":
-            MessageLookupByLibrary.simpleMessage("\"Ik\" opnieuw toewijzen"),
-        "reassignedToName": m70,
-=======
         "rateUsOnStore": m68,
         "reassignMe":
             MessageLookupByLibrary.simpleMessage("\"Ik\" opnieuw toewijzen"),
         "reassignedToName": m69,
->>>>>>> 76bff25d
         "reassigningLoading":
             MessageLookupByLibrary.simpleMessage("Opnieuw toewijzen..."),
         "recover": MessageLookupByLibrary.simpleMessage("Herstellen"),
@@ -1912,11 +1616,7 @@
             MessageLookupByLibrary.simpleMessage("Account herstellen"),
         "recoveryInitiated":
             MessageLookupByLibrary.simpleMessage("Herstel gestart"),
-<<<<<<< HEAD
-        "recoveryInitiatedDesc": m71,
-=======
         "recoveryInitiatedDesc": m70,
->>>>>>> 76bff25d
         "recoveryKey": MessageLookupByLibrary.simpleMessage("Herstelsleutel"),
         "recoveryKeyCopiedToClipboard": MessageLookupByLibrary.simpleMessage(
             "Herstelsleutel gekopieerd naar klembord"),
@@ -1930,20 +1630,12 @@
             "Herstel sleutel geverifieerd"),
         "recoveryKeyVerifyReason": MessageLookupByLibrary.simpleMessage(
             "Je herstelsleutel is de enige manier om je foto\'s te herstellen als je je wachtwoord bent vergeten. Je vindt je herstelsleutel in Instellingen > Account.\n\nVoer hier je herstelsleutel in om te controleren of je hem correct hebt opgeslagen."),
-<<<<<<< HEAD
-        "recoveryReady": m72,
-=======
         "recoveryReady": m71,
->>>>>>> 76bff25d
         "recoverySuccessful":
             MessageLookupByLibrary.simpleMessage("Herstel succesvol!"),
         "recoveryWarning": MessageLookupByLibrary.simpleMessage(
             "Een vertrouwd contact probeert toegang te krijgen tot je account"),
-<<<<<<< HEAD
-        "recoveryWarningBody": m73,
-=======
         "recoveryWarningBody": m72,
->>>>>>> 76bff25d
         "recreatePasswordBody": MessageLookupByLibrary.simpleMessage(
             "Het huidige apparaat is niet krachtig genoeg om je wachtwoord te verifiëren, dus moeten we de code een keer opnieuw genereren op een manier die met alle apparaten werkt.\n\nLog in met behulp van uw herstelcode en genereer opnieuw uw wachtwoord (je kunt dezelfde indien gewenst opnieuw gebruiken)."),
         "recreatePasswordTitle": MessageLookupByLibrary.simpleMessage(
@@ -1959,11 +1651,7 @@
             "1. Geef deze code aan je vrienden"),
         "referralStep2": MessageLookupByLibrary.simpleMessage(
             "2. Ze registreren voor een betaald plan"),
-<<<<<<< HEAD
-        "referralStep3": m74,
-=======
         "referralStep3": m73,
->>>>>>> 76bff25d
         "referrals": MessageLookupByLibrary.simpleMessage("Referenties"),
         "referralsAreCurrentlyPaused": MessageLookupByLibrary.simpleMessage(
             "Verwijzingen zijn momenteel gepauzeerd"),
@@ -1995,11 +1683,7 @@
         "removeLink": MessageLookupByLibrary.simpleMessage("Verwijder link"),
         "removeParticipant":
             MessageLookupByLibrary.simpleMessage("Deelnemer verwijderen"),
-<<<<<<< HEAD
-        "removeParticipantBody": m75,
-=======
         "removeParticipantBody": m74,
->>>>>>> 76bff25d
         "removePersonLabel":
             MessageLookupByLibrary.simpleMessage("Verwijder persoonslabel"),
         "removePublicLink":
@@ -2021,11 +1705,7 @@
             MessageLookupByLibrary.simpleMessage("Bestandsnaam wijzigen"),
         "renewSubscription":
             MessageLookupByLibrary.simpleMessage("Abonnement verlengen"),
-<<<<<<< HEAD
-        "renewsOn": m76,
-=======
         "renewsOn": m75,
->>>>>>> 76bff25d
         "reportABug": MessageLookupByLibrary.simpleMessage("Een fout melden"),
         "reportBug": MessageLookupByLibrary.simpleMessage("Fout melden"),
         "resendEmail":
@@ -2051,19 +1731,13 @@
         "reviewSuggestions":
             MessageLookupByLibrary.simpleMessage("Suggesties beoordelen"),
         "right": MessageLookupByLibrary.simpleMessage("Rechts"),
-<<<<<<< HEAD
-        "roadtripWithThem": m77,
-=======
         "roadtripWithThem": m76,
->>>>>>> 76bff25d
         "rotate": MessageLookupByLibrary.simpleMessage("Roteren"),
         "rotateLeft": MessageLookupByLibrary.simpleMessage("Roteer links"),
         "rotateRight": MessageLookupByLibrary.simpleMessage("Rechtsom draaien"),
         "safelyStored":
             MessageLookupByLibrary.simpleMessage("Veilig opgeslagen"),
         "save": MessageLookupByLibrary.simpleMessage("Opslaan"),
-        "saveAsAnotherPerson":
-            MessageLookupByLibrary.simpleMessage("Save as another person"),
         "saveChangesBeforeLeavingQuestion":
             MessageLookupByLibrary.simpleMessage(
                 "Wijzigingen opslaan voor verlaten?"),
@@ -2113,13 +1787,8 @@
             "Nodig mensen uit, en je ziet alle foto\'s die door hen worden gedeeld hier"),
         "searchPersonsEmptySection": MessageLookupByLibrary.simpleMessage(
             "Personen worden hier getoond zodra verwerking en synchroniseren voltooid is"),
-<<<<<<< HEAD
-        "searchResultCount": m78,
-        "searchSectionsLengthMismatch": m79,
-=======
         "searchResultCount": m77,
         "searchSectionsLengthMismatch": m78,
->>>>>>> 76bff25d
         "security": MessageLookupByLibrary.simpleMessage("Beveiliging"),
         "seePublicAlbumLinksInApp": MessageLookupByLibrary.simpleMessage(
             "Bekijk publieke album links in de app"),
@@ -2157,11 +1826,7 @@
             MessageLookupByLibrary.simpleMessage("Selecteer je gezicht"),
         "selectYourPlan":
             MessageLookupByLibrary.simpleMessage("Kies uw abonnement"),
-<<<<<<< HEAD
-        "selectedAlbums": m80,
-=======
         "selectedAlbums": m79,
->>>>>>> 76bff25d
         "selectedFilesAreNotOnEnte": MessageLookupByLibrary.simpleMessage(
             "Geselecteerde bestanden staan niet op Ente"),
         "selectedFoldersWillBeEncryptedAndBackedUp":
@@ -2173,15 +1838,9 @@
         "selectedItemsWillBeRemovedFromThisPerson":
             MessageLookupByLibrary.simpleMessage(
                 "Geselecteerde bestanden worden van deze persoon verwijderd, maar niet uit uw bibliotheek verwijderd."),
-<<<<<<< HEAD
-        "selectedPhotos": m81,
-        "selectedPhotosWithYours": m82,
-        "selfiesWithThem": m83,
-=======
         "selectedPhotos": m80,
         "selectedPhotosWithYours": m81,
         "selfiesWithThem": m82,
->>>>>>> 76bff25d
         "send": MessageLookupByLibrary.simpleMessage("Verzenden"),
         "sendEmail": MessageLookupByLibrary.simpleMessage("E-mail versturen"),
         "sendInvite":
@@ -2213,18 +1872,6 @@
         "shareAnAlbumNow":
             MessageLookupByLibrary.simpleMessage("Deel nu een album"),
         "shareLink": MessageLookupByLibrary.simpleMessage("Link delen"),
-<<<<<<< HEAD
-        "shareMyVerificationID": m84,
-        "shareOnlyWithThePeopleYouWant": MessageLookupByLibrary.simpleMessage(
-            "Deel alleen met de mensen die u wilt"),
-        "shareTextConfirmOthersVerificationID": m85,
-        "shareTextRecommendUsingEnte": MessageLookupByLibrary.simpleMessage(
-            "Download Ente zodat we gemakkelijk foto\'s en video\'s in originele kwaliteit kunnen delen\n\nhttps://ente.io"),
-        "shareTextReferralCode": m86,
-        "shareWithNonenteUsers": MessageLookupByLibrary.simpleMessage(
-            "Delen met niet-Ente gebruikers"),
-        "shareWithPeopleSectionTitle": m87,
-=======
         "shareMyVerificationID": m83,
         "shareOnlyWithThePeopleYouWant": MessageLookupByLibrary.simpleMessage(
             "Deel alleen met de mensen die u wilt"),
@@ -2235,7 +1882,6 @@
         "shareWithNonenteUsers": MessageLookupByLibrary.simpleMessage(
             "Delen met niet-Ente gebruikers"),
         "shareWithPeopleSectionTitle": m86,
->>>>>>> 76bff25d
         "shareYourFirstAlbum":
             MessageLookupByLibrary.simpleMessage("Deel jouw eerste album"),
         "sharedAlbumSectionDescription": MessageLookupByLibrary.simpleMessage(
@@ -2246,23 +1892,15 @@
             MessageLookupByLibrary.simpleMessage("Nieuwe gedeelde foto\'s"),
         "sharedPhotoNotificationsExplanation": MessageLookupByLibrary.simpleMessage(
             "Ontvang meldingen wanneer iemand een foto toevoegt aan een gedeeld album waar je deel van uitmaakt"),
-<<<<<<< HEAD
-        "sharedWith": m88,
-=======
         "sharedWith": m87,
->>>>>>> 76bff25d
         "sharedWithMe": MessageLookupByLibrary.simpleMessage("Gedeeld met mij"),
         "sharedWithYou":
             MessageLookupByLibrary.simpleMessage("Gedeeld met jou"),
         "sharing": MessageLookupByLibrary.simpleMessage("Delen..."),
         "shiftDatesAndTime":
             MessageLookupByLibrary.simpleMessage("Verschuif datum en tijd"),
-        "showLessFaces":
-            MessageLookupByLibrary.simpleMessage("Show less faces"),
         "showMemories":
             MessageLookupByLibrary.simpleMessage("Toon herinneringen"),
-        "showMoreFaces":
-            MessageLookupByLibrary.simpleMessage("Show more faces"),
         "showPerson": MessageLookupByLibrary.simpleMessage("Toon persoon"),
         "signOutFromOtherDevices":
             MessageLookupByLibrary.simpleMessage("Log uit op andere apparaten"),
@@ -2272,19 +1910,11 @@
             MessageLookupByLibrary.simpleMessage("Log uit op andere apparaten"),
         "signUpTerms": MessageLookupByLibrary.simpleMessage(
             "Ik ga akkoord met de <u-terms>gebruiksvoorwaarden</u-terms> en <u-policy>privacybeleid</u-policy>"),
-<<<<<<< HEAD
-        "singleFileDeleteFromDevice": m89,
-        "singleFileDeleteHighlight": MessageLookupByLibrary.simpleMessage(
-            "Het wordt uit alle albums verwijderd."),
-        "singleFileInBothLocalAndRemote": m90,
-        "singleFileInRemoteOnly": m91,
-=======
         "singleFileDeleteFromDevice": m88,
         "singleFileDeleteHighlight": MessageLookupByLibrary.simpleMessage(
             "Het wordt uit alle albums verwijderd."),
         "singleFileInBothLocalAndRemote": m89,
         "singleFileInRemoteOnly": m90,
->>>>>>> 76bff25d
         "skip": MessageLookupByLibrary.simpleMessage("Overslaan"),
         "smartMemories":
             MessageLookupByLibrary.simpleMessage("Slimme herinneringen"),
@@ -2324,13 +1954,8 @@
             MessageLookupByLibrary.simpleMessage("Nieuwste eerst"),
         "sortOldestFirst": MessageLookupByLibrary.simpleMessage("Oudste eerst"),
         "sparkleSuccess": MessageLookupByLibrary.simpleMessage("✨ Succes"),
-<<<<<<< HEAD
-        "sportsWithThem": m92,
-        "spotlightOnThem": m93,
-=======
         "sportsWithThem": m91,
         "spotlightOnThem": m92,
->>>>>>> 76bff25d
         "spotlightOnYourself":
             MessageLookupByLibrary.simpleMessage("Spotlicht op jezelf"),
         "startAccountRecoveryTitle":
@@ -2344,16 +1969,6 @@
         "storage": MessageLookupByLibrary.simpleMessage("Opslagruimte"),
         "storageBreakupFamily": MessageLookupByLibrary.simpleMessage("Familie"),
         "storageBreakupYou": MessageLookupByLibrary.simpleMessage("Jij"),
-<<<<<<< HEAD
-        "storageInGB": m94,
-        "storageLimitExceeded":
-            MessageLookupByLibrary.simpleMessage("Opslaglimiet overschreden"),
-        "storageUsageInfo": m95,
-        "streamDetails": MessageLookupByLibrary.simpleMessage("Stream details"),
-        "strongStrength": MessageLookupByLibrary.simpleMessage("Sterk"),
-        "subAlreadyLinkedErrMessage": m96,
-        "subWillBeCancelledOn": m97,
-=======
         "storageInGB": m93,
         "storageLimitExceeded":
             MessageLookupByLibrary.simpleMessage("Opslaglimiet overschreden"),
@@ -2362,7 +1977,6 @@
         "strongStrength": MessageLookupByLibrary.simpleMessage("Sterk"),
         "subAlreadyLinkedErrMessage": m95,
         "subWillBeCancelledOn": m96,
->>>>>>> 76bff25d
         "subscribe": MessageLookupByLibrary.simpleMessage("Abonneer"),
         "subscribeToEnableSharing": MessageLookupByLibrary.simpleMessage(
             "Je hebt een actief betaald abonnement nodig om delen mogelijk te maken."),
@@ -2380,11 +1994,7 @@
             MessageLookupByLibrary.simpleMessage("Features voorstellen"),
         "sunrise": MessageLookupByLibrary.simpleMessage("Aan de horizon"),
         "support": MessageLookupByLibrary.simpleMessage("Ondersteuning"),
-<<<<<<< HEAD
-        "syncProgress": m98,
-=======
         "syncProgress": m97,
->>>>>>> 76bff25d
         "syncStopped":
             MessageLookupByLibrary.simpleMessage("Synchronisatie gestopt"),
         "syncing": MessageLookupByLibrary.simpleMessage("Synchroniseren..."),
@@ -2396,11 +2006,7 @@
             MessageLookupByLibrary.simpleMessage("Tik om te ontgrendelen"),
         "tapToUpload":
             MessageLookupByLibrary.simpleMessage("Tik om te uploaden"),
-<<<<<<< HEAD
-        "tapToUploadIsIgnoredDue": m99,
-=======
         "tapToUploadIsIgnoredDue": m98,
->>>>>>> 76bff25d
         "tempErrorContactSupportIfPersists": MessageLookupByLibrary.simpleMessage(
             "Het lijkt erop dat er iets fout is gegaan. Probeer het later opnieuw. Als de fout zich blijft voordoen, neem dan contact op met ons supportteam."),
         "terminate": MessageLookupByLibrary.simpleMessage("Beëindigen"),
@@ -2424,11 +2030,7 @@
         "theseItemsWillBeDeletedFromYourDevice":
             MessageLookupByLibrary.simpleMessage(
                 "Deze bestanden zullen worden verwijderd van uw apparaat."),
-<<<<<<< HEAD
-        "theyAlsoGetXGb": m100,
-=======
         "theyAlsoGetXGb": m99,
->>>>>>> 76bff25d
         "theyWillBeDeletedFromAllAlbums": MessageLookupByLibrary.simpleMessage(
             "Ze zullen uit alle albums worden verwijderd."),
         "thisActionCannotBeUndone": MessageLookupByLibrary.simpleMessage(
@@ -2446,20 +2048,12 @@
             "Deze foto heeft geen exif gegevens"),
         "thisIsMeExclamation":
             MessageLookupByLibrary.simpleMessage("Dit ben ik!"),
-<<<<<<< HEAD
-        "thisIsPersonVerificationId": m101,
-=======
         "thisIsPersonVerificationId": m100,
->>>>>>> 76bff25d
         "thisIsYourVerificationId":
             MessageLookupByLibrary.simpleMessage("Dit is uw verificatie-ID"),
         "thisWeekThroughTheYears":
             MessageLookupByLibrary.simpleMessage("Deze week door de jaren"),
-<<<<<<< HEAD
-        "thisWeekXYearsAgo": m102,
-=======
         "thisWeekXYearsAgo": m101,
->>>>>>> 76bff25d
         "thisWillLogYouOutOfTheFollowingDevice":
             MessageLookupByLibrary.simpleMessage(
                 "Dit zal je uitloggen van het volgende apparaat:"),
@@ -2471,11 +2065,7 @@
         "thisWillRemovePublicLinksOfAllSelectedQuickLinks":
             MessageLookupByLibrary.simpleMessage(
                 "Hiermee worden openbare links van alle geselecteerde snelle links verwijderd."),
-<<<<<<< HEAD
-        "throughTheYears": m103,
-=======
         "throughTheYears": m102,
->>>>>>> 76bff25d
         "toEnableAppLockPleaseSetupDevicePasscodeOrScreen":
             MessageLookupByLibrary.simpleMessage(
                 "Om appvergrendeling in te schakelen, moet u een toegangscode of schermvergrendeling instellen in uw systeeminstellingen."),
@@ -2490,15 +2080,6 @@
         "total": MessageLookupByLibrary.simpleMessage("totaal"),
         "totalSize": MessageLookupByLibrary.simpleMessage("Totale grootte"),
         "trash": MessageLookupByLibrary.simpleMessage("Prullenbak"),
-<<<<<<< HEAD
-        "trashDaysLeft": m104,
-        "trim": MessageLookupByLibrary.simpleMessage("Knippen"),
-        "tripInYear": m105,
-        "tripToLocation": m106,
-        "trustedContacts":
-            MessageLookupByLibrary.simpleMessage("Vertrouwde contacten"),
-        "trustedInviteBody": m107,
-=======
         "trashDaysLeft": m103,
         "trim": MessageLookupByLibrary.simpleMessage("Knippen"),
         "tripInYear": m104,
@@ -2506,7 +2087,6 @@
         "trustedContacts":
             MessageLookupByLibrary.simpleMessage("Vertrouwde contacten"),
         "trustedInviteBody": m106,
->>>>>>> 76bff25d
         "tryAgain": MessageLookupByLibrary.simpleMessage("Probeer opnieuw"),
         "turnOnBackupForAutoUpload": MessageLookupByLibrary.simpleMessage(
             "Schakel back-up in om bestanden die toegevoegd zijn aan deze map op dit apparaat automatisch te uploaden."),
@@ -2525,11 +2105,7 @@
                 "Tweestapsverificatie succesvol gereset"),
         "twofactorSetup":
             MessageLookupByLibrary.simpleMessage("Tweestapsverificatie"),
-<<<<<<< HEAD
-        "typeOfGallerGallerytypeIsNotSupportedForRename": m108,
-=======
         "typeOfGallerGallerytypeIsNotSupportedForRename": m107,
->>>>>>> 76bff25d
         "unarchive": MessageLookupByLibrary.simpleMessage("Uit archief halen"),
         "unarchiveAlbum":
             MessageLookupByLibrary.simpleMessage("Album uit archief halen"),
@@ -2555,17 +2131,10 @@
         "updatingFolderSelection":
             MessageLookupByLibrary.simpleMessage("Map selectie bijwerken..."),
         "upgrade": MessageLookupByLibrary.simpleMessage("Upgraden"),
-<<<<<<< HEAD
-        "uploadIsIgnoredDueToIgnorereason": m109,
-        "uploadingFilesToAlbum": MessageLookupByLibrary.simpleMessage(
-            "Bestanden worden geüpload naar album..."),
-        "uploadingMultipleMemories": m110,
-=======
         "uploadIsIgnoredDueToIgnorereason": m108,
         "uploadingFilesToAlbum": MessageLookupByLibrary.simpleMessage(
             "Bestanden worden geüpload naar album..."),
         "uploadingMultipleMemories": m109,
->>>>>>> 76bff25d
         "uploadingSingleMemory": MessageLookupByLibrary.simpleMessage(
             "1 herinnering veiligstellen..."),
         "upto50OffUntil4thDec": MessageLookupByLibrary.simpleMessage(
@@ -2583,11 +2152,7 @@
         "useSelectedPhoto":
             MessageLookupByLibrary.simpleMessage("Gebruik geselecteerde foto"),
         "usedSpace": MessageLookupByLibrary.simpleMessage("Gebruikte ruimte"),
-<<<<<<< HEAD
-        "validTill": m111,
-=======
         "validTill": m110,
->>>>>>> 76bff25d
         "verificationFailedPleaseTryAgain":
             MessageLookupByLibrary.simpleMessage(
                 "Verificatie mislukt, probeer het opnieuw"),
@@ -2595,11 +2160,7 @@
             MessageLookupByLibrary.simpleMessage("Verificatie ID"),
         "verify": MessageLookupByLibrary.simpleMessage("Verifiëren"),
         "verifyEmail": MessageLookupByLibrary.simpleMessage("Bevestig e-mail"),
-<<<<<<< HEAD
-        "verifyEmailID": m112,
-=======
         "verifyEmailID": m111,
->>>>>>> 76bff25d
         "verifyIDLabel": MessageLookupByLibrary.simpleMessage("Verifiëren"),
         "verifyPasskey":
             MessageLookupByLibrary.simpleMessage("Bevestig passkey"),
@@ -2625,19 +2186,11 @@
         "viewLargeFilesDesc": MessageLookupByLibrary.simpleMessage(
             "Bekijk bestanden die de meeste opslagruimte verbruiken."),
         "viewLogs": MessageLookupByLibrary.simpleMessage("Logboeken bekijken"),
-<<<<<<< HEAD
-        "viewPersonToUnlink": m113,
-        "viewRecoveryKey":
-            MessageLookupByLibrary.simpleMessage("Toon herstelsleutel"),
-        "viewer": MessageLookupByLibrary.simpleMessage("Kijker"),
-        "viewersSuccessfullyAdded": m114,
-=======
         "viewPersonToUnlink": m112,
         "viewRecoveryKey":
             MessageLookupByLibrary.simpleMessage("Toon herstelsleutel"),
         "viewer": MessageLookupByLibrary.simpleMessage("Kijker"),
         "viewersSuccessfullyAdded": m113,
->>>>>>> 76bff25d
         "visitWebToManage": MessageLookupByLibrary.simpleMessage(
             "Bezoek alstublieft web.ente.io om uw abonnement te beheren"),
         "waitingForVerification":
@@ -2650,21 +2203,14 @@
         "weDontSupportEditingPhotosAndAlbumsThatYouDont":
             MessageLookupByLibrary.simpleMessage(
                 "We ondersteunen het bewerken van foto\'s en albums waar je niet de eigenaar van bent nog niet"),
-<<<<<<< HEAD
-        "weHaveSendEmailTo": m115,
-=======
         "weHaveSendEmailTo": m114,
->>>>>>> 76bff25d
         "weakStrength": MessageLookupByLibrary.simpleMessage("Zwak"),
         "welcomeBack": MessageLookupByLibrary.simpleMessage("Welkom terug!"),
         "whatsNew": MessageLookupByLibrary.simpleMessage("Nieuw"),
         "whyAddTrustContact": MessageLookupByLibrary.simpleMessage(
             "Vertrouwde contacten kunnen helpen bij het herstellen van je data."),
         "widgets": MessageLookupByLibrary.simpleMessage("Widgets"),
-<<<<<<< HEAD
-=======
         "wishThemAHappyBirthday": m115,
->>>>>>> 76bff25d
         "yearShort": MessageLookupByLibrary.simpleMessage("jr"),
         "yearly": MessageLookupByLibrary.simpleMessage("Jaarlijks"),
         "yearsAgo": m116,
