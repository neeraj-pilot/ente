// DO NOT EDIT. This is code generated via package:intl/generate_localized.dart
// This is a library that provides messages for a nl locale. All the
// messages from the main program should be duplicated here with the same
// function name.

// Ignore issues from commonly used lints in this file.
// ignore_for_file:unnecessary_brace_in_string_interps, unnecessary_new
// ignore_for_file:prefer_single_quotes,comment_references, directives_ordering
// ignore_for_file:annotate_overrides,prefer_generic_function_type_aliases
// ignore_for_file:unused_import, file_names, avoid_escaping_inner_quotes
// ignore_for_file:unnecessary_string_interpolations, unnecessary_string_escapes

import 'package:intl/intl.dart';
import 'package:intl/message_lookup_by_library.dart';

final messages = new MessageLookup();

typedef String MessageIfAbsent(String messageStr, List<dynamic> args);

class MessageLookup extends MessageLookupByLibrary {
  String get localeName => 'nl';

  static String m6(count) =>
      "${Intl.plural(count, zero: 'Voeg samenwerker toe', one: 'Voeg samenwerker toe', other: 'Voeg samenwerkers toe')}";

  static String m7(count) =>
      "${Intl.plural(count, one: 'Bestand toevoegen', other: 'Bestanden toevoegen')}";

  static String m8(storageAmount, endDate) =>
      "Jouw ${storageAmount} add-on is geldig tot ${endDate}";

  static String m9(count) =>
      "${Intl.plural(count, one: 'Voeg kijker toe', other: 'Voeg kijkers toe')}";

  static String m10(emailOrName) => "Toegevoegd door ${emailOrName}";

  static String m11(albumName) => "Succesvol toegevoegd aan  ${albumName}";

  static String m12(count) =>
      "${Intl.plural(count, zero: 'Geen deelnemers', one: '1 deelnemer', other: '${count} deelnemers')}";

  static String m13(versionValue) => "Versie: ${versionValue}";

  static String m14(freeAmount, storageUnit) =>
      "${freeAmount} ${storageUnit} vrij";

  static String m15(paymentProvider) =>
      "Annuleer eerst uw bestaande abonnement bij ${paymentProvider}";

  static String m16(user) =>
      "${user} zal geen foto\'s meer kunnen toevoegen aan dit album\n\nDe gebruiker zal nog steeds bestaande foto\'s kunnen verwijderen die door hen zijn toegevoegd";

  static String m17(isFamilyMember, storageAmountInGb) =>
      "${Intl.select(isFamilyMember, {
            'true':
                'Jouw familie heeft ${storageAmountInGb} GB geclaimd tot nu toe',
            'false': 'Je hebt ${storageAmountInGb} GB geclaimd tot nu toe',
            'other': 'Je hebt ${storageAmountInGb} GB geclaimd tot nu toe!',
          })}";

  static String m18(albumName) =>
      "Gezamenlijke link aangemaakt voor ${albumName}";

<<<<<<< HEAD
  static String m19(count) =>
=======
  static String m82(count) =>
>>>>>>> 8692421b
      "${Intl.plural(count, zero: '0 samenwerkers toegevoegd', one: '1 samenwerker toegevoegd', other: '${count} samenwerkers toegevoegd')}";

  static String m20(familyAdminEmail) =>
      "Neem contact op met <green>${familyAdminEmail}</green> om uw abonnement te beheren";

  static String m21(provider) =>
      "Neem contact met ons op via support@ente.io om uw ${provider} abonnement te beheren.";

  static String m22(endpoint) => "Verbonden met ${endpoint}";

  static String m23(count) =>
      "${Intl.plural(count, one: 'Verwijder ${count} bestand', other: 'Verwijder ${count} bestanden')}";

  static String m24(currentlyDeleting, totalCount) =>
      "Verwijderen van ${currentlyDeleting} / ${totalCount}";

  static String m25(albumName) =>
      "Dit verwijdert de openbare link voor toegang tot \"${albumName}\".";

  static String m26(supportEmail) =>
      "Stuur een e-mail naar ${supportEmail} vanaf het door jou geregistreerde e-mailadres";

  static String m27(count, storageSaved) =>
      "Je hebt ${Intl.plural(count, one: '${count} dubbel bestand', other: '${count} dubbele bestanden')} opgeruimd, totaal (${storageSaved}!)";

  static String m28(count, formattedSize) =>
      "${count} bestanden, elk ${formattedSize}";

  static String m29(newEmail) => "E-mailadres gewijzigd naar ${newEmail}";

  static String m30(email) =>
      "${email} heeft geen Ente account.\n\nStuur ze een uitnodiging om foto\'s te delen.";

  static String m31(text) => "Extra foto\'s gevonden voor ${text}";

  static String m32(count, formattedNumber) =>
      "${Intl.plural(count, one: '1 bestand', other: '${formattedNumber} bestanden')} in dit album zijn veilig geback-upt";

  static String m33(count, formattedNumber) =>
      "${Intl.plural(count, one: '1 bestand', other: '${formattedNumber} bestanden')} in dit album is veilig geback-upt";

  static String m34(storageAmountInGB) =>
      "${storageAmountInGB} GB telkens als iemand zich aanmeldt voor een betaald abonnement en je code toepast";

  static String m35(endDate) => "Gratis proefversie geldig tot ${endDate}";

  static String m36(count) =>
      "Je hebt nog steeds toegang tot ${Intl.plural(count, one: 'het', other: 'ze')} op Ente zolang je een actief abonnement hebt";

  static String m37(sizeInMBorGB) => "Maak ${sizeInMBorGB} vrij";

  static String m38(count, formattedSize) =>
      "${Intl.plural(count, one: 'Het kan verwijderd worden van het apparaat om ${formattedSize} vrij te maken', other: 'Ze kunnen verwijderd worden van het apparaat om ${formattedSize} vrij te maken')}";

  static String m39(currentlyProcessing, totalCount) =>
      "Verwerken van ${currentlyProcessing} / ${totalCount}";

  static String m40(count) =>
      "${Intl.plural(count, one: '${count} item', other: '${count} items')}";

  static String m41(expiryTime) => "Link vervalt op ${expiryTime}";

  static String m3(count, formattedCount) =>
      "${Intl.plural(count, zero: 'geen herinneringen', one: '${formattedCount} herinnering', other: '${formattedCount} herinneringen')}";

  static String m42(count) =>
      "${Intl.plural(count, one: 'Bestand verplaatsen', other: 'Bestanden verplaatsen')}";

  static String m43(albumName) => "Succesvol verplaatst naar ${albumName}";

  static String m44(personName) => "Geen suggesties voor ${personName}";

  static String m45(name) => "Niet ${name}?";

  static String m46(familyAdminEmail) =>
      "Neem contact op met ${familyAdminEmail} om uw code te wijzigen.";

  static String m0(passwordStrengthValue) =>
      "Wachtwoord sterkte: ${passwordStrengthValue}";

  static String m47(providerName) =>
      "Praat met ${providerName} klantenservice als u in rekening bent gebracht";

<<<<<<< HEAD
  static String m48(count) =>
      "${Intl.plural(count, zero: '0 foto\'s', one: '1 foto', other: '${count} foto\'s')}";

  static String m49(endDate) =>
      "Gratis proefperiode geldig tot ${endDate}.\nU kunt naderhand een betaald abonnement kiezen.";

  static String m50(toEmail) => "Stuur ons een e-mail op ${toEmail}";

  static String m51(toEmail) =>
      "Verstuur de logboeken alstublieft naar ${toEmail}";

  static String m52(folderName) => "Verwerken van ${folderName}...";

  static String m53(storeName) => "Beoordeel ons op ${storeName}";

  static String m54(storageInGB) =>
      "Jullie krijgen allebei ${storageInGB} GB* gratis";

  static String m55(userEmail) =>
      "${userEmail} zal worden verwijderd uit dit gedeelde album\n\nAlle door hen toegevoegde foto\'s worden ook uit het album verwijderd";

  static String m56(endDate) => "Wordt verlengd op ${endDate}";

  static String m57(count) =>
      "${Intl.plural(count, one: '${count} resultaat gevonden', other: '${count} resultaten gevonden')}";

  static String m58(snapshotLenght, searchLenght) =>
=======
  static String m47(count) =>
      "${Intl.plural(count, zero: '0 foto\'s', one: '1 foto', other: '${count} foto\'s')}";

  static String m48(endDate) =>
      "Gratis proefperiode geldig tot ${endDate}.\nU kunt naderhand een betaald abonnement kiezen.";

  static String m49(toEmail) => "Stuur ons een e-mail op ${toEmail}";

  static String m50(toEmail) =>
      "Verstuur de logboeken alstublieft naar ${toEmail}";

  static String m51(folderName) => "Verwerken van ${folderName}...";

  static String m52(storeName) => "Beoordeel ons op ${storeName}";

  static String m53(storageInGB) =>
      "Jullie krijgen allebei ${storageInGB} GB* gratis";

  static String m54(userEmail) =>
      "${userEmail} zal worden verwijderd uit dit gedeelde album\n\nAlle door hen toegevoegde foto\'s worden ook uit het album verwijderd";

  static String m55(endDate) => "Wordt verlengd op ${endDate}";

  static String m56(count) =>
      "${Intl.plural(count, one: '${count} resultaat gevonden', other: '${count} resultaten gevonden')}";

  static String m57(snapshotLenght, searchLenght) =>
>>>>>>> 8692421b
      "Lengte van secties komt niet overeen: ${snapshotLenght} != ${searchLenght}";

  static String m4(count) => "${count} geselecteerd";

<<<<<<< HEAD
  static String m59(count, yourCount) =>
      "${count} geselecteerd (${yourCount} van jou)";

  static String m60(verificationID) =>
=======
  static String m58(count, yourCount) =>
      "${count} geselecteerd (${yourCount} van jou)";

  static String m59(verificationID) =>
>>>>>>> 8692421b
      "Hier is mijn verificatie-ID: ${verificationID} voor ente.io.";

  static String m5(verificationID) =>
      "Hey, kunt u bevestigen dat dit uw ente.io verificatie-ID is: ${verificationID}";

<<<<<<< HEAD
  static String m61(referralCode, referralStorageInGB) =>
      "Ente verwijzingscode: ${referralCode} \n\nPas het toe bij Instellingen → Algemeen → Verwijzingen om ${referralStorageInGB} GB gratis te krijgen nadat je je hebt aangemeld voor een betaald abonnement\n\nhttps://ente.io";

  static String m62(numberOfPeople) =>
      "${Intl.plural(numberOfPeople, zero: 'Deel met specifieke mensen', one: 'Gedeeld met 1 persoon', other: 'Gedeeld met ${numberOfPeople} mensen')}";

  static String m63(emailIDs) => "Gedeeld met ${emailIDs}";

  static String m64(fileType) =>
      "Deze ${fileType} zal worden verwijderd van jouw apparaat.";

  static String m65(fileType) =>
      "Deze ${fileType} staat zowel in Ente als op jouw apparaat.";

  static String m66(fileType) =>
=======
  static String m60(referralCode, referralStorageInGB) =>
      "Ente verwijzingscode: ${referralCode} \n\nPas het toe bij Instellingen → Algemeen → Verwijzingen om ${referralStorageInGB} GB gratis te krijgen nadat je je hebt aangemeld voor een betaald abonnement\n\nhttps://ente.io";

  static String m61(numberOfPeople) =>
      "${Intl.plural(numberOfPeople, zero: 'Deel met specifieke mensen', one: 'Gedeeld met 1 persoon', other: 'Gedeeld met ${numberOfPeople} mensen')}";

  static String m62(emailIDs) => "Gedeeld met ${emailIDs}";

  static String m63(fileType) =>
      "Deze ${fileType} zal worden verwijderd van jouw apparaat.";

  static String m64(fileType) =>
      "Deze ${fileType} staat zowel in Ente als op jouw apparaat.";

  static String m65(fileType) =>
>>>>>>> 8692421b
      "Deze ${fileType} zal worden verwijderd uit Ente.";

  static String m1(storageAmountInGB) => "${storageAmountInGB} GB";

<<<<<<< HEAD
  static String m67(
          usedAmount, usedStorageUnit, totalAmount, totalStorageUnit) =>
      "${usedAmount} ${usedStorageUnit} van ${totalAmount} ${totalStorageUnit} gebruikt";

  static String m68(id) =>
      "Jouw ${id} is al aan een ander Ente account gekoppeld.\nAls je jouw ${id} wilt gebruiken met dit account, neem dan contact op met onze klantenservice";

  static String m69(endDate) => "Uw abonnement loopt af op ${endDate}";

  static String m70(completed, total) =>
      "${completed}/${total} herinneringen bewaard";

  static String m71(ignoreReason) =>
      "Tik om te uploaden, upload wordt momenteel genegeerd vanwege ${ignoreReason}";

  static String m72(storageAmountInGB) =>
      "Zij krijgen ook ${storageAmountInGB} GB";

  static String m73(email) => "Dit is de verificatie-ID van ${email}";

  static String m74(count) =>
      "${Intl.plural(count, zero: 'Binnenkort', one: '1 dag', other: '${count} dagen')}";

  static String m75(galleryType) =>
      "Galerijtype ${galleryType} wordt niet ondersteund voor hernoemen";

  static String m76(ignoreReason) =>
      "Upload wordt genegeerd omdat ${ignoreReason}";

  static String m77(count) => "${count} herinneringen veiligstellen...";

  static String m78(endDate) => "Geldig tot ${endDate}";

  static String m79(email) => "Verifieer ${email}";

  static String m80(count) =>
=======
  static String m66(
          usedAmount, usedStorageUnit, totalAmount, totalStorageUnit) =>
      "${usedAmount} ${usedStorageUnit} van ${totalAmount} ${totalStorageUnit} gebruikt";

  static String m67(id) =>
      "Jouw ${id} is al aan een ander Ente account gekoppeld.\nAls je jouw ${id} wilt gebruiken met dit account, neem dan contact op met onze klantenservice";

  static String m68(endDate) => "Uw abonnement loopt af op ${endDate}";

  static String m69(completed, total) =>
      "${completed}/${total} herinneringen bewaard";

  static String m70(ignoreReason) =>
      "Tik om te uploaden, upload wordt momenteel genegeerd vanwege ${ignoreReason}";

  static String m71(storageAmountInGB) =>
      "Zij krijgen ook ${storageAmountInGB} GB";

  static String m72(email) => "Dit is de verificatie-ID van ${email}";

  static String m73(count) =>
      "${Intl.plural(count, zero: 'Binnenkort', one: '1 dag', other: '${count} dagen')}";

  static String m74(galleryType) =>
      "Galerijtype ${galleryType} wordt niet ondersteund voor hernoemen";

  static String m75(ignoreReason) =>
      "Upload wordt genegeerd omdat ${ignoreReason}";

  static String m76(count) => "${count} herinneringen veiligstellen...";

  static String m77(endDate) => "Geldig tot ${endDate}";

  static String m78(email) => "Verifieer ${email}";

  static String m79(count) =>
>>>>>>> 8692421b
      "${Intl.plural(count, zero: '0 kijkers toegevoegd', one: '1 kijker toegevoegd', other: '${count} kijkers toegevoegd')}";

  static String m2(email) =>
      "We hebben een e-mail gestuurd naar <green>${email}</green>";

<<<<<<< HEAD
  static String m81(count) =>
      "${Intl.plural(count, one: '${count} jaar geleden', other: '${count} jaar geleden')}";

  static String m82(storageSaved) =>
=======
  static String m80(count) =>
      "${Intl.plural(count, one: '${count} jaar geleden', other: '${count} jaar geleden')}";

  static String m81(storageSaved) =>
>>>>>>> 8692421b
      "Je hebt ${storageSaved} succesvol vrijgemaakt!";

  final messages = _notInlinedMessages(_notInlinedMessages);
  static Map<String, Function> _notInlinedMessages(_) => <String, Function>{
        "aNewVersionOfEnteIsAvailable": MessageLookupByLibrary.simpleMessage(
            "Er is een nieuwe versie van Ente beschikbaar."),
        "about": MessageLookupByLibrary.simpleMessage("Over"),
        "account": MessageLookupByLibrary.simpleMessage("Account"),
        "accountIsAlreadyConfigured": MessageLookupByLibrary.simpleMessage(
            "Account is al geconfigureerd."),
        "accountWelcomeBack":
            MessageLookupByLibrary.simpleMessage("Welkom terug!"),
        "ackPasswordLostWarning": MessageLookupByLibrary.simpleMessage(
            "Ik begrijp dat als ik mijn wachtwoord verlies, ik mijn gegevens kan verliezen omdat mijn gegevens <underline>end-to-end versleuteld</underline> zijn."),
        "activeSessions":
            MessageLookupByLibrary.simpleMessage("Actieve sessies"),
        "add": MessageLookupByLibrary.simpleMessage("Toevoegen"),
        "addAName": MessageLookupByLibrary.simpleMessage("Een naam toevoegen"),
        "addANewEmail":
            MessageLookupByLibrary.simpleMessage("Nieuw e-mailadres toevoegen"),
        "addCollaborator":
            MessageLookupByLibrary.simpleMessage("Samenwerker toevoegen"),
        "addCollaborators": m6,
        "addFiles": MessageLookupByLibrary.simpleMessage("Bestanden toevoegen"),
        "addFromDevice":
            MessageLookupByLibrary.simpleMessage("Toevoegen vanaf apparaat"),
        "addItem": m7,
        "addLocation":
            MessageLookupByLibrary.simpleMessage("Locatie toevoegen"),
        "addLocationButton": MessageLookupByLibrary.simpleMessage("Toevoegen"),
        "addMore": MessageLookupByLibrary.simpleMessage("Meer toevoegen"),
        "addName": MessageLookupByLibrary.simpleMessage("Naam toevoegen"),
        "addNameOrMerge": MessageLookupByLibrary.simpleMessage(
            "Naam toevoegen of samenvoegen"),
        "addNew": MessageLookupByLibrary.simpleMessage("Nieuwe toevoegen"),
        "addNewPerson":
            MessageLookupByLibrary.simpleMessage("Nieuw persoon toevoegen"),
        "addOnPageSubtitle":
            MessageLookupByLibrary.simpleMessage("Details van add-ons"),
        "addOnValidTill": m8,
        "addOns": MessageLookupByLibrary.simpleMessage("Add-ons"),
        "addPhotos": MessageLookupByLibrary.simpleMessage("Foto\'s toevoegen"),
        "addSelected":
            MessageLookupByLibrary.simpleMessage("Voeg geselecteerde toe"),
        "addToAlbum":
            MessageLookupByLibrary.simpleMessage("Toevoegen aan album"),
        "addToEnte": MessageLookupByLibrary.simpleMessage("Toevoegen aan Ente"),
        "addToHiddenAlbum": MessageLookupByLibrary.simpleMessage(
            "Toevoegen aan verborgen album"),
        "addViewer": MessageLookupByLibrary.simpleMessage("Voeg kijker toe"),
        "addViewers": m9,
        "addYourPhotosNow":
            MessageLookupByLibrary.simpleMessage("Voeg nu je foto\'s toe"),
        "addedAs": MessageLookupByLibrary.simpleMessage("Toegevoegd als"),
        "addedBy": m10,
        "addedSuccessfullyTo": m11,
        "addingToFavorites":
            MessageLookupByLibrary.simpleMessage("Toevoegen aan favorieten..."),
        "advanced": MessageLookupByLibrary.simpleMessage("Geavanceerd"),
        "advancedSettings": MessageLookupByLibrary.simpleMessage("Geavanceerd"),
        "after1Day": MessageLookupByLibrary.simpleMessage("Na 1 dag"),
        "after1Hour": MessageLookupByLibrary.simpleMessage("Na 1 uur"),
        "after1Month": MessageLookupByLibrary.simpleMessage("Na 1 maand"),
        "after1Week": MessageLookupByLibrary.simpleMessage("Na 1 week"),
        "after1Year": MessageLookupByLibrary.simpleMessage("Na 1 jaar"),
        "albumOwner": MessageLookupByLibrary.simpleMessage("Eigenaar"),
        "albumParticipantsCount": m12,
        "albumTitle": MessageLookupByLibrary.simpleMessage("Albumtitel"),
        "albumUpdated":
            MessageLookupByLibrary.simpleMessage("Album bijgewerkt"),
        "albums": MessageLookupByLibrary.simpleMessage("Albums"),
        "allClear": MessageLookupByLibrary.simpleMessage("✨ Alles in orde"),
        "allMemoriesPreserved":
            MessageLookupByLibrary.simpleMessage("Alle herinneringen bewaard"),
        "allPersonGroupingWillReset": MessageLookupByLibrary.simpleMessage(
            "Alle groepen voor deze persoon worden gereset, en je verliest alle suggesties die voor deze persoon zijn gedaan"),
        "allowAddPhotosDescription": MessageLookupByLibrary.simpleMessage(
            "Sta toe dat mensen met de link ook foto\'s kunnen toevoegen aan het gedeelde album."),
        "allowAddingPhotos":
            MessageLookupByLibrary.simpleMessage("Foto\'s toevoegen toestaan"),
        "allowDownloads":
            MessageLookupByLibrary.simpleMessage("Downloads toestaan"),
        "allowPeopleToAddPhotos": MessageLookupByLibrary.simpleMessage(
            "Mensen toestaan foto\'s toe te voegen"),
        "androidBiometricHint":
            MessageLookupByLibrary.simpleMessage("Identiteit verifiëren"),
        "androidBiometricNotRecognized": MessageLookupByLibrary.simpleMessage(
            "Niet herkend. Probeer het opnieuw."),
        "androidBiometricRequiredTitle": MessageLookupByLibrary.simpleMessage(
            "Biometrische verificatie vereist"),
        "androidBiometricSuccess":
            MessageLookupByLibrary.simpleMessage("Succes"),
        "androidCancelButton":
            MessageLookupByLibrary.simpleMessage("Annuleren"),
        "androidDeviceCredentialsRequiredTitle":
            MessageLookupByLibrary.simpleMessage("Apparaatgegevens vereist"),
        "androidDeviceCredentialsSetupDescription":
            MessageLookupByLibrary.simpleMessage("Apparaatgegevens vereist"),
        "androidGoToSettingsDescription": MessageLookupByLibrary.simpleMessage(
            "Biometrische verificatie is niet ingesteld op uw apparaat. Ga naar \'Instellingen > Beveiliging\' om biometrische verificatie toe te voegen."),
        "androidIosWebDesktop":
            MessageLookupByLibrary.simpleMessage("Android, iOS, Web, Desktop"),
        "androidSignInTitle":
            MessageLookupByLibrary.simpleMessage("Verificatie vereist"),
        "appLock": MessageLookupByLibrary.simpleMessage("App-vergrendeling"),
        "appLockDescriptions": MessageLookupByLibrary.simpleMessage(
            "Kies tussen het standaard vergrendelscherm van uw apparaat en een aangepast vergrendelscherm met een pincode of wachtwoord."),
        "appVersion": m13,
        "appleId": MessageLookupByLibrary.simpleMessage("Apple ID"),
        "apply": MessageLookupByLibrary.simpleMessage("Toepassen"),
        "applyCodeTitle":
            MessageLookupByLibrary.simpleMessage("Code toepassen"),
        "appstoreSubscription":
            MessageLookupByLibrary.simpleMessage("PlayStore abonnement"),
        "archive": MessageLookupByLibrary.simpleMessage("Archiveer"),
        "archiveAlbum":
            MessageLookupByLibrary.simpleMessage("Album archiveren"),
        "archiving": MessageLookupByLibrary.simpleMessage("Archiveren..."),
        "areYouSureThatYouWantToLeaveTheFamily":
            MessageLookupByLibrary.simpleMessage(
                "Weet u zeker dat u het familie abonnement wilt verlaten?"),
        "areYouSureYouWantToCancel": MessageLookupByLibrary.simpleMessage(
            "Weet u zeker dat u wilt opzeggen?"),
        "areYouSureYouWantToChangeYourPlan":
            MessageLookupByLibrary.simpleMessage(
                "Weet u zeker dat u uw abonnement wilt wijzigen?"),
        "areYouSureYouWantToExit": MessageLookupByLibrary.simpleMessage(
            "Weet u zeker dat u wilt afsluiten?"),
        "areYouSureYouWantToLogout": MessageLookupByLibrary.simpleMessage(
            "Weet je zeker dat je wilt uitloggen?"),
        "areYouSureYouWantToRenew": MessageLookupByLibrary.simpleMessage(
            "Weet u zeker dat u wilt verlengen?"),
        "areYouSureYouWantToResetThisPerson":
            MessageLookupByLibrary.simpleMessage(
                "Weet u zeker dat u deze persoon wilt resetten?"),
        "askCancelReason": MessageLookupByLibrary.simpleMessage(
            "Uw abonnement is opgezegd. Wilt u de reden delen?"),
        "askDeleteReason": MessageLookupByLibrary.simpleMessage(
            "Wat is de voornaamste reden dat je jouw account verwijdert?"),
        "askYourLovedOnesToShare": MessageLookupByLibrary.simpleMessage(
            "Vraag uw dierbaren om te delen"),
        "atAFalloutShelter":
            MessageLookupByLibrary.simpleMessage("in een kernbunker"),
        "authToChangeEmailVerificationSetting":
            MessageLookupByLibrary.simpleMessage(
                "Gelieve te verifiëren om de e-mailverificatie te wijzigen"),
        "authToChangeLockscreenSetting": MessageLookupByLibrary.simpleMessage(
            "Graag verifiëren om de vergrendelscherm instellingen te wijzigen"),
        "authToChangeYourEmail": MessageLookupByLibrary.simpleMessage(
            "Gelieve te verifiëren om je e-mailadres te wijzigen"),
        "authToChangeYourPassword": MessageLookupByLibrary.simpleMessage(
            "Gelieve te verifiëren om je wachtwoord te wijzigen"),
        "authToConfigureTwofactorAuthentication":
            MessageLookupByLibrary.simpleMessage(
                "Graag verifiëren om tweestapsverificatie te configureren"),
        "authToInitiateAccountDeletion": MessageLookupByLibrary.simpleMessage(
            "Gelieve te verifiëren om het verwijderen van je account te starten"),
        "authToViewPasskey": MessageLookupByLibrary.simpleMessage(
            "Verifieer uzelf om uw toegangssleutel te bekijken"),
        "authToViewYourActiveSessions": MessageLookupByLibrary.simpleMessage(
            "Graag verifiëren om uw actieve sessies te bekijken"),
        "authToViewYourHiddenFiles": MessageLookupByLibrary.simpleMessage(
            "Gelieve te verifiëren om je verborgen bestanden te bekijken"),
        "authToViewYourMemories": MessageLookupByLibrary.simpleMessage(
            "Graag verifiëren om uw herinneringen te bekijken"),
        "authToViewYourRecoveryKey": MessageLookupByLibrary.simpleMessage(
            "Graag verifiëren om uw herstelsleutel te bekijken"),
        "authenticating": MessageLookupByLibrary.simpleMessage("Verifiëren..."),
        "authenticationFailedPleaseTryAgain":
            MessageLookupByLibrary.simpleMessage(
                "Verificatie mislukt, probeer het opnieuw"),
        "authenticationSuccessful":
            MessageLookupByLibrary.simpleMessage("Verificatie geslaagd!"),
        "autoCastDialogBody": MessageLookupByLibrary.simpleMessage(
            "Je zult de beschikbare Cast apparaten hier zien."),
        "autoCastiOSPermission": MessageLookupByLibrary.simpleMessage(
            "Zorg ervoor dat lokale netwerkrechten zijn ingeschakeld voor de Ente Photos app, in Instellingen."),
        "autoLock":
            MessageLookupByLibrary.simpleMessage("Automatische vergrendeling"),
        "autoLockFeatureDescription": MessageLookupByLibrary.simpleMessage(
            "Tijd waarna de app wordt vergrendeld wanneer deze in achtergrond-modus is gezet"),
        "autoLogoutMessage": MessageLookupByLibrary.simpleMessage(
            "Door een technische storing bent u uitgelogd. Onze excuses voor het ongemak."),
        "autoPair":
            MessageLookupByLibrary.simpleMessage("Automatisch koppelen"),
        "autoPairDesc": MessageLookupByLibrary.simpleMessage(
            "Automatisch koppelen werkt alleen met apparaten die Chromecast ondersteunen."),
        "available": MessageLookupByLibrary.simpleMessage("Beschikbaar"),
        "availableStorageSpace": m14,
        "backedUpFolders":
            MessageLookupByLibrary.simpleMessage("Back-up mappen"),
        "backup": MessageLookupByLibrary.simpleMessage("Back-up"),
        "backupFailed": MessageLookupByLibrary.simpleMessage("Back-up mislukt"),
        "backupOverMobileData": MessageLookupByLibrary.simpleMessage(
            "Back-up maken via mobiele data"),
        "backupSettings":
            MessageLookupByLibrary.simpleMessage("Back-up instellingen"),
        "backupStatus": MessageLookupByLibrary.simpleMessage("Back-upstatus"),
        "backupStatusDescription": MessageLookupByLibrary.simpleMessage(
            "Items die zijn geback-upt, worden hier getoond"),
        "backupVideos":
            MessageLookupByLibrary.simpleMessage("Back-up video\'s"),
        "birthday": MessageLookupByLibrary.simpleMessage("Verjaardag"),
        "blackFridaySale":
            MessageLookupByLibrary.simpleMessage("Black Friday-aanbieding"),
        "blog": MessageLookupByLibrary.simpleMessage("Blog"),
        "cachedData": MessageLookupByLibrary.simpleMessage("Cachegegevens"),
        "calculating": MessageLookupByLibrary.simpleMessage("Berekenen..."),
        "canNotUploadToAlbumsOwnedByOthers":
            MessageLookupByLibrary.simpleMessage(
                "Kan niet uploaden naar albums die van anderen zijn"),
        "canOnlyCreateLinkForFilesOwnedByYou":
            MessageLookupByLibrary.simpleMessage(
                "Kan alleen een link maken voor bestanden die van u zijn"),
        "canOnlyRemoveFilesOwnedByYou": MessageLookupByLibrary.simpleMessage(
            "Kan alleen bestanden verwijderen die jouw eigendom zijn"),
        "cancel": MessageLookupByLibrary.simpleMessage("Annuleer"),
        "cancelOtherSubscription": m15,
        "cancelSubscription":
            MessageLookupByLibrary.simpleMessage("Abonnement opzeggen"),
        "cannotAddMorePhotosAfterBecomingViewer": m16,
        "cannotDeleteSharedFiles": MessageLookupByLibrary.simpleMessage(
            "Kan gedeelde bestanden niet verwijderen"),
        "castAlbum": MessageLookupByLibrary.simpleMessage("Album casten"),
        "castIPMismatchBody": MessageLookupByLibrary.simpleMessage(
            "Zorg ervoor dat je op hetzelfde netwerk zit als de tv."),
        "castIPMismatchTitle":
            MessageLookupByLibrary.simpleMessage("Album casten mislukt"),
        "castInstruction": MessageLookupByLibrary.simpleMessage(
            "Bezoek cast.ente.io op het apparaat dat u wilt koppelen.\n\nVoer de code hieronder in om het album op uw TV af te spelen."),
        "centerPoint": MessageLookupByLibrary.simpleMessage("Middelpunt"),
        "change": MessageLookupByLibrary.simpleMessage("Wijzigen"),
        "changeEmail": MessageLookupByLibrary.simpleMessage("E-mail wijzigen"),
        "changeLocationOfSelectedItems": MessageLookupByLibrary.simpleMessage(
            "Locatie van geselecteerde items wijzigen?"),
        "changeLogBackupStatusContent": MessageLookupByLibrary.simpleMessage(
            "We hebben een logboek toegevoegd van alle bestanden die zijn geüpload naar Ente, inclusief fouten en wachtrij."),
        "changeLogBackupStatusTitle":
            MessageLookupByLibrary.simpleMessage("Back-up status"),
        "changeLogDiscoverContent": MessageLookupByLibrary.simpleMessage(
            "Op zoek naar foto\'s van je identiteitskaarten, notities of zelfs herinneringen? Ga naar het tabblad Zoeken en bekijk ontdekking. Op basis van onze semantische zoekopdracht is het een plek om foto\'s te vinden die belangrijk voor jou kunnen zijn.\\n\\nAlleen beschikbaar als je Machine Learning hebt ingeschakeld."),
        "changeLogDiscoverTitle":
            MessageLookupByLibrary.simpleMessage("Ontdek"),
        "changeLogMagicSearchImprovementContent":
            MessageLookupByLibrary.simpleMessage(
                "We hebben magische zoekopdrachten veel sneller gemaakt zodat je niet hoeft te wachten om te vinden wat je zoekt."),
        "changeLogMagicSearchImprovementTitle":
            MessageLookupByLibrary.simpleMessage("Magisch zoeken verbetering"),
        "changePassword":
            MessageLookupByLibrary.simpleMessage("Wachtwoord wijzigen"),
        "changePasswordTitle":
            MessageLookupByLibrary.simpleMessage("Wachtwoord wijzigen"),
        "changePermissions":
            MessageLookupByLibrary.simpleMessage("Rechten aanpassen?"),
        "changeYourReferralCode":
            MessageLookupByLibrary.simpleMessage("Wijzig uw verwijzingscode"),
        "checkForUpdates":
            MessageLookupByLibrary.simpleMessage("Controleer op updates"),
        "checkInboxAndSpamFolder": MessageLookupByLibrary.simpleMessage(
            "Controleer je inbox (en spam) om verificatie te voltooien"),
        "checkStatus":
            MessageLookupByLibrary.simpleMessage("Status controleren"),
        "checking": MessageLookupByLibrary.simpleMessage("Controleren..."),
        "checkingModels":
            MessageLookupByLibrary.simpleMessage("Modellen controleren..."),
        "claimFreeStorage":
            MessageLookupByLibrary.simpleMessage("Claim gratis opslag"),
        "claimMore": MessageLookupByLibrary.simpleMessage("Claim meer!"),
        "claimed": MessageLookupByLibrary.simpleMessage("Geclaimd"),
        "claimedStorageSoFar": m17,
        "cleanUncategorized":
            MessageLookupByLibrary.simpleMessage("Ongecategoriseerd opschonen"),
        "cleanUncategorizedDescription": MessageLookupByLibrary.simpleMessage(
            "Verwijder alle bestanden van Ongecategoriseerd die aanwezig zijn in andere albums"),
        "clearCaches": MessageLookupByLibrary.simpleMessage("Cache legen"),
        "clearIndexes": MessageLookupByLibrary.simpleMessage("Index wissen"),
        "click": MessageLookupByLibrary.simpleMessage("• Click"),
        "clickOnTheOverflowMenu":
            MessageLookupByLibrary.simpleMessage("• Klik op het menu"),
        "close": MessageLookupByLibrary.simpleMessage("Sluiten"),
        "clubByCaptureTime":
            MessageLookupByLibrary.simpleMessage("Samenvoegen op tijd"),
        "clubByFileName":
            MessageLookupByLibrary.simpleMessage("Samenvoegen op bestandsnaam"),
        "clusteringProgress":
            MessageLookupByLibrary.simpleMessage("Voortgang clusteren"),
        "codeAppliedPageTitle":
            MessageLookupByLibrary.simpleMessage("Code toegepast"),
        "codeChangeLimitReached": MessageLookupByLibrary.simpleMessage(
            "Sorry, u heeft de limiet van het aantal codewijzigingen bereikt."),
        "codeCopiedToClipboard": MessageLookupByLibrary.simpleMessage(
            "Code gekopieerd naar klembord"),
        "codeUsedByYou":
            MessageLookupByLibrary.simpleMessage("Code gebruikt door jou"),
        "collabLinkSectionDescription": MessageLookupByLibrary.simpleMessage(
            "Maak een link waarmee mensen foto\'s in jouw gedeelde album kunnen toevoegen en bekijken zonder dat ze daarvoor een Ente app of account nodig hebben. Handig voor het verzamelen van foto\'s van evenementen."),
        "collaborativeLink":
            MessageLookupByLibrary.simpleMessage("Gezamenlijke link"),
        "collaborativeLinkCreatedFor": m18,
        "collaborator": MessageLookupByLibrary.simpleMessage("Samenwerker"),
        "collaboratorsCanAddPhotosAndVideosToTheSharedAlbum":
            MessageLookupByLibrary.simpleMessage(
                "Samenwerkers kunnen foto\'s en video\'s toevoegen aan het gedeelde album."),
<<<<<<< HEAD
        "collaboratorsSuccessfullyAdded": m19,
=======
        "collaboratorsSuccessfullyAdded": m82,
>>>>>>> 8692421b
        "collageLayout": MessageLookupByLibrary.simpleMessage("Layout"),
        "collageSaved": MessageLookupByLibrary.simpleMessage(
            "Collage opgeslagen in gallerij"),
        "collect": MessageLookupByLibrary.simpleMessage("Verzamelen"),
        "collectEventPhotos": MessageLookupByLibrary.simpleMessage(
            "Foto\'s van gebeurtenissen verzamelen"),
        "collectPhotos":
            MessageLookupByLibrary.simpleMessage("Foto\'s verzamelen"),
        "collectPhotosDescription": MessageLookupByLibrary.simpleMessage(
            "Maak een link waarin je vrienden foto\'s kunnen uploaden in de originele kwaliteit."),
        "color": MessageLookupByLibrary.simpleMessage("Kleur"),
        "configuration": MessageLookupByLibrary.simpleMessage("Configuratie"),
        "confirm": MessageLookupByLibrary.simpleMessage("Bevestig"),
        "confirm2FADisable": MessageLookupByLibrary.simpleMessage(
            "Weet u zeker dat u tweestapsverificatie wilt uitschakelen?"),
        "confirmAccountDeletion": MessageLookupByLibrary.simpleMessage(
            "Account verwijderen bevestigen"),
        "confirmDeletePrompt": MessageLookupByLibrary.simpleMessage(
            "Ja, ik wil mijn account en de bijbehorende gegevens verspreid over alle apps permanent verwijderen."),
        "confirmPassword":
            MessageLookupByLibrary.simpleMessage("Wachtwoord bevestigen"),
        "confirmPlanChange": MessageLookupByLibrary.simpleMessage(
            "Bevestig verandering van abonnement"),
        "confirmRecoveryKey":
            MessageLookupByLibrary.simpleMessage("Bevestig herstelsleutel"),
        "confirmYourRecoveryKey":
            MessageLookupByLibrary.simpleMessage("Bevestig herstelsleutel"),
        "connectToDevice": MessageLookupByLibrary.simpleMessage(
            "Verbinding maken met apparaat"),
        "contactFamilyAdmin": m20,
        "contactSupport":
            MessageLookupByLibrary.simpleMessage("Contacteer klantenservice"),
        "contactToManageSubscription": m21,
        "contacts": MessageLookupByLibrary.simpleMessage("Contacten"),
        "contents": MessageLookupByLibrary.simpleMessage("Inhoud"),
        "continueLabel": MessageLookupByLibrary.simpleMessage("Doorgaan"),
        "continueOnFreeTrial": MessageLookupByLibrary.simpleMessage(
            "Doorgaan met gratis proefversie"),
        "convertToAlbum":
            MessageLookupByLibrary.simpleMessage("Omzetten naar album"),
        "copyEmailAddress":
            MessageLookupByLibrary.simpleMessage("E-mailadres kopiëren"),
        "copyLink": MessageLookupByLibrary.simpleMessage("Kopieer link"),
        "copypasteThisCodentoYourAuthenticatorApp":
            MessageLookupByLibrary.simpleMessage(
                "Kopieer en plak deze code\nnaar je authenticator app"),
        "couldNotBackUpTryLater": MessageLookupByLibrary.simpleMessage(
            "We konden uw gegevens niet back-uppen.\nWe zullen het later opnieuw proberen."),
        "couldNotFreeUpSpace":
            MessageLookupByLibrary.simpleMessage("Kon geen ruimte vrijmaken"),
        "couldNotUpdateSubscription": MessageLookupByLibrary.simpleMessage(
            "Kon abonnement niet wijzigen"),
        "count": MessageLookupByLibrary.simpleMessage("Aantal"),
        "crashReporting":
            MessageLookupByLibrary.simpleMessage("Crash rapportering"),
        "create": MessageLookupByLibrary.simpleMessage("Creëren"),
        "createAccount":
            MessageLookupByLibrary.simpleMessage("Account aanmaken"),
        "createAlbumActionHint": MessageLookupByLibrary.simpleMessage(
            "Lang indrukken om foto\'s te selecteren en klik + om een album te maken"),
        "createCollaborativeLink":
            MessageLookupByLibrary.simpleMessage("Maak een gezamenlijke link"),
        "createCollage": MessageLookupByLibrary.simpleMessage("Creëer collage"),
        "createNewAccount":
            MessageLookupByLibrary.simpleMessage("Nieuw account aanmaken"),
        "createOrSelectAlbum":
            MessageLookupByLibrary.simpleMessage("Maak of selecteer album"),
        "createPublicLink":
            MessageLookupByLibrary.simpleMessage("Maak publieke link"),
        "creatingLink":
            MessageLookupByLibrary.simpleMessage("Link aanmaken..."),
        "criticalUpdateAvailable": MessageLookupByLibrary.simpleMessage(
            "Belangrijke update beschikbaar"),
        "crop": MessageLookupByLibrary.simpleMessage("Bijsnijden"),
        "currentUsageIs":
            MessageLookupByLibrary.simpleMessage("Huidig gebruik is "),
        "currentlyRunning":
            MessageLookupByLibrary.simpleMessage("momenteel bezig"),
        "custom": MessageLookupByLibrary.simpleMessage("Aangepast"),
        "customEndpoint": m22,
        "darkTheme": MessageLookupByLibrary.simpleMessage("Donker"),
        "dayToday": MessageLookupByLibrary.simpleMessage("Vandaag"),
        "dayYesterday": MessageLookupByLibrary.simpleMessage("Gisteren"),
        "decrypting": MessageLookupByLibrary.simpleMessage("Ontsleutelen..."),
        "decryptingVideo":
            MessageLookupByLibrary.simpleMessage("Video ontsleutelen..."),
        "deduplicateFiles": MessageLookupByLibrary.simpleMessage(
            "Dubbele bestanden verwijderen"),
        "delete": MessageLookupByLibrary.simpleMessage("Verwijderen"),
        "deleteAccount":
            MessageLookupByLibrary.simpleMessage("Account verwijderen"),
        "deleteAccountFeedbackPrompt": MessageLookupByLibrary.simpleMessage(
            "We vinden het jammer je te zien gaan. Deel je feedback om ons te helpen verbeteren."),
        "deleteAccountPermanentlyButton": MessageLookupByLibrary.simpleMessage(
            "Account permanent verwijderen"),
        "deleteAlbum": MessageLookupByLibrary.simpleMessage("Verwijder album"),
        "deleteAlbumDialog": MessageLookupByLibrary.simpleMessage(
            "Verwijder de foto\'s (en video\'s) van dit album ook uit <bold>alle</bold> andere albums waar deze deel van uitmaken?"),
        "deleteAlbumsDialogBody": MessageLookupByLibrary.simpleMessage(
            "Hiermee worden alle lege albums verwijderd. Dit is handig wanneer je rommel in je albumlijst wilt verminderen."),
        "deleteAll": MessageLookupByLibrary.simpleMessage("Alles Verwijderen"),
        "deleteConfirmDialogBody": MessageLookupByLibrary.simpleMessage(
            "Dit account is gekoppeld aan andere Ente apps, als je er gebruik van maakt. Je geüploade gegevens worden in alle Ente apps gepland voor verwijdering, en je account wordt permanent verwijderd voor alle Ente diensten."),
        "deleteEmailRequest": MessageLookupByLibrary.simpleMessage(
            "Stuur een e-mail naar <warning>account-deletion@ente.io</warning> vanaf het door jou geregistreerde e-mailadres."),
        "deleteEmptyAlbums":
            MessageLookupByLibrary.simpleMessage("Lege albums verwijderen"),
        "deleteEmptyAlbumsWithQuestionMark":
            MessageLookupByLibrary.simpleMessage("Lege albums verwijderen?"),
        "deleteFromBoth":
            MessageLookupByLibrary.simpleMessage("Verwijder van beide"),
        "deleteFromDevice":
            MessageLookupByLibrary.simpleMessage("Verwijder van apparaat"),
        "deleteFromEnte":
            MessageLookupByLibrary.simpleMessage("Verwijder van Ente"),
        "deleteItemCount": m23,
        "deleteLocation":
            MessageLookupByLibrary.simpleMessage("Verwijder locatie"),
        "deletePhotos":
            MessageLookupByLibrary.simpleMessage("Foto\'s verwijderen"),
        "deleteProgress": m24,
        "deleteReason1": MessageLookupByLibrary.simpleMessage(
            "Ik mis een belangrijke functie"),
        "deleteReason2": MessageLookupByLibrary.simpleMessage(
            "De app of een bepaalde functie functioneert niet zoals ik verwacht"),
        "deleteReason3": MessageLookupByLibrary.simpleMessage(
            "Ik heb een andere dienst gevonden die me beter bevalt"),
        "deleteReason4": MessageLookupByLibrary.simpleMessage(
            "Mijn reden wordt niet vermeld"),
        "deleteRequestSLAText": MessageLookupByLibrary.simpleMessage(
            "Je verzoek wordt binnen 72 uur verwerkt."),
        "deleteSharedAlbum":
            MessageLookupByLibrary.simpleMessage("Gedeeld album verwijderen?"),
        "deleteSharedAlbumDialogBody": MessageLookupByLibrary.simpleMessage(
            "Het album wordt verwijderd voor iedereen\n\nJe verliest de toegang tot gedeelde foto\'s in dit album die eigendom zijn van anderen"),
        "deselectAll":
            MessageLookupByLibrary.simpleMessage("Alles deselecteren"),
        "designedToOutlive": MessageLookupByLibrary.simpleMessage(
            "Ontworpen om levenslang mee te gaan"),
        "details": MessageLookupByLibrary.simpleMessage("Details"),
        "developerSettings":
            MessageLookupByLibrary.simpleMessage("Ontwikkelaarsinstellingen"),
        "developerSettingsWarning": MessageLookupByLibrary.simpleMessage(
            "Weet je zeker dat je de ontwikkelaarsinstellingen wilt wijzigen?"),
        "deviceCodeHint":
            MessageLookupByLibrary.simpleMessage("Voer de code in"),
        "deviceFilesAutoUploading": MessageLookupByLibrary.simpleMessage(
            "Bestanden toegevoegd aan dit album van dit apparaat zullen automatisch geüpload worden naar Ente."),
        "deviceLock":
            MessageLookupByLibrary.simpleMessage("Apparaat vergrendeld"),
        "deviceLockExplanation": MessageLookupByLibrary.simpleMessage(
            "Schakel de schermvergrendeling van het apparaat uit wanneer Ente op de voorgrond is en er een back-up aan de gang is. Dit is normaal gesproken niet nodig, maar kan grote uploads en initiële imports van grote mappen sneller laten verlopen."),
        "deviceNotFound":
            MessageLookupByLibrary.simpleMessage("Apparaat niet gevonden"),
        "didYouKnow": MessageLookupByLibrary.simpleMessage("Wist u dat?"),
        "disableAutoLock": MessageLookupByLibrary.simpleMessage(
            "Automatisch vergrendelen uitschakelen"),
        "disableDownloadWarningBody": MessageLookupByLibrary.simpleMessage(
            "Kijkers kunnen nog steeds screenshots maken of een kopie van je foto\'s opslaan met behulp van externe tools"),
        "disableDownloadWarningTitle":
            MessageLookupByLibrary.simpleMessage("Let op"),
        "disableLinkMessage": m25,
        "disableTwofactor": MessageLookupByLibrary.simpleMessage(
            "Tweestapsverificatie uitschakelen"),
        "disablingTwofactorAuthentication":
            MessageLookupByLibrary.simpleMessage(
                "Tweestapsverificatie uitschakelen..."),
        "discord": MessageLookupByLibrary.simpleMessage("Discord"),
        "discover": MessageLookupByLibrary.simpleMessage("Ontdek"),
        "discover_babies": MessageLookupByLibrary.simpleMessage("Baby\'s"),
        "discover_celebrations":
            MessageLookupByLibrary.simpleMessage("Vieringen"),
        "discover_food": MessageLookupByLibrary.simpleMessage("Voedsel"),
        "discover_greenery": MessageLookupByLibrary.simpleMessage("Natuur"),
        "discover_hills": MessageLookupByLibrary.simpleMessage("Heuvels"),
        "discover_identity": MessageLookupByLibrary.simpleMessage("Identiteit"),
        "discover_memes": MessageLookupByLibrary.simpleMessage("Memes"),
        "discover_notes": MessageLookupByLibrary.simpleMessage("Notities"),
        "discover_pets": MessageLookupByLibrary.simpleMessage("Huisdieren"),
        "discover_receipts": MessageLookupByLibrary.simpleMessage("Bonnen"),
        "discover_screenshots":
            MessageLookupByLibrary.simpleMessage("Schermafbeeldingen"),
        "discover_selfies": MessageLookupByLibrary.simpleMessage("Selfies"),
        "discover_sunset":
            MessageLookupByLibrary.simpleMessage("Zonsondergang"),
        "discover_visiting_cards":
            MessageLookupByLibrary.simpleMessage("Visite kaartjes"),
        "discover_wallpapers":
            MessageLookupByLibrary.simpleMessage("Achtergronden"),
        "dismiss": MessageLookupByLibrary.simpleMessage("Afwijzen"),
        "distanceInKMUnit": MessageLookupByLibrary.simpleMessage("km"),
        "doNotSignOut": MessageLookupByLibrary.simpleMessage("Niet uitloggen"),
        "doThisLater": MessageLookupByLibrary.simpleMessage("Doe dit later"),
        "doYouWantToDiscardTheEditsYouHaveMade":
            MessageLookupByLibrary.simpleMessage(
                "Wilt u de bewerkingen die u hebt gemaakt annuleren?"),
        "done": MessageLookupByLibrary.simpleMessage("Voltooid"),
        "doubleYourStorage":
            MessageLookupByLibrary.simpleMessage("Verdubbel uw opslagruimte"),
        "download": MessageLookupByLibrary.simpleMessage("Downloaden"),
        "downloadFailed":
            MessageLookupByLibrary.simpleMessage("Download mislukt"),
        "downloading": MessageLookupByLibrary.simpleMessage("Downloaden..."),
        "dropSupportEmail": m26,
        "duplicateFileCountWithStorageSaved": m27,
        "duplicateItemsGroup": m28,
        "edit": MessageLookupByLibrary.simpleMessage("Bewerken"),
        "editLocation":
            MessageLookupByLibrary.simpleMessage("Locatie bewerken"),
        "editLocationTagTitle":
            MessageLookupByLibrary.simpleMessage("Locatie bewerken"),
        "editPerson": MessageLookupByLibrary.simpleMessage("Persoon bewerken"),
        "editsSaved":
            MessageLookupByLibrary.simpleMessage("Bewerkingen opgeslagen"),
        "editsToLocationWillOnlyBeSeenWithinEnte":
            MessageLookupByLibrary.simpleMessage(
                "Bewerkte locatie wordt alleen gezien binnen Ente"),
        "eligible": MessageLookupByLibrary.simpleMessage("gerechtigd"),
        "email": MessageLookupByLibrary.simpleMessage("E-mail"),
        "emailChangedTo": m29,
        "emailNoEnteAccount": m30,
        "emailVerificationToggle":
            MessageLookupByLibrary.simpleMessage("E-mailverificatie"),
        "emailYourLogs":
            MessageLookupByLibrary.simpleMessage("E-mail uw logboeken"),
        "empty": MessageLookupByLibrary.simpleMessage("Leeg"),
        "emptyTrash":
            MessageLookupByLibrary.simpleMessage("Prullenbak leegmaken?"),
        "enable": MessageLookupByLibrary.simpleMessage("Inschakelen"),
        "enableMLIndexingDesc": MessageLookupByLibrary.simpleMessage(
            "Ente ondersteunt on-device machine learning voor gezichtsherkenning, magisch zoeken en andere geavanceerde zoekfuncties"),
        "enableMachineLearningBanner": MessageLookupByLibrary.simpleMessage(
            "Schakel machine learning in voor magische zoekopdrachten en gezichtsherkenning"),
        "enableMaps":
            MessageLookupByLibrary.simpleMessage("Kaarten inschakelen"),
        "enableMapsDesc": MessageLookupByLibrary.simpleMessage(
            "Dit toont jouw foto\'s op een wereldkaart.\n\nDeze kaart wordt gehost door Open Street Map, en de exacte locaties van jouw foto\'s worden nooit gedeeld.\n\nJe kunt deze functie op elk gewenst moment uitschakelen via de instellingen."),
        "enabled": MessageLookupByLibrary.simpleMessage("Ingeschakeld"),
        "encryptingBackup":
            MessageLookupByLibrary.simpleMessage("Back-up versleutelen..."),
        "encryption": MessageLookupByLibrary.simpleMessage("Encryptie"),
        "encryptionKeys":
            MessageLookupByLibrary.simpleMessage("Encryptiesleutels"),
        "endpointUpdatedMessage": MessageLookupByLibrary.simpleMessage(
            "Eindpunt met succes bijgewerkt"),
        "endtoendEncryptedByDefault": MessageLookupByLibrary.simpleMessage(
            "Standaard end-to-end versleuteld"),
        "enteCanEncryptAndPreserveFilesOnlyIfYouGrant":
            MessageLookupByLibrary.simpleMessage(
                "Ente kan bestanden alleen versleutelen en bewaren als u toegang tot ze geeft"),
        "entePhotosPerm": MessageLookupByLibrary.simpleMessage(
            "Ente <i>heeft toestemming nodig om</i> je foto\'s te bewaren"),
        "enteSubscriptionPitch": MessageLookupByLibrary.simpleMessage(
            "Ente bewaart uw herinneringen, zodat ze altijd beschikbaar voor u zijn, zelfs als u uw apparaat verliest."),
        "enteSubscriptionShareWithFamily": MessageLookupByLibrary.simpleMessage(
            "Je familie kan ook aan je abonnement worden toegevoegd."),
        "enterAlbumName":
            MessageLookupByLibrary.simpleMessage("Voer albumnaam in"),
        "enterCode": MessageLookupByLibrary.simpleMessage("Voer code in"),
        "enterCodeDescription": MessageLookupByLibrary.simpleMessage(
            "Voer de code van de vriend in om gratis opslag voor jullie beiden te claimen"),
        "enterDateOfBirth":
            MessageLookupByLibrary.simpleMessage("Verjaardag (optioneel)"),
        "enterEmail":
            MessageLookupByLibrary.simpleMessage("Voer e-mailadres in"),
        "enterFileName":
            MessageLookupByLibrary.simpleMessage("Geef bestandsnaam op"),
        "enterName": MessageLookupByLibrary.simpleMessage("Naam invoeren"),
        "enterNewPasswordToEncrypt": MessageLookupByLibrary.simpleMessage(
            "Voer een nieuw wachtwoord in dat we kunnen gebruiken om je gegevens te versleutelen"),
        "enterPassword":
            MessageLookupByLibrary.simpleMessage("Voer wachtwoord in"),
        "enterPasswordToEncrypt": MessageLookupByLibrary.simpleMessage(
            "Voer een wachtwoord in dat we kunnen gebruiken om je gegevens te versleutelen"),
        "enterPersonName":
            MessageLookupByLibrary.simpleMessage("Naam van persoon invoeren"),
        "enterPin": MessageLookupByLibrary.simpleMessage("PIN invoeren"),
        "enterReferralCode":
            MessageLookupByLibrary.simpleMessage("Voer verwijzingscode in"),
        "enterThe6digitCodeFromnyourAuthenticatorApp":
            MessageLookupByLibrary.simpleMessage(
                "Voer de 6-cijferige code van je verificatie-app in"),
        "enterValidEmail": MessageLookupByLibrary.simpleMessage(
            "Voer een geldig e-mailadres in."),
        "enterYourEmailAddress":
            MessageLookupByLibrary.simpleMessage("Voer uw e-mailadres in"),
        "enterYourPassword":
            MessageLookupByLibrary.simpleMessage("Voer je wachtwoord in"),
        "enterYourRecoveryKey":
            MessageLookupByLibrary.simpleMessage("Voer je herstelcode in"),
        "error": MessageLookupByLibrary.simpleMessage("Foutmelding"),
        "everywhere": MessageLookupByLibrary.simpleMessage("overal"),
        "exif": MessageLookupByLibrary.simpleMessage("EXIF"),
        "existingUser":
            MessageLookupByLibrary.simpleMessage("Bestaande gebruiker"),
        "expiredLinkInfo": MessageLookupByLibrary.simpleMessage(
            "Deze link is verlopen. Selecteer een nieuwe vervaltijd of schakel de vervaldatum uit."),
        "exportLogs":
            MessageLookupByLibrary.simpleMessage("Logboek exporteren"),
        "exportYourData":
            MessageLookupByLibrary.simpleMessage("Exporteer je gegevens"),
        "extraPhotosFound":
            MessageLookupByLibrary.simpleMessage("Extra foto\'s gevonden"),
<<<<<<< HEAD
        "extraPhotosFoundFor": m31,
=======
        "extraPhotosFoundFor": m30,
>>>>>>> 8692421b
        "faceRecognition":
            MessageLookupByLibrary.simpleMessage("Gezichtsherkenning"),
        "faces": MessageLookupByLibrary.simpleMessage("Gezichten"),
        "failedToApplyCode":
            MessageLookupByLibrary.simpleMessage("Code toepassen mislukt"),
        "failedToCancel":
            MessageLookupByLibrary.simpleMessage("Opzeggen mislukt"),
        "failedToDownloadVideo": MessageLookupByLibrary.simpleMessage(
            "Downloaden van video mislukt"),
        "failedToFetchActiveSessions": MessageLookupByLibrary.simpleMessage(
            "Ophalen van actieve sessies mislukt"),
        "failedToFetchOriginalForEdit": MessageLookupByLibrary.simpleMessage(
            "Fout bij ophalen origineel voor bewerking"),
        "failedToFetchReferralDetails": MessageLookupByLibrary.simpleMessage(
            "Kan geen verwijzingsgegevens ophalen. Probeer het later nog eens."),
        "failedToLoadAlbums":
            MessageLookupByLibrary.simpleMessage("Laden van albums mislukt"),
        "failedToPlayVideo":
            MessageLookupByLibrary.simpleMessage("Afspelen van video mislukt"),
        "failedToRefreshStripeSubscription":
            MessageLookupByLibrary.simpleMessage(
                "Abonnement vernieuwen mislukt"),
        "failedToRenew":
            MessageLookupByLibrary.simpleMessage("Verlengen mislukt"),
        "failedToVerifyPaymentStatus": MessageLookupByLibrary.simpleMessage(
            "Betalingsstatus verifiëren mislukt"),
        "familyPlanOverview": MessageLookupByLibrary.simpleMessage(
            "Voeg 5 gezinsleden toe aan je bestaande abonnement zonder extra te betalen.\n\nElk lid krijgt zijn eigen privé ruimte en kan elkaars bestanden niet zien tenzij ze zijn gedeeld.\n\nFamilieplannen zijn beschikbaar voor klanten die een betaald Ente abonnement hebben.\n\nAbonneer nu om aan de slag te gaan!"),
        "familyPlanPortalTitle":
            MessageLookupByLibrary.simpleMessage("Familie"),
        "familyPlans":
            MessageLookupByLibrary.simpleMessage("Familie abonnement"),
        "faq": MessageLookupByLibrary.simpleMessage("Veelgestelde vragen"),
        "faqs": MessageLookupByLibrary.simpleMessage("Veelgestelde vragen"),
        "favorite":
            MessageLookupByLibrary.simpleMessage("Toevoegen aan favorieten"),
        "feedback": MessageLookupByLibrary.simpleMessage("Feedback"),
        "file": MessageLookupByLibrary.simpleMessage("Bestand"),
        "fileFailedToSaveToGallery": MessageLookupByLibrary.simpleMessage(
            "Opslaan van bestand naar galerij mislukt"),
        "fileInfoAddDescHint": MessageLookupByLibrary.simpleMessage(
            "Voeg een beschrijving toe..."),
        "fileNotUploadedYet":
            MessageLookupByLibrary.simpleMessage("Bestand nog niet geüpload"),
        "fileSavedToGallery": MessageLookupByLibrary.simpleMessage(
            "Bestand opgeslagen in galerij"),
        "fileTypes": MessageLookupByLibrary.simpleMessage("Bestandstype"),
        "fileTypesAndNames":
            MessageLookupByLibrary.simpleMessage("Bestandstypen en namen"),
        "filesBackedUpFromDevice": m32,
        "filesBackedUpInAlbum": m33,
        "filesDeleted":
            MessageLookupByLibrary.simpleMessage("Bestanden verwijderd"),
        "filesSavedToGallery": MessageLookupByLibrary.simpleMessage(
            "Bestand opgeslagen in galerij"),
        "findPeopleByName":
            MessageLookupByLibrary.simpleMessage("Mensen snel op naam zoeken"),
        "findThemQuickly": MessageLookupByLibrary.simpleMessage("Vind ze snel"),
        "flip": MessageLookupByLibrary.simpleMessage("Omdraaien"),
        "forYourMemories":
            MessageLookupByLibrary.simpleMessage("voor uw herinneringen"),
        "forgotPassword":
            MessageLookupByLibrary.simpleMessage("Wachtwoord vergeten"),
        "foundFaces":
            MessageLookupByLibrary.simpleMessage("Gezichten gevonden"),
        "freeStorageClaimed":
            MessageLookupByLibrary.simpleMessage("Gratis opslag geclaimd"),
        "freeStorageOnReferralSuccess": m34,
        "freeStorageUsable":
            MessageLookupByLibrary.simpleMessage("Gratis opslag bruikbaar"),
        "freeTrial": MessageLookupByLibrary.simpleMessage("Gratis proefversie"),
        "freeTrialValidTill": m35,
        "freeUpAccessPostDelete": m36,
        "freeUpAmount": m37,
        "freeUpDeviceSpace":
            MessageLookupByLibrary.simpleMessage("Apparaatruimte vrijmaken"),
        "freeUpDeviceSpaceDesc": MessageLookupByLibrary.simpleMessage(
            "Bespaar ruimte op je apparaat door bestanden die al geback-upt zijn te wissen."),
        "freeUpSpace": MessageLookupByLibrary.simpleMessage("Ruimte vrijmaken"),
        "freeUpSpaceSaving": m38,
        "galleryMemoryLimitInfo": MessageLookupByLibrary.simpleMessage(
            "Tot 1000 herinneringen getoond in de galerij"),
        "general": MessageLookupByLibrary.simpleMessage("Algemeen"),
        "generatingEncryptionKeys": MessageLookupByLibrary.simpleMessage(
            "Encryptiesleutels genereren..."),
        "genericProgress": m39,
        "goToSettings":
            MessageLookupByLibrary.simpleMessage("Ga naar instellingen"),
        "googlePlayId": MessageLookupByLibrary.simpleMessage("Google Play ID"),
        "grantFullAccessPrompt": MessageLookupByLibrary.simpleMessage(
            "Geef toegang tot alle foto\'s in de Instellingen app"),
        "grantPermission":
            MessageLookupByLibrary.simpleMessage("Toestemming verlenen"),
        "groupNearbyPhotos":
            MessageLookupByLibrary.simpleMessage("Groep foto\'s in de buurt"),
        "guestView": MessageLookupByLibrary.simpleMessage("Gasten weergave"),
        "guestViewEnablePreSteps": MessageLookupByLibrary.simpleMessage(
            "Om gasten weergave in te schakelen, moet u een toegangscode of schermvergrendeling instellen in uw systeeminstellingen."),
        "hearUsExplanation": MessageLookupByLibrary.simpleMessage(
            "Wij gebruiken geen tracking. Het zou helpen als je ons vertelt waar je ons gevonden hebt!"),
        "hearUsWhereTitle": MessageLookupByLibrary.simpleMessage(
            "Hoe hoorde je over Ente? (optioneel)"),
        "help": MessageLookupByLibrary.simpleMessage("Hulp"),
        "hidden": MessageLookupByLibrary.simpleMessage("Verborgen"),
        "hide": MessageLookupByLibrary.simpleMessage("Verbergen"),
        "hideContent": MessageLookupByLibrary.simpleMessage("Inhoud verbergen"),
        "hideContentDescriptionAndroid": MessageLookupByLibrary.simpleMessage(
            "Verbergt app-inhoud in de app-schakelaar en schakelt schermopnamen uit"),
        "hideContentDescriptionIos": MessageLookupByLibrary.simpleMessage(
            "Verbergt de inhoud van de app in de app-schakelaar"),
        "hiding": MessageLookupByLibrary.simpleMessage("Verbergen..."),
        "hostedAtOsmFrance":
            MessageLookupByLibrary.simpleMessage("Gehost bij OSM France"),
        "howItWorks": MessageLookupByLibrary.simpleMessage("Hoe het werkt"),
        "howToViewShareeVerificationID": MessageLookupByLibrary.simpleMessage(
            "Vraag hen om hun e-mailadres lang in te drukken op het instellingenscherm en te controleren dat de ID\'s op beide apparaten overeenkomen."),
        "iOSGoToSettingsDescription": MessageLookupByLibrary.simpleMessage(
            "Biometrische authenticatie is niet ingesteld op uw apparaat. Schakel Touch ID of Face ID in op uw telefoon."),
        "iOSLockOut": MessageLookupByLibrary.simpleMessage(
            "Biometrische verificatie is uitgeschakeld. Vergrendel en ontgrendel uw scherm om het in te schakelen."),
        "iOSOkButton": MessageLookupByLibrary.simpleMessage("Oké"),
        "ignoreUpdate": MessageLookupByLibrary.simpleMessage("Negeren"),
        "ignored": MessageLookupByLibrary.simpleMessage("genegeerd"),
        "ignoredFolderUploadReason": MessageLookupByLibrary.simpleMessage(
            "Sommige bestanden in dit album worden genegeerd voor uploaden omdat ze eerder van Ente zijn verwijderd."),
        "imageNotAnalyzed": MessageLookupByLibrary.simpleMessage(
            "Afbeelding niet geanalyseerd"),
        "immediately": MessageLookupByLibrary.simpleMessage("Onmiddellijk"),
        "importing": MessageLookupByLibrary.simpleMessage("Importeren...."),
        "incorrectCode": MessageLookupByLibrary.simpleMessage("Onjuiste code"),
        "incorrectPasswordTitle":
            MessageLookupByLibrary.simpleMessage("Onjuist wachtwoord"),
        "incorrectRecoveryKey":
            MessageLookupByLibrary.simpleMessage("Onjuiste herstelsleutel"),
        "incorrectRecoveryKeyBody": MessageLookupByLibrary.simpleMessage(
            "De ingevoerde herstelsleutel is onjuist"),
        "incorrectRecoveryKeyTitle":
            MessageLookupByLibrary.simpleMessage("Onjuiste herstelsleutel"),
        "indexedItems":
            MessageLookupByLibrary.simpleMessage("Geïndexeerde bestanden"),
        "indexingIsPaused": MessageLookupByLibrary.simpleMessage(
            "Indexeren is gepauzeerd. Het zal automatisch hervatten wanneer het apparaat klaar is."),
        "info": MessageLookupByLibrary.simpleMessage("Info"),
        "insecureDevice":
            MessageLookupByLibrary.simpleMessage("Onveilig apparaat"),
        "installManually":
            MessageLookupByLibrary.simpleMessage("Installeer handmatig"),
        "invalidEmailAddress":
            MessageLookupByLibrary.simpleMessage("Ongeldig e-mailadres"),
        "invalidEndpoint":
            MessageLookupByLibrary.simpleMessage("Ongeldig eindpunt"),
        "invalidEndpointMessage": MessageLookupByLibrary.simpleMessage(
            "Sorry, het eindpunt dat je hebt ingevoerd is ongeldig. Voer een geldig eindpunt in en probeer het opnieuw."),
        "invalidKey": MessageLookupByLibrary.simpleMessage("Ongeldige sleutel"),
        "invalidRecoveryKey": MessageLookupByLibrary.simpleMessage(
            "De herstelsleutel die je hebt ingevoerd is niet geldig. Zorg ervoor dat deze 24 woorden bevat en controleer de spelling van elk van deze woorden.\n\nAls je een oudere herstelcode hebt ingevoerd, zorg ervoor dat deze 64 tekens lang is, en controleer ze allemaal."),
        "invite": MessageLookupByLibrary.simpleMessage("Uitnodigen"),
        "inviteToEnte":
            MessageLookupByLibrary.simpleMessage("Uitnodigen voor Ente"),
        "inviteYourFriends":
            MessageLookupByLibrary.simpleMessage("Vrienden uitnodigen"),
        "inviteYourFriendsToEnte": MessageLookupByLibrary.simpleMessage(
            "Vrienden uitnodigen voor Ente"),
        "itLooksLikeSomethingWentWrongPleaseRetryAfterSome":
            MessageLookupByLibrary.simpleMessage(
                "Het lijkt erop dat er iets fout is gegaan. Probeer het later opnieuw. Als de fout zich blijft voordoen, neem dan contact op met ons supportteam."),
        "itemCount": m40,
        "itemsShowTheNumberOfDaysRemainingBeforePermanentDeletion":
            MessageLookupByLibrary.simpleMessage(
                "Bestanden tonen het aantal resterende dagen voordat ze permanent worden verwijderd"),
        "itemsWillBeRemovedFromAlbum": MessageLookupByLibrary.simpleMessage(
            "Geselecteerde items zullen worden verwijderd uit dit album"),
        "joinDiscord": MessageLookupByLibrary.simpleMessage("Join de Discord"),
        "keepPhotos": MessageLookupByLibrary.simpleMessage("Foto\'s behouden"),
        "kiloMeterUnit": MessageLookupByLibrary.simpleMessage("km"),
        "kindlyHelpUsWithThisInformation": MessageLookupByLibrary.simpleMessage(
            "Help ons alsjeblieft met deze informatie"),
        "language": MessageLookupByLibrary.simpleMessage("Taal"),
        "lastUpdated": MessageLookupByLibrary.simpleMessage("Laatst gewijzigd"),
        "leave": MessageLookupByLibrary.simpleMessage("Verlaten"),
        "leaveAlbum": MessageLookupByLibrary.simpleMessage("Album verlaten"),
        "leaveFamily":
            MessageLookupByLibrary.simpleMessage("Familie abonnement verlaten"),
        "leaveSharedAlbum":
            MessageLookupByLibrary.simpleMessage("Gedeeld album verlaten?"),
        "left": MessageLookupByLibrary.simpleMessage("Links"),
        "light": MessageLookupByLibrary.simpleMessage("Licht"),
        "lightTheme": MessageLookupByLibrary.simpleMessage("Licht"),
        "linkCopiedToClipboard": MessageLookupByLibrary.simpleMessage(
            "Link gekopieerd naar klembord"),
        "linkDeviceLimit":
            MessageLookupByLibrary.simpleMessage("Apparaat limiet"),
        "linkEnabled": MessageLookupByLibrary.simpleMessage("Ingeschakeld"),
        "linkExpired": MessageLookupByLibrary.simpleMessage("Verlopen"),
        "linkExpiresOn": m41,
        "linkExpiry": MessageLookupByLibrary.simpleMessage("Vervaldatum"),
        "linkHasExpired":
            MessageLookupByLibrary.simpleMessage("Link is vervallen"),
        "linkNeverExpires": MessageLookupByLibrary.simpleMessage("Nooit"),
        "livePhotos": MessageLookupByLibrary.simpleMessage("Live foto"),
        "loadMessage1": MessageLookupByLibrary.simpleMessage(
            "U kunt uw abonnement met uw familie delen"),
        "loadMessage2": MessageLookupByLibrary.simpleMessage(
            "We hebben tot nu toe meer dan tien miljoen herinneringen bewaard"),
        "loadMessage3": MessageLookupByLibrary.simpleMessage(
            "We bewaren 3 kopieën van uw bestanden, één in een ondergrondse kernbunker"),
        "loadMessage4": MessageLookupByLibrary.simpleMessage(
            "Al onze apps zijn open source"),
        "loadMessage5": MessageLookupByLibrary.simpleMessage(
            "Onze broncode en cryptografie zijn extern gecontroleerd en geverifieerd"),
        "loadMessage6": MessageLookupByLibrary.simpleMessage(
            "Je kunt links naar je albums delen met je dierbaren"),
        "loadMessage7": MessageLookupByLibrary.simpleMessage(
            "Onze mobiele apps draaien op de achtergrond om alle nieuwe foto\'s die je maakt te versleutelen en te back-uppen"),
        "loadMessage8": MessageLookupByLibrary.simpleMessage(
            "web.ente.io heeft een vlotte uploader"),
        "loadMessage9": MessageLookupByLibrary.simpleMessage(
            "We gebruiken Xchacha20Poly1305 om uw gegevens veilig te versleutelen"),
        "loadingExifData":
            MessageLookupByLibrary.simpleMessage("EXIF-gegevens laden..."),
        "loadingGallery":
            MessageLookupByLibrary.simpleMessage("Laden van gallerij..."),
        "loadingMessage":
            MessageLookupByLibrary.simpleMessage("Uw foto\'s laden..."),
        "loadingModel":
            MessageLookupByLibrary.simpleMessage("Modellen downloaden..."),
        "loadingYourPhotos": MessageLookupByLibrary.simpleMessage(
            "Je foto\'s worden geladen..."),
        "localGallery": MessageLookupByLibrary.simpleMessage("Lokale galerij"),
        "localIndexing":
            MessageLookupByLibrary.simpleMessage("Lokaal indexeren"),
        "localSyncErrorMessage": MessageLookupByLibrary.simpleMessage(
            "Het lijkt erop dat er iets mis is gegaan omdat het synchroniseren van lokale foto\'s meer tijd kost dan verwacht. Neem contact op met ons supportteam"),
        "location": MessageLookupByLibrary.simpleMessage("Locatie"),
        "locationName": MessageLookupByLibrary.simpleMessage("Locatie naam"),
        "locationTagFeatureDescription": MessageLookupByLibrary.simpleMessage(
            "Een locatie tag groept alle foto\'s die binnen een bepaalde straal van een foto zijn genomen"),
        "locations": MessageLookupByLibrary.simpleMessage("Locaties"),
        "lockButtonLabel": MessageLookupByLibrary.simpleMessage("Vergrendel"),
        "lockscreen": MessageLookupByLibrary.simpleMessage("Vergrendelscherm"),
        "logInLabel": MessageLookupByLibrary.simpleMessage("Inloggen"),
        "loggingOut": MessageLookupByLibrary.simpleMessage("Uitloggen..."),
        "loginSessionExpired":
            MessageLookupByLibrary.simpleMessage("Sessie verlopen"),
        "loginSessionExpiredDetails": MessageLookupByLibrary.simpleMessage(
            "Jouw sessie is verlopen. Log opnieuw in."),
        "loginTerms": MessageLookupByLibrary.simpleMessage(
            "Door op inloggen te klikken, ga ik akkoord met de <u-terms>gebruiksvoorwaarden</u-terms> en <u-policy>privacybeleid</u-policy>"),
        "logout": MessageLookupByLibrary.simpleMessage("Uitloggen"),
        "logsDialogBody": MessageLookupByLibrary.simpleMessage(
            "Dit zal logboeken verzenden om ons te helpen uw probleem op te lossen. Houd er rekening mee dat bestandsnamen zullen worden meegenomen om problemen met specifieke bestanden bij te houden."),
        "longPressAnEmailToVerifyEndToEndEncryption":
            MessageLookupByLibrary.simpleMessage(
                "Druk lang op een e-mail om de versleuteling te verifiëren."),
        "longpressOnAnItemToViewInFullscreen": MessageLookupByLibrary.simpleMessage(
            "Houd een bestand lang ingedrukt om te bekijken op volledig scherm"),
        "loopVideoOff":
            MessageLookupByLibrary.simpleMessage("Video in lus afspelen uit"),
        "loopVideoOn":
            MessageLookupByLibrary.simpleMessage("Video in lus afspelen aan"),
        "lostDevice":
            MessageLookupByLibrary.simpleMessage("Apparaat verloren?"),
        "machineLearning":
            MessageLookupByLibrary.simpleMessage("Machine Learning"),
        "magicSearch":
            MessageLookupByLibrary.simpleMessage("Magische zoekfunctie"),
        "magicSearchHint": MessageLookupByLibrary.simpleMessage(
            "Magisch zoeken maakt het mogelijk om foto\'s op hun inhoud worden gezocht, bijvoorbeeld \"bloem\", \"rode auto\", \"identiteitsdocumenten\""),
        "manage": MessageLookupByLibrary.simpleMessage("Beheren"),
        "manageFamily":
            MessageLookupByLibrary.simpleMessage("Familie abonnement beheren"),
        "manageLink": MessageLookupByLibrary.simpleMessage("Beheer link"),
        "manageParticipants": MessageLookupByLibrary.simpleMessage("Beheren"),
        "manageSubscription":
            MessageLookupByLibrary.simpleMessage("Abonnement beheren"),
        "manualPairDesc": MessageLookupByLibrary.simpleMessage(
            "Koppelen met de PIN werkt met elk scherm waarop je jouw album wilt zien."),
        "map": MessageLookupByLibrary.simpleMessage("Kaart"),
        "maps": MessageLookupByLibrary.simpleMessage("Kaarten"),
        "mastodon": MessageLookupByLibrary.simpleMessage("Mastodon"),
        "matrix": MessageLookupByLibrary.simpleMessage("Matrix"),
        "memoryCount": m3,
        "merchandise": MessageLookupByLibrary.simpleMessage("Merchandise"),
        "mergeWithExisting":
            MessageLookupByLibrary.simpleMessage("Samenvoegen met bestaand"),
        "mergedPhotos":
            MessageLookupByLibrary.simpleMessage("Samengevoegde foto\'s"),
        "mlConsent":
            MessageLookupByLibrary.simpleMessage("Schakel machine learning in"),
        "mlConsentConfirmation": MessageLookupByLibrary.simpleMessage(
            "Ik begrijp het, en wil machine learning inschakelen"),
        "mlConsentDescription": MessageLookupByLibrary.simpleMessage(
            "Als u machine learning inschakelt, zal Ente informatie zoals gezichtsgeometrie uit bestanden extraheren, inclusief degenen die met u gedeeld worden.\n\nDit gebeurt op uw apparaat, en alle gegenereerde biometrische informatie zal end-to-end versleuteld worden."),
        "mlConsentPrivacy": MessageLookupByLibrary.simpleMessage(
            "Klik hier voor meer details over deze functie in ons privacybeleid."),
        "mlConsentTitle": MessageLookupByLibrary.simpleMessage(
            "Machine learning inschakelen?"),
        "mlIndexingDescription": MessageLookupByLibrary.simpleMessage(
            "Houd er rekening mee dat machine learning zal leiden tot hoger bandbreedte- en batterijgebruik totdat alle items geïndexeerd zijn. Overweeg het gebruik van de desktop app voor snellere indexering. Alle resultaten worden automatisch gesynchroniseerd."),
        "mobileWebDesktop":
            MessageLookupByLibrary.simpleMessage("Mobiel, Web, Desktop"),
        "moderateStrength": MessageLookupByLibrary.simpleMessage("Matig"),
        "modifyYourQueryOrTrySearchingFor":
            MessageLookupByLibrary.simpleMessage(
                "Pas je zoekopdracht aan of zoek naar"),
        "moments": MessageLookupByLibrary.simpleMessage("Momenten"),
        "month": MessageLookupByLibrary.simpleMessage("maand"),
        "monthly": MessageLookupByLibrary.simpleMessage("Maandelijks"),
        "moreDetails": MessageLookupByLibrary.simpleMessage("Meer details"),
        "mostRecent": MessageLookupByLibrary.simpleMessage("Meest recent"),
        "mostRelevant": MessageLookupByLibrary.simpleMessage("Meest relevant"),
        "moveItem": m42,
        "moveToAlbum":
            MessageLookupByLibrary.simpleMessage("Verplaats naar album"),
        "moveToHiddenAlbum": MessageLookupByLibrary.simpleMessage(
            "Verplaatsen naar verborgen album"),
        "movedSuccessfullyTo": m43,
        "movedToTrash":
            MessageLookupByLibrary.simpleMessage("Naar prullenbak verplaatst"),
        "movingFilesToAlbum": MessageLookupByLibrary.simpleMessage(
            "Bestanden verplaatsen naar album..."),
        "name": MessageLookupByLibrary.simpleMessage("Naam"),
        "nameTheAlbum": MessageLookupByLibrary.simpleMessage("Album benoemen"),
        "networkConnectionRefusedErr": MessageLookupByLibrary.simpleMessage(
            "Kan geen verbinding maken met Ente, probeer het later opnieuw. Als de fout zich blijft voordoen, neem dan contact op met support."),
        "networkHostLookUpErr": MessageLookupByLibrary.simpleMessage(
            "Kan geen verbinding maken met Ente, controleer uw netwerkinstellingen en neem contact op met ondersteuning als de fout zich blijft voordoen."),
        "never": MessageLookupByLibrary.simpleMessage("Nooit"),
        "newAlbum": MessageLookupByLibrary.simpleMessage("Nieuw album"),
        "newLocation": MessageLookupByLibrary.simpleMessage("Nieuwe locatie"),
        "newPerson": MessageLookupByLibrary.simpleMessage("Nieuw persoon"),
        "newToEnte": MessageLookupByLibrary.simpleMessage("Nieuw bij Ente"),
        "newest": MessageLookupByLibrary.simpleMessage("Nieuwste"),
        "next": MessageLookupByLibrary.simpleMessage("Volgende"),
        "no": MessageLookupByLibrary.simpleMessage("Nee"),
        "noAlbumsSharedByYouYet": MessageLookupByLibrary.simpleMessage(
            "Nog geen albums gedeeld door jou"),
        "noDeviceFound":
            MessageLookupByLibrary.simpleMessage("Geen apparaat gevonden"),
        "noDeviceLimit": MessageLookupByLibrary.simpleMessage("Geen"),
        "noDeviceThatCanBeDeleted": MessageLookupByLibrary.simpleMessage(
            "Je hebt geen bestanden op dit apparaat die verwijderd kunnen worden"),
        "noDuplicates":
            MessageLookupByLibrary.simpleMessage("✨ Geen duplicaten"),
        "noExifData":
            MessageLookupByLibrary.simpleMessage("Geen EXIF gegevens"),
        "noFacesFound":
            MessageLookupByLibrary.simpleMessage("Geen gezichten gevonden"),
        "noHiddenPhotosOrVideos": MessageLookupByLibrary.simpleMessage(
            "Geen verborgen foto\'s of video\'s"),
        "noImagesWithLocation": MessageLookupByLibrary.simpleMessage(
            "Geen afbeeldingen met locatie"),
        "noInternetConnection":
            MessageLookupByLibrary.simpleMessage("Geen internetverbinding"),
        "noPhotosAreBeingBackedUpRightNow":
            MessageLookupByLibrary.simpleMessage(
                "Er worden momenteel geen foto\'s geback-upt"),
        "noPhotosFoundHere":
            MessageLookupByLibrary.simpleMessage("Geen foto\'s gevonden hier"),
        "noQuickLinksSelected": MessageLookupByLibrary.simpleMessage(
            "Geen snelle links geselecteerd"),
        "noRecoveryKey":
            MessageLookupByLibrary.simpleMessage("Geen herstelcode?"),
        "noRecoveryKeyNoDecryption": MessageLookupByLibrary.simpleMessage(
            "Door de aard van ons end-to-end encryptieprotocol kunnen je gegevens niet worden ontsleuteld zonder je wachtwoord of herstelsleutel"),
        "noResults": MessageLookupByLibrary.simpleMessage("Geen resultaten"),
        "noResultsFound":
            MessageLookupByLibrary.simpleMessage("Geen resultaten gevonden"),
        "noSuggestionsForPerson": m44,
        "noSystemLockFound": MessageLookupByLibrary.simpleMessage(
            "Geen systeemvergrendeling gevonden"),
        "notPersonLabel": m45,
        "nothingSharedWithYouYet":
            MessageLookupByLibrary.simpleMessage("Nog niets met je gedeeld"),
        "nothingToSeeHere":
            MessageLookupByLibrary.simpleMessage("Nog niets te zien hier! 👀"),
        "notifications": MessageLookupByLibrary.simpleMessage("Meldingen"),
        "ok": MessageLookupByLibrary.simpleMessage("Oké"),
        "onDevice": MessageLookupByLibrary.simpleMessage("Op het apparaat"),
        "onEnte": MessageLookupByLibrary.simpleMessage(
            "Op <branding>ente</branding>"),
        "onlyFamilyAdminCanChangeCode": m46,
        "onlyThem": MessageLookupByLibrary.simpleMessage("Alleen hen"),
        "oops": MessageLookupByLibrary.simpleMessage("Oeps"),
        "oopsCouldNotSaveEdits": MessageLookupByLibrary.simpleMessage(
            "Oeps, kon bewerkingen niet opslaan"),
        "oopsSomethingWentWrong":
            MessageLookupByLibrary.simpleMessage("Oeps, er is iets misgegaan"),
        "openSettings":
            MessageLookupByLibrary.simpleMessage("Instellingen openen"),
        "openTheItem": MessageLookupByLibrary.simpleMessage("• Open het item"),
        "openstreetmapContributors":
            MessageLookupByLibrary.simpleMessage("OpenStreetMap bijdragers"),
        "optionalAsShortAsYouLike": MessageLookupByLibrary.simpleMessage(
            "Optioneel, zo kort als je wilt..."),
        "orMergeWithExistingPerson": MessageLookupByLibrary.simpleMessage(
            "Of samenvoegen met bestaande"),
        "orPickAnExistingOne":
            MessageLookupByLibrary.simpleMessage("Of kies een bestaande"),
        "pair": MessageLookupByLibrary.simpleMessage("Koppelen"),
        "pairWithPin": MessageLookupByLibrary.simpleMessage("Koppelen met PIN"),
        "pairingComplete":
            MessageLookupByLibrary.simpleMessage("Koppeling voltooid"),
        "panorama": MessageLookupByLibrary.simpleMessage("Panorama"),
        "passKeyPendingVerification": MessageLookupByLibrary.simpleMessage(
            "Verificatie is nog in behandeling"),
        "passkey": MessageLookupByLibrary.simpleMessage("Passkey"),
        "passkeyAuthTitle":
            MessageLookupByLibrary.simpleMessage("Passkey verificatie"),
        "password": MessageLookupByLibrary.simpleMessage("Wachtwoord"),
        "passwordChangedSuccessfully": MessageLookupByLibrary.simpleMessage(
            "Wachtwoord succesvol aangepast"),
        "passwordLock": MessageLookupByLibrary.simpleMessage("Wachtwoord slot"),
        "passwordStrength": m0,
        "passwordStrengthInfo": MessageLookupByLibrary.simpleMessage(
            "De wachtwoordsterkte wordt berekend aan de hand van de lengte van het wachtwoord, de gebruikte tekens en of het wachtwoord al dan niet in de top 10.000 van meest gebruikte wachtwoorden staat"),
        "passwordWarning": MessageLookupByLibrary.simpleMessage(
            "Wij slaan dit wachtwoord niet op, dus als je het vergeet, kunnen <underline>we je gegevens niet ontsleutelen</underline>"),
        "paymentDetails":
            MessageLookupByLibrary.simpleMessage("Betaalgegevens"),
        "paymentFailed":
            MessageLookupByLibrary.simpleMessage("Betaling mislukt"),
        "paymentFailedMessage": MessageLookupByLibrary.simpleMessage(
            "Helaas is je betaling mislukt. Neem contact op met support zodat we je kunnen helpen!"),
        "paymentFailedTalkToProvider": m47,
        "pendingItems":
            MessageLookupByLibrary.simpleMessage("Bestanden in behandeling"),
        "pendingSync": MessageLookupByLibrary.simpleMessage(
            "Synchronisatie in behandeling"),
        "people": MessageLookupByLibrary.simpleMessage("Personen"),
        "peopleUsingYourCode": MessageLookupByLibrary.simpleMessage(
            "Mensen die jouw code gebruiken"),
        "permDeleteWarning": MessageLookupByLibrary.simpleMessage(
            "Alle bestanden in de prullenbak zullen permanent worden verwijderd\n\nDeze actie kan niet ongedaan worden gemaakt"),
        "permanentlyDelete":
            MessageLookupByLibrary.simpleMessage("Permanent verwijderen"),
        "permanentlyDeleteFromDevice": MessageLookupByLibrary.simpleMessage(
            "Permanent verwijderen van apparaat?"),
        "personName": MessageLookupByLibrary.simpleMessage("Naam van persoon"),
        "photoDescriptions":
            MessageLookupByLibrary.simpleMessage("Foto beschrijvingen"),
        "photoGridSize":
            MessageLookupByLibrary.simpleMessage("Foto raster grootte"),
        "photoSmallCase": MessageLookupByLibrary.simpleMessage("foto"),
        "photos": MessageLookupByLibrary.simpleMessage("Foto\'s"),
        "photosAddedByYouWillBeRemovedFromTheAlbum":
            MessageLookupByLibrary.simpleMessage(
                "Foto\'s toegevoegd door u zullen worden verwijderd uit het album"),
<<<<<<< HEAD
        "photosCount": m48,
=======
        "photosCount": m47,
>>>>>>> 8692421b
        "pickCenterPoint":
            MessageLookupByLibrary.simpleMessage("Kies middelpunt"),
        "pinAlbum":
            MessageLookupByLibrary.simpleMessage("Album bovenaan vastzetten"),
        "pinLock": MessageLookupByLibrary.simpleMessage("PIN vergrendeling"),
        "playOnTv":
            MessageLookupByLibrary.simpleMessage("Album afspelen op TV"),
<<<<<<< HEAD
        "playStoreFreeTrialValidTill": m49,
=======
        "playStoreFreeTrialValidTill": m48,
>>>>>>> 8692421b
        "playstoreSubscription":
            MessageLookupByLibrary.simpleMessage("PlayStore abonnement"),
        "pleaseCheckYourInternetConnectionAndTryAgain":
            MessageLookupByLibrary.simpleMessage(
                "Controleer je internetverbinding en probeer het opnieuw."),
        "pleaseContactSupportAndWeWillBeHappyToHelp":
            MessageLookupByLibrary.simpleMessage(
                "Neem alstublieft contact op met support@ente.io en we helpen u graag!"),
        "pleaseContactSupportIfTheProblemPersists":
            MessageLookupByLibrary.simpleMessage(
                "Neem contact op met klantenservice als het probleem aanhoudt"),
<<<<<<< HEAD
        "pleaseEmailUsAt": m50,
=======
        "pleaseEmailUsAt": m49,
>>>>>>> 8692421b
        "pleaseGrantPermissions": MessageLookupByLibrary.simpleMessage(
            "Geef alstublieft toestemming"),
        "pleaseLoginAgain":
            MessageLookupByLibrary.simpleMessage("Log opnieuw in"),
        "pleaseSelectQuickLinksToRemove": MessageLookupByLibrary.simpleMessage(
            "Selecteer snelle links om te verwijderen"),
<<<<<<< HEAD
        "pleaseSendTheLogsTo": m51,
=======
        "pleaseSendTheLogsTo": m50,
>>>>>>> 8692421b
        "pleaseTryAgain":
            MessageLookupByLibrary.simpleMessage("Probeer het nog eens"),
        "pleaseVerifyTheCodeYouHaveEntered":
            MessageLookupByLibrary.simpleMessage(
                "Controleer de code die u hebt ingevoerd"),
        "pleaseWait":
            MessageLookupByLibrary.simpleMessage("Een ogenblik geduld..."),
        "pleaseWaitDeletingAlbum": MessageLookupByLibrary.simpleMessage(
            "Een ogenblik geduld, album wordt verwijderd"),
        "pleaseWaitForSometimeBeforeRetrying":
            MessageLookupByLibrary.simpleMessage(
                "Gelieve even te wachten voordat u opnieuw probeert"),
        "preparingLogs":
            MessageLookupByLibrary.simpleMessage("Logboeken voorbereiden..."),
        "preserveMore": MessageLookupByLibrary.simpleMessage("Meer bewaren"),
        "pressAndHoldToPlayVideo": MessageLookupByLibrary.simpleMessage(
            "Ingedrukt houden om video af te spelen"),
        "pressAndHoldToPlayVideoDetailed": MessageLookupByLibrary.simpleMessage(
            "Houd de afbeelding ingedrukt om video af te spelen"),
        "privacy": MessageLookupByLibrary.simpleMessage("Privacy"),
        "privacyPolicyTitle":
            MessageLookupByLibrary.simpleMessage("Privacybeleid"),
        "privateBackups":
            MessageLookupByLibrary.simpleMessage("Privé back-ups"),
        "privateSharing": MessageLookupByLibrary.simpleMessage("Privé delen"),
<<<<<<< HEAD
        "processingImport": m52,
=======
        "processingImport": m51,
>>>>>>> 8692421b
        "publicLinkCreated":
            MessageLookupByLibrary.simpleMessage("Publieke link aangemaakt"),
        "publicLinkEnabled":
            MessageLookupByLibrary.simpleMessage("Publieke link ingeschakeld"),
        "quickLinks": MessageLookupByLibrary.simpleMessage("Snelle links"),
        "radius": MessageLookupByLibrary.simpleMessage("Straal"),
        "raiseTicket": MessageLookupByLibrary.simpleMessage("Meld probleem"),
        "rateTheApp": MessageLookupByLibrary.simpleMessage("Beoordeel de app"),
        "rateUs": MessageLookupByLibrary.simpleMessage("Beoordeel ons"),
<<<<<<< HEAD
        "rateUsOnStore": m53,
=======
        "rateUsOnStore": m52,
>>>>>>> 8692421b
        "recover": MessageLookupByLibrary.simpleMessage("Herstellen"),
        "recoverAccount":
            MessageLookupByLibrary.simpleMessage("Account herstellen"),
        "recoverButton": MessageLookupByLibrary.simpleMessage("Herstellen"),
        "recoveryKey": MessageLookupByLibrary.simpleMessage("Herstelsleutel"),
        "recoveryKeyCopiedToClipboard": MessageLookupByLibrary.simpleMessage(
            "Herstelsleutel gekopieerd naar klembord"),
        "recoveryKeyOnForgotPassword": MessageLookupByLibrary.simpleMessage(
            "Als je je wachtwoord vergeet, kun je alleen met deze sleutel je gegevens herstellen."),
        "recoveryKeySaveDescription": MessageLookupByLibrary.simpleMessage(
            "We slaan deze sleutel niet op, bewaar deze 24 woorden sleutel op een veilige plaats."),
        "recoveryKeySuccessBody": MessageLookupByLibrary.simpleMessage(
            "Super! Je herstelsleutel is geldig. Bedankt voor het verifiëren.\n\nVergeet niet om je herstelsleutel veilig te bewaren."),
        "recoveryKeyVerified": MessageLookupByLibrary.simpleMessage(
            "Herstel sleutel geverifieerd"),
        "recoveryKeyVerifyReason": MessageLookupByLibrary.simpleMessage(
            "Je herstelsleutel is de enige manier om je foto\'s te herstellen als je je wachtwoord bent vergeten. Je vindt je herstelsleutel in Instellingen > Account.\n\nVoer hier je herstelsleutel in om te controleren of je hem correct hebt opgeslagen."),
        "recoverySuccessful":
            MessageLookupByLibrary.simpleMessage("Herstel succesvol!"),
        "recreatePasswordBody": MessageLookupByLibrary.simpleMessage(
            "Het huidige apparaat is niet krachtig genoeg om je wachtwoord te verifiëren, dus moeten we de code een keer opnieuw genereren op een manier die met alle apparaten werkt.\n\nLog in met behulp van uw herstelcode en genereer opnieuw uw wachtwoord (je kunt dezelfde indien gewenst opnieuw gebruiken)."),
        "recreatePasswordTitle": MessageLookupByLibrary.simpleMessage(
            "Wachtwoord opnieuw instellen"),
        "reddit": MessageLookupByLibrary.simpleMessage("Reddit"),
        "reenterPassword":
            MessageLookupByLibrary.simpleMessage("Wachtwoord opnieuw invoeren"),
        "reenterPin":
            MessageLookupByLibrary.simpleMessage("PIN opnieuw invoeren"),
        "referFriendsAnd2xYourPlan": MessageLookupByLibrary.simpleMessage(
            "Verwijs vrienden en 2x uw abonnement"),
        "referralStep1": MessageLookupByLibrary.simpleMessage(
            "1. Geef deze code aan je vrienden"),
        "referralStep2": MessageLookupByLibrary.simpleMessage(
            "2. Ze registreren voor een betaald plan"),
<<<<<<< HEAD
        "referralStep3": m54,
=======
        "referralStep3": m53,
>>>>>>> 8692421b
        "referrals": MessageLookupByLibrary.simpleMessage("Referenties"),
        "referralsAreCurrentlyPaused": MessageLookupByLibrary.simpleMessage(
            "Verwijzingen zijn momenteel gepauzeerd"),
        "remindToEmptyDeviceTrash": MessageLookupByLibrary.simpleMessage(
            "Leeg ook \"Onlangs verwijderd\" uit \"Instellingen\" -> \"Opslag\" om de vrij gekomen ruimte te benutten"),
        "remindToEmptyEnteTrash": MessageLookupByLibrary.simpleMessage(
            "Leeg ook uw \"Prullenbak\" om de vrij gekomen ruimte te benutten"),
        "remoteImages":
            MessageLookupByLibrary.simpleMessage("Externe afbeeldingen"),
        "remoteThumbnails":
            MessageLookupByLibrary.simpleMessage("Externe thumbnails"),
        "remoteVideos":
            MessageLookupByLibrary.simpleMessage("Externe video\'s"),
        "remove": MessageLookupByLibrary.simpleMessage("Verwijder"),
        "removeDuplicates":
            MessageLookupByLibrary.simpleMessage("Duplicaten verwijderen"),
        "removeDuplicatesDesc": MessageLookupByLibrary.simpleMessage(
            "Controleer en verwijder bestanden die exacte kopieën zijn."),
        "removeFromAlbum":
            MessageLookupByLibrary.simpleMessage("Verwijder uit album"),
        "removeFromAlbumTitle":
            MessageLookupByLibrary.simpleMessage("Uit album verwijderen?"),
        "removeFromFavorite":
            MessageLookupByLibrary.simpleMessage("Verwijder van favorieten"),
        "removeLink": MessageLookupByLibrary.simpleMessage("Verwijder link"),
        "removeParticipant":
            MessageLookupByLibrary.simpleMessage("Deelnemer verwijderen"),
<<<<<<< HEAD
        "removeParticipantBody": m55,
=======
        "removeParticipantBody": m54,
>>>>>>> 8692421b
        "removePersonLabel":
            MessageLookupByLibrary.simpleMessage("Verwijder persoonslabel"),
        "removePublicLink":
            MessageLookupByLibrary.simpleMessage("Verwijder publieke link"),
        "removePublicLinks":
            MessageLookupByLibrary.simpleMessage("Verwijder publieke link"),
        "removeShareItemsWarning": MessageLookupByLibrary.simpleMessage(
            "Sommige van de items die je verwijdert zijn door andere mensen toegevoegd, en je verliest de toegang daartoe"),
        "removeWithQuestionMark":
            MessageLookupByLibrary.simpleMessage("Verwijder?"),
        "removingFromFavorites": MessageLookupByLibrary.simpleMessage(
            "Verwijderen uit favorieten..."),
        "rename": MessageLookupByLibrary.simpleMessage("Naam wijzigen"),
        "renameAlbum":
            MessageLookupByLibrary.simpleMessage("Albumnaam wijzigen"),
        "renameFile":
            MessageLookupByLibrary.simpleMessage("Bestandsnaam wijzigen"),
        "renewSubscription":
            MessageLookupByLibrary.simpleMessage("Abonnement verlengen"),
<<<<<<< HEAD
        "renewsOn": m56,
=======
        "renewsOn": m55,
>>>>>>> 8692421b
        "reportABug": MessageLookupByLibrary.simpleMessage("Een fout melden"),
        "reportBug": MessageLookupByLibrary.simpleMessage("Fout melden"),
        "resendEmail":
            MessageLookupByLibrary.simpleMessage("E-mail opnieuw versturen"),
        "resetIgnoredFiles":
            MessageLookupByLibrary.simpleMessage("Reset genegeerde bestanden"),
        "resetPasswordTitle":
            MessageLookupByLibrary.simpleMessage("Wachtwoord resetten"),
        "resetPerson": MessageLookupByLibrary.simpleMessage("Verwijderen"),
        "resetToDefault": MessageLookupByLibrary.simpleMessage(
            "Standaardinstellingen herstellen"),
        "restore": MessageLookupByLibrary.simpleMessage("Herstellen"),
        "restoreToAlbum":
            MessageLookupByLibrary.simpleMessage("Terugzetten naar album"),
        "restoringFiles":
            MessageLookupByLibrary.simpleMessage("Bestanden herstellen..."),
        "resumableUploads":
            MessageLookupByLibrary.simpleMessage("Hervatbare uploads"),
        "retry": MessageLookupByLibrary.simpleMessage("Opnieuw"),
        "review": MessageLookupByLibrary.simpleMessage("Beoordelen"),
        "reviewDeduplicateItems": MessageLookupByLibrary.simpleMessage(
            "Controleer en verwijder de bestanden die u denkt dat dubbel zijn."),
        "reviewSuggestions":
            MessageLookupByLibrary.simpleMessage("Suggesties beoordelen"),
        "right": MessageLookupByLibrary.simpleMessage("Rechts"),
        "rotate": MessageLookupByLibrary.simpleMessage("Roteren"),
        "rotateLeft": MessageLookupByLibrary.simpleMessage("Roteer links"),
        "rotateRight": MessageLookupByLibrary.simpleMessage("Rechtsom draaien"),
        "safelyStored":
            MessageLookupByLibrary.simpleMessage("Veilig opgeslagen"),
        "save": MessageLookupByLibrary.simpleMessage("Opslaan"),
        "saveCollage": MessageLookupByLibrary.simpleMessage("Sla collage op"),
        "saveCopy": MessageLookupByLibrary.simpleMessage("Kopie opslaan"),
        "saveKey": MessageLookupByLibrary.simpleMessage("Bewaar sleutel"),
        "savePerson": MessageLookupByLibrary.simpleMessage("Persoon opslaan"),
        "saveYourRecoveryKeyIfYouHaventAlready":
            MessageLookupByLibrary.simpleMessage(
                "Sla je herstelsleutel op als je dat nog niet gedaan hebt"),
        "saving": MessageLookupByLibrary.simpleMessage("Opslaan..."),
        "savingEdits":
            MessageLookupByLibrary.simpleMessage("Bewerken opslaan..."),
        "scanCode": MessageLookupByLibrary.simpleMessage("Scan code"),
        "scanThisBarcodeWithnyourAuthenticatorApp":
            MessageLookupByLibrary.simpleMessage(
                "Scan deze barcode met\nje authenticator app"),
        "search": MessageLookupByLibrary.simpleMessage("Zoeken"),
        "searchAlbumsEmptySection":
            MessageLookupByLibrary.simpleMessage("Albums"),
        "searchByAlbumNameHint":
            MessageLookupByLibrary.simpleMessage("Albumnaam"),
        "searchByExamples": MessageLookupByLibrary.simpleMessage(
            "• Albumnamen (bijv. \"Camera\")\n• Types van bestanden (bijv. \"Video\'s\", \".gif\")\n• Jaren en maanden (bijv. \"2022\", \"januari\")\n• Feestdagen (bijv. \"Kerstmis\")\n• Fotobeschrijvingen (bijv. \"#fun\")"),
        "searchCaptionEmptySection": MessageLookupByLibrary.simpleMessage(
            "Voeg beschrijvingen zoals \"#weekendje weg\" toe in foto-info om ze snel hier te vinden"),
        "searchDatesEmptySection": MessageLookupByLibrary.simpleMessage(
            "Zoeken op een datum, maand of jaar"),
        "searchDiscoverEmptySection": MessageLookupByLibrary.simpleMessage(
            "Afbeeldingen worden hier getoond zodra de verwerking voltooid is"),
        "searchFaceEmptySection": MessageLookupByLibrary.simpleMessage(
            "Mensen worden hier getoond als het indexeren klaar is"),
        "searchFileTypesAndNamesEmptySection":
            MessageLookupByLibrary.simpleMessage("Bestandstypen en namen"),
        "searchHint1":
            MessageLookupByLibrary.simpleMessage("Snelle, lokale zoekfunctie"),
        "searchHint2":
            MessageLookupByLibrary.simpleMessage("Foto datums, beschrijvingen"),
        "searchHint3": MessageLookupByLibrary.simpleMessage(
            "Albums, bestandsnamen en typen"),
        "searchHint4": MessageLookupByLibrary.simpleMessage("Locatie"),
        "searchHint5": MessageLookupByLibrary.simpleMessage(
            "Binnenkort beschikbaar: Gezichten & magische zoekopdrachten ✨"),
        "searchLocationEmptySection": MessageLookupByLibrary.simpleMessage(
            "Foto\'s groeperen die in een bepaalde straal van een foto worden genomen"),
        "searchPeopleEmptySection": MessageLookupByLibrary.simpleMessage(
            "Nodig mensen uit, en je ziet alle foto\'s die door hen worden gedeeld hier"),
        "searchPersonsEmptySection": MessageLookupByLibrary.simpleMessage(
            "Mensen worden hier getoond zodra de verwerking voltooid is"),
<<<<<<< HEAD
        "searchResultCount": m57,
        "searchSectionsLengthMismatch": m58,
=======
        "searchResultCount": m56,
        "searchSectionsLengthMismatch": m57,
>>>>>>> 8692421b
        "security": MessageLookupByLibrary.simpleMessage("Beveiliging"),
        "selectALocation":
            MessageLookupByLibrary.simpleMessage("Selecteer een locatie"),
        "selectALocationFirst":
            MessageLookupByLibrary.simpleMessage("Selecteer eerst een locatie"),
        "selectAlbum": MessageLookupByLibrary.simpleMessage("Album selecteren"),
        "selectAll": MessageLookupByLibrary.simpleMessage("Selecteer alles"),
        "selectAllShort": MessageLookupByLibrary.simpleMessage("Alle"),
        "selectCoverPhoto":
            MessageLookupByLibrary.simpleMessage("Selecteer omslagfoto"),
        "selectFoldersForBackup": MessageLookupByLibrary.simpleMessage(
            "Selecteer mappen voor back-up"),
        "selectItemsToAdd": MessageLookupByLibrary.simpleMessage(
            "Selecteer items om toe te voegen"),
        "selectLanguage":
            MessageLookupByLibrary.simpleMessage("Taal selecteren"),
        "selectMailApp":
            MessageLookupByLibrary.simpleMessage("Selecteer mail app"),
        "selectMorePhotos":
            MessageLookupByLibrary.simpleMessage("Selecteer meer foto\'s"),
        "selectReason": MessageLookupByLibrary.simpleMessage("Selecteer reden"),
        "selectYourPlan":
            MessageLookupByLibrary.simpleMessage("Kies uw abonnement"),
        "selectedFilesAreNotOnEnte": MessageLookupByLibrary.simpleMessage(
            "Geselecteerde bestanden staan niet op Ente"),
        "selectedFoldersWillBeEncryptedAndBackedUp":
            MessageLookupByLibrary.simpleMessage(
                "Geselecteerde mappen worden versleuteld en geback-upt"),
        "selectedItemsWillBeDeletedFromAllAlbumsAndMoved":
            MessageLookupByLibrary.simpleMessage(
                "Geselecteerde bestanden worden verwijderd uit alle albums en verplaatst naar de prullenbak."),
        "selectedPhotos": m4,
<<<<<<< HEAD
        "selectedPhotosWithYours": m59,
=======
        "selectedPhotosWithYours": m58,
>>>>>>> 8692421b
        "send": MessageLookupByLibrary.simpleMessage("Verzenden"),
        "sendEmail": MessageLookupByLibrary.simpleMessage("E-mail versturen"),
        "sendInvite":
            MessageLookupByLibrary.simpleMessage("Stuur een uitnodiging"),
        "sendLink": MessageLookupByLibrary.simpleMessage("Stuur link"),
        "serverEndpoint":
            MessageLookupByLibrary.simpleMessage("Server eindpunt"),
        "sessionExpired":
            MessageLookupByLibrary.simpleMessage("Sessie verlopen"),
        "sessionIdMismatch":
            MessageLookupByLibrary.simpleMessage("Sessie ID komt niet overeen"),
        "setAPassword":
            MessageLookupByLibrary.simpleMessage("Stel een wachtwoord in"),
        "setAs": MessageLookupByLibrary.simpleMessage("Instellen als"),
        "setCover": MessageLookupByLibrary.simpleMessage("Omslag instellen"),
        "setLabel": MessageLookupByLibrary.simpleMessage("Instellen"),
        "setNewPassword":
            MessageLookupByLibrary.simpleMessage("Nieuw wachtwoord instellen"),
        "setNewPin":
            MessageLookupByLibrary.simpleMessage("Nieuwe PIN instellen"),
        "setPasswordTitle":
            MessageLookupByLibrary.simpleMessage("Wachtwoord instellen"),
        "setRadius": MessageLookupByLibrary.simpleMessage("Radius instellen"),
        "setupComplete": MessageLookupByLibrary.simpleMessage("Setup voltooid"),
        "share": MessageLookupByLibrary.simpleMessage("Delen"),
        "shareALink": MessageLookupByLibrary.simpleMessage("Deel een link"),
        "shareAlbumHint": MessageLookupByLibrary.simpleMessage(
            "Open een album en tik op de deelknop rechts bovenaan om te delen."),
        "shareAnAlbumNow":
            MessageLookupByLibrary.simpleMessage("Deel nu een album"),
        "shareLink": MessageLookupByLibrary.simpleMessage("Link delen"),
<<<<<<< HEAD
        "shareMyVerificationID": m60,
=======
        "shareMyVerificationID": m59,
>>>>>>> 8692421b
        "shareOnlyWithThePeopleYouWant": MessageLookupByLibrary.simpleMessage(
            "Deel alleen met de mensen die u wilt"),
        "shareTextConfirmOthersVerificationID": m5,
        "shareTextRecommendUsingEnte": MessageLookupByLibrary.simpleMessage(
            "Download Ente zodat we gemakkelijk foto\'s en video\'s in originele kwaliteit kunnen delen\n\nhttps://ente.io"),
<<<<<<< HEAD
        "shareTextReferralCode": m61,
        "shareWithNonenteUsers": MessageLookupByLibrary.simpleMessage(
            "Delen met niet-Ente gebruikers"),
        "shareWithPeopleSectionTitle": m62,
=======
        "shareTextReferralCode": m60,
        "shareWithNonenteUsers": MessageLookupByLibrary.simpleMessage(
            "Delen met niet-Ente gebruikers"),
        "shareWithPeopleSectionTitle": m61,
>>>>>>> 8692421b
        "shareYourFirstAlbum":
            MessageLookupByLibrary.simpleMessage("Deel jouw eerste album"),
        "sharedAlbumSectionDescription": MessageLookupByLibrary.simpleMessage(
            "Maak gedeelde en collaboratieve albums met andere Ente gebruikers, inclusief gebruikers met gratis abonnementen."),
        "sharedByMe": MessageLookupByLibrary.simpleMessage("Gedeeld door mij"),
        "sharedByYou": MessageLookupByLibrary.simpleMessage("Gedeeld door jou"),
        "sharedPhotoNotifications":
            MessageLookupByLibrary.simpleMessage("Nieuwe gedeelde foto\'s"),
        "sharedPhotoNotificationsExplanation": MessageLookupByLibrary.simpleMessage(
            "Ontvang meldingen wanneer iemand een foto toevoegt aan een gedeeld album waar je deel van uitmaakt"),
<<<<<<< HEAD
        "sharedWith": m63,
=======
        "sharedWith": m62,
>>>>>>> 8692421b
        "sharedWithMe": MessageLookupByLibrary.simpleMessage("Gedeeld met mij"),
        "sharedWithYou":
            MessageLookupByLibrary.simpleMessage("Gedeeld met jou"),
        "sharing": MessageLookupByLibrary.simpleMessage("Delen..."),
        "showMemories":
            MessageLookupByLibrary.simpleMessage("Toon herinneringen"),
        "showPerson": MessageLookupByLibrary.simpleMessage("Toon persoon"),
        "signOutFromOtherDevices":
            MessageLookupByLibrary.simpleMessage("Log uit op andere apparaten"),
        "signOutOtherBody": MessageLookupByLibrary.simpleMessage(
            "Als je denkt dat iemand je wachtwoord zou kunnen kennen, kun je alle andere apparaten die je account gebruiken dwingen om uit te loggen."),
        "signOutOtherDevices":
            MessageLookupByLibrary.simpleMessage("Log uit op andere apparaten"),
        "signUpTerms": MessageLookupByLibrary.simpleMessage(
            "Ik ga akkoord met de <u-terms>gebruiksvoorwaarden</u-terms> en <u-policy>privacybeleid</u-policy>"),
<<<<<<< HEAD
        "singleFileDeleteFromDevice": m64,
        "singleFileDeleteHighlight": MessageLookupByLibrary.simpleMessage(
            "Het wordt uit alle albums verwijderd."),
        "singleFileInBothLocalAndRemote": m65,
        "singleFileInRemoteOnly": m66,
=======
        "singleFileDeleteFromDevice": m63,
        "singleFileDeleteHighlight": MessageLookupByLibrary.simpleMessage(
            "Het wordt uit alle albums verwijderd."),
        "singleFileInBothLocalAndRemote": m64,
        "singleFileInRemoteOnly": m65,
>>>>>>> 8692421b
        "skip": MessageLookupByLibrary.simpleMessage("Overslaan"),
        "social": MessageLookupByLibrary.simpleMessage("Sociale media"),
        "someItemsAreInBothEnteAndYourDevice": MessageLookupByLibrary.simpleMessage(
            "Sommige bestanden bevinden zich zowel in Ente als op jouw apparaat."),
        "someOfTheFilesYouAreTryingToDeleteAre":
            MessageLookupByLibrary.simpleMessage(
                "Sommige bestanden die u probeert te verwijderen zijn alleen beschikbaar op uw apparaat en kunnen niet hersteld worden als deze verwijderd worden"),
        "someoneSharingAlbumsWithYouShouldSeeTheSameId":
            MessageLookupByLibrary.simpleMessage(
                "Iemand die albums met je deelt zou hetzelfde ID op hun apparaat moeten zien."),
        "somethingWentWrong":
            MessageLookupByLibrary.simpleMessage("Er ging iets mis"),
        "somethingWentWrongPleaseTryAgain":
            MessageLookupByLibrary.simpleMessage(
                "Er is iets fout gegaan, probeer het opnieuw"),
        "sorry": MessageLookupByLibrary.simpleMessage("Sorry"),
        "sorryCouldNotAddToFavorites": MessageLookupByLibrary.simpleMessage(
            "Sorry, kon niet aan favorieten worden toegevoegd!"),
        "sorryCouldNotRemoveFromFavorites":
            MessageLookupByLibrary.simpleMessage(
                "Sorry, kon niet uit favorieten worden verwijderd!"),
        "sorryTheCodeYouveEnteredIsIncorrect":
            MessageLookupByLibrary.simpleMessage(
                "Sorry, de ingevoerde code is onjuist"),
        "sorryWeCouldNotGenerateSecureKeysOnThisDevicennplease":
            MessageLookupByLibrary.simpleMessage(
                "Sorry, we konden geen beveiligde sleutels genereren op dit apparaat.\n\nGelieve je aan te melden vanaf een ander apparaat."),
        "sort": MessageLookupByLibrary.simpleMessage("Sorteren"),
        "sortAlbumsBy": MessageLookupByLibrary.simpleMessage("Sorteren op"),
        "sortNewestFirst":
            MessageLookupByLibrary.simpleMessage("Nieuwste eerst"),
        "sortOldestFirst": MessageLookupByLibrary.simpleMessage("Oudste eerst"),
        "sparkleSuccess": MessageLookupByLibrary.simpleMessage("✨ Succes"),
        "startBackup": MessageLookupByLibrary.simpleMessage("Back-up starten"),
        "status": MessageLookupByLibrary.simpleMessage("Status"),
        "stopCastingBody":
            MessageLookupByLibrary.simpleMessage("Wil je stoppen met casten?"),
        "stopCastingTitle":
            MessageLookupByLibrary.simpleMessage("Casten stoppen"),
        "storage": MessageLookupByLibrary.simpleMessage("Opslagruimte"),
        "storageBreakupFamily": MessageLookupByLibrary.simpleMessage("Familie"),
        "storageBreakupYou": MessageLookupByLibrary.simpleMessage("Jij"),
        "storageInGB": m1,
        "storageLimitExceeded":
            MessageLookupByLibrary.simpleMessage("Opslaglimiet overschreden"),
<<<<<<< HEAD
        "storageUsageInfo": m67,
        "strongStrength": MessageLookupByLibrary.simpleMessage("Sterk"),
        "subAlreadyLinkedErrMessage": m68,
        "subWillBeCancelledOn": m69,
=======
        "storageUsageInfo": m66,
        "strongStrength": MessageLookupByLibrary.simpleMessage("Sterk"),
        "subAlreadyLinkedErrMessage": m67,
        "subWillBeCancelledOn": m68,
>>>>>>> 8692421b
        "subscribe": MessageLookupByLibrary.simpleMessage("Abonneer"),
        "subscribeToEnableSharing": MessageLookupByLibrary.simpleMessage(
            "Je hebt een actief betaald abonnement nodig om delen mogelijk te maken."),
        "subscription": MessageLookupByLibrary.simpleMessage("Abonnement"),
        "success": MessageLookupByLibrary.simpleMessage("Succes"),
        "successfullyArchived":
            MessageLookupByLibrary.simpleMessage("Succesvol gearchiveerd"),
        "successfullyHid":
            MessageLookupByLibrary.simpleMessage("Succesvol verborgen"),
        "successfullyUnarchived": MessageLookupByLibrary.simpleMessage(
            "Succesvol uit archief gehaald"),
        "successfullyUnhid": MessageLookupByLibrary.simpleMessage(
            "Met succes zichtbaar gemaakt"),
        "suggestFeatures":
            MessageLookupByLibrary.simpleMessage("Features voorstellen"),
        "support": MessageLookupByLibrary.simpleMessage("Ondersteuning"),
<<<<<<< HEAD
        "syncProgress": m70,
=======
        "syncProgress": m69,
>>>>>>> 8692421b
        "syncStopped":
            MessageLookupByLibrary.simpleMessage("Synchronisatie gestopt"),
        "syncing": MessageLookupByLibrary.simpleMessage("Synchroniseren..."),
        "systemTheme": MessageLookupByLibrary.simpleMessage("Systeem"),
        "tapToCopy": MessageLookupByLibrary.simpleMessage("tik om te kopiëren"),
        "tapToEnterCode":
            MessageLookupByLibrary.simpleMessage("Tik om code in te voeren"),
        "tapToUnlock":
            MessageLookupByLibrary.simpleMessage("Tik om te ontgrendelen"),
        "tapToUpload":
            MessageLookupByLibrary.simpleMessage("Tik om te uploaden"),
<<<<<<< HEAD
        "tapToUploadIsIgnoredDue": m71,
=======
        "tapToUploadIsIgnoredDue": m70,
>>>>>>> 8692421b
        "tempErrorContactSupportIfPersists": MessageLookupByLibrary.simpleMessage(
            "Het lijkt erop dat er iets fout is gegaan. Probeer het later opnieuw. Als de fout zich blijft voordoen, neem dan contact op met ons supportteam."),
        "terminate": MessageLookupByLibrary.simpleMessage("Beëindigen"),
        "terminateSession":
            MessageLookupByLibrary.simpleMessage("Sessie beëindigen?"),
        "terms": MessageLookupByLibrary.simpleMessage("Voorwaarden"),
        "termsOfServicesTitle":
            MessageLookupByLibrary.simpleMessage("Voorwaarden"),
        "thankYou": MessageLookupByLibrary.simpleMessage("Bedankt"),
        "thankYouForSubscribing": MessageLookupByLibrary.simpleMessage(
            "Dank je wel voor het abonneren!"),
        "theDownloadCouldNotBeCompleted": MessageLookupByLibrary.simpleMessage(
            "De download kon niet worden voltooid"),
        "theRecoveryKeyYouEnteredIsIncorrect":
            MessageLookupByLibrary.simpleMessage(
                "De ingevoerde herstelsleutel is onjuist"),
        "theme": MessageLookupByLibrary.simpleMessage("Thema"),
        "theseItemsWillBeDeletedFromYourDevice":
            MessageLookupByLibrary.simpleMessage(
                "Deze bestanden zullen worden verwijderd van uw apparaat."),
<<<<<<< HEAD
        "theyAlsoGetXGb": m72,
=======
        "theyAlsoGetXGb": m71,
>>>>>>> 8692421b
        "theyWillBeDeletedFromAllAlbums": MessageLookupByLibrary.simpleMessage(
            "Ze zullen uit alle albums worden verwijderd."),
        "thisActionCannotBeUndone": MessageLookupByLibrary.simpleMessage(
            "Deze actie kan niet ongedaan gemaakt worden"),
        "thisAlbumAlreadyHDACollaborativeLink":
            MessageLookupByLibrary.simpleMessage(
                "Dit album heeft al een gezamenlijke link"),
        "thisCanBeUsedToRecoverYourAccountIfYou":
            MessageLookupByLibrary.simpleMessage(
                "Dit kan worden gebruikt om je account te herstellen als je je tweede factor verliest"),
        "thisDevice": MessageLookupByLibrary.simpleMessage("Dit apparaat"),
        "thisEmailIsAlreadyInUse": MessageLookupByLibrary.simpleMessage(
            "Dit e-mailadres is al in gebruik"),
        "thisImageHasNoExifData": MessageLookupByLibrary.simpleMessage(
            "Deze foto heeft geen exif gegevens"),
<<<<<<< HEAD
        "thisIsPersonVerificationId": m73,
=======
        "thisIsPersonVerificationId": m72,
>>>>>>> 8692421b
        "thisIsYourVerificationId":
            MessageLookupByLibrary.simpleMessage("Dit is uw verificatie-ID"),
        "thisWillLogYouOutOfTheFollowingDevice":
            MessageLookupByLibrary.simpleMessage(
                "Dit zal je uitloggen van het volgende apparaat:"),
        "thisWillLogYouOutOfThisDevice": MessageLookupByLibrary.simpleMessage(
            "Dit zal je uitloggen van dit apparaat!"),
        "thisWillRemovePublicLinksOfAllSelectedQuickLinks":
            MessageLookupByLibrary.simpleMessage(
                "Hiermee worden openbare links van alle geselecteerde snelle links verwijderd."),
        "toEnableAppLockPleaseSetupDevicePasscodeOrScreen":
            MessageLookupByLibrary.simpleMessage(
                "Om appvergrendeling in te schakelen, moet u een toegangscode of schermvergrendeling instellen in uw systeeminstellingen."),
        "toHideAPhotoOrVideo": MessageLookupByLibrary.simpleMessage(
            "Om een foto of video te verbergen"),
        "toResetVerifyEmail": MessageLookupByLibrary.simpleMessage(
            "Verifieer eerst je e-mailadres om je wachtwoord opnieuw in te stellen."),
        "todaysLogs":
            MessageLookupByLibrary.simpleMessage("Logboeken van vandaag"),
        "tooManyIncorrectAttempts":
            MessageLookupByLibrary.simpleMessage("Te veel onjuiste pogingen"),
        "total": MessageLookupByLibrary.simpleMessage("totaal"),
        "totalSize": MessageLookupByLibrary.simpleMessage("Totale grootte"),
        "trash": MessageLookupByLibrary.simpleMessage("Prullenbak"),
<<<<<<< HEAD
        "trashDaysLeft": m74,
=======
        "trashDaysLeft": m73,
>>>>>>> 8692421b
        "trim": MessageLookupByLibrary.simpleMessage("Knippen"),
        "tryAgain": MessageLookupByLibrary.simpleMessage("Probeer opnieuw"),
        "turnOnBackupForAutoUpload": MessageLookupByLibrary.simpleMessage(
            "Schakel back-up in om bestanden die toegevoegd zijn aan deze map op dit apparaat automatisch te uploaden."),
        "twitter": MessageLookupByLibrary.simpleMessage("Twitter"),
        "twoMonthsFreeOnYearlyPlans": MessageLookupByLibrary.simpleMessage(
            "Krijg 2 maanden gratis op jaarlijkse abonnementen"),
        "twofactor":
            MessageLookupByLibrary.simpleMessage("Tweestapsverificatie"),
        "twofactorAuthenticationHasBeenDisabled":
            MessageLookupByLibrary.simpleMessage(
                "Tweestapsverificatie is uitgeschakeld"),
        "twofactorAuthenticationPageTitle":
            MessageLookupByLibrary.simpleMessage("Tweestapsverificatie"),
        "twofactorAuthenticationSuccessfullyReset":
            MessageLookupByLibrary.simpleMessage(
                "Tweestapsverificatie succesvol gereset"),
        "twofactorSetup":
            MessageLookupByLibrary.simpleMessage("Tweestapsverificatie"),
<<<<<<< HEAD
        "typeOfGallerGallerytypeIsNotSupportedForRename": m75,
=======
        "typeOfGallerGallerytypeIsNotSupportedForRename": m74,
>>>>>>> 8692421b
        "unarchive": MessageLookupByLibrary.simpleMessage("Uit archief halen"),
        "unarchiveAlbum":
            MessageLookupByLibrary.simpleMessage("Album uit archief halen"),
        "unarchiving":
            MessageLookupByLibrary.simpleMessage("Uit het archief halen..."),
        "unavailableReferralCode": MessageLookupByLibrary.simpleMessage(
            "Deze code is helaas niet beschikbaar."),
        "uncategorized":
            MessageLookupByLibrary.simpleMessage("Ongecategoriseerd"),
        "unhide": MessageLookupByLibrary.simpleMessage("Zichtbaar maken"),
        "unhideToAlbum":
            MessageLookupByLibrary.simpleMessage("Zichtbaar maken in album"),
        "unhiding": MessageLookupByLibrary.simpleMessage("Zichtbaar maken..."),
        "unhidingFilesToAlbum": MessageLookupByLibrary.simpleMessage(
            "Bestanden zichtbaar maken in album"),
        "unlock": MessageLookupByLibrary.simpleMessage("Ontgrendelen"),
        "unpinAlbum": MessageLookupByLibrary.simpleMessage("Album losmaken"),
        "unselectAll":
            MessageLookupByLibrary.simpleMessage("Deselecteer alles"),
        "update": MessageLookupByLibrary.simpleMessage("Update"),
        "updateAvailable":
            MessageLookupByLibrary.simpleMessage("Update beschikbaar"),
        "updatingFolderSelection":
            MessageLookupByLibrary.simpleMessage("Map selectie bijwerken..."),
        "upgrade": MessageLookupByLibrary.simpleMessage("Upgraden"),
<<<<<<< HEAD
        "uploadIsIgnoredDueToIgnorereason": m76,
        "uploadingFilesToAlbum": MessageLookupByLibrary.simpleMessage(
            "Bestanden worden geüpload naar album..."),
        "uploadingMultipleMemories": m77,
=======
        "uploadIsIgnoredDueToIgnorereason": m75,
        "uploadingFilesToAlbum": MessageLookupByLibrary.simpleMessage(
            "Bestanden worden geüpload naar album..."),
        "uploadingMultipleMemories": m76,
>>>>>>> 8692421b
        "uploadingSingleMemory": MessageLookupByLibrary.simpleMessage(
            "1 herinnering veiligstellen..."),
        "upto50OffUntil4thDec": MessageLookupByLibrary.simpleMessage(
            "Tot 50% korting, tot 4 december."),
        "usableReferralStorageInfo": MessageLookupByLibrary.simpleMessage(
            "Bruikbare opslag is beperkt door je huidige abonnement. Buitensporige geclaimde opslag zal automatisch bruikbaar worden wanneer je je abonnement upgrade."),
        "useAsCover":
            MessageLookupByLibrary.simpleMessage("Als cover gebruiken"),
        "usePublicLinksForPeopleNotOnEnte": MessageLookupByLibrary.simpleMessage(
            "Gebruik publieke links voor mensen die geen Ente account hebben"),
        "useRecoveryKey":
            MessageLookupByLibrary.simpleMessage("Herstelcode gebruiken"),
        "useSelectedPhoto":
            MessageLookupByLibrary.simpleMessage("Gebruik geselecteerde foto"),
        "usedSpace": MessageLookupByLibrary.simpleMessage("Gebruikte ruimte"),
<<<<<<< HEAD
        "validTill": m78,
=======
        "validTill": m77,
>>>>>>> 8692421b
        "verificationFailedPleaseTryAgain":
            MessageLookupByLibrary.simpleMessage(
                "Verificatie mislukt, probeer het opnieuw"),
        "verificationId":
            MessageLookupByLibrary.simpleMessage("Verificatie ID"),
        "verify": MessageLookupByLibrary.simpleMessage("Verifiëren"),
        "verifyEmail": MessageLookupByLibrary.simpleMessage("Bevestig e-mail"),
<<<<<<< HEAD
        "verifyEmailID": m79,
=======
        "verifyEmailID": m78,
>>>>>>> 8692421b
        "verifyIDLabel": MessageLookupByLibrary.simpleMessage("Verifiëren"),
        "verifyPasskey":
            MessageLookupByLibrary.simpleMessage("Bevestig passkey"),
        "verifyPassword":
            MessageLookupByLibrary.simpleMessage("Bevestig wachtwoord"),
        "verifying": MessageLookupByLibrary.simpleMessage("Verifiëren..."),
        "verifyingRecoveryKey": MessageLookupByLibrary.simpleMessage(
            "Herstelsleutel verifiëren..."),
        "videoInfo": MessageLookupByLibrary.simpleMessage("Video-info"),
        "videoSmallCase": MessageLookupByLibrary.simpleMessage("video"),
        "videos": MessageLookupByLibrary.simpleMessage("Video\'s"),
        "viewActiveSessions":
            MessageLookupByLibrary.simpleMessage("Actieve sessies bekijken"),
        "viewAddOnButton":
            MessageLookupByLibrary.simpleMessage("Add-ons bekijken"),
        "viewAll": MessageLookupByLibrary.simpleMessage("Alles weergeven"),
        "viewAllExifData":
            MessageLookupByLibrary.simpleMessage("Bekijk alle EXIF gegevens"),
        "viewLargeFiles":
            MessageLookupByLibrary.simpleMessage("Grote bestanden"),
        "viewLargeFilesDesc": MessageLookupByLibrary.simpleMessage(
            "Bekijk bestanden die de meeste opslagruimte verbruiken."),
        "viewLogs": MessageLookupByLibrary.simpleMessage("Logboeken bekijken"),
        "viewRecoveryKey":
            MessageLookupByLibrary.simpleMessage("Toon herstelsleutel"),
        "viewer": MessageLookupByLibrary.simpleMessage("Kijker"),
<<<<<<< HEAD
        "viewersSuccessfullyAdded": m80,
=======
        "viewersSuccessfullyAdded": m79,
>>>>>>> 8692421b
        "visitWebToManage": MessageLookupByLibrary.simpleMessage(
            "Bezoek alstublieft web.ente.io om uw abonnement te beheren"),
        "waitingForVerification":
            MessageLookupByLibrary.simpleMessage("Wachten op verificatie..."),
        "waitingForWifi":
            MessageLookupByLibrary.simpleMessage("Wachten op WiFi..."),
        "weAreOpenSource":
            MessageLookupByLibrary.simpleMessage("We zijn open source!"),
        "weDontSupportEditingPhotosAndAlbumsThatYouDont":
            MessageLookupByLibrary.simpleMessage(
                "We ondersteunen het bewerken van foto\'s en albums waar je niet de eigenaar van bent nog niet"),
        "weHaveSendEmailTo": m2,
        "weakStrength": MessageLookupByLibrary.simpleMessage("Zwak"),
        "welcomeBack": MessageLookupByLibrary.simpleMessage("Welkom terug!"),
        "whatsNew": MessageLookupByLibrary.simpleMessage("Nieuw"),
        "yearShort": MessageLookupByLibrary.simpleMessage("jr"),
        "yearly": MessageLookupByLibrary.simpleMessage("Jaarlijks"),
<<<<<<< HEAD
        "yearsAgo": m81,
=======
        "yearsAgo": m80,
>>>>>>> 8692421b
        "yes": MessageLookupByLibrary.simpleMessage("Ja"),
        "yesCancel": MessageLookupByLibrary.simpleMessage("Ja, opzeggen"),
        "yesConvertToViewer":
            MessageLookupByLibrary.simpleMessage("Ja, converteren naar viewer"),
        "yesDelete": MessageLookupByLibrary.simpleMessage("Ja, verwijderen"),
        "yesDiscardChanges":
            MessageLookupByLibrary.simpleMessage("Ja, wijzigingen negeren"),
        "yesLogout": MessageLookupByLibrary.simpleMessage("Ja, log uit"),
        "yesRemove": MessageLookupByLibrary.simpleMessage("Ja, verwijderen"),
        "yesRenew": MessageLookupByLibrary.simpleMessage("Ja, verlengen"),
        "yesResetPerson":
            MessageLookupByLibrary.simpleMessage("Ja, reset persoon"),
        "you": MessageLookupByLibrary.simpleMessage("Jij"),
        "youAreOnAFamilyPlan": MessageLookupByLibrary.simpleMessage(
            "U bent onderdeel van een familie abonnement!"),
        "youAreOnTheLatestVersion":
            MessageLookupByLibrary.simpleMessage("Je hebt de laatste versie"),
        "youCanAtMaxDoubleYourStorage": MessageLookupByLibrary.simpleMessage(
            "* Je kunt maximaal je opslag verdubbelen"),
        "youCanManageYourLinksInTheShareTab":
            MessageLookupByLibrary.simpleMessage(
                "U kunt uw links beheren in het tabblad \'Delen\'."),
        "youCanTrySearchingForADifferentQuery":
            MessageLookupByLibrary.simpleMessage(
                "U kunt proberen een andere zoekopdracht te vinden."),
        "youCannotDowngradeToThisPlan": MessageLookupByLibrary.simpleMessage(
            "U kunt niet downgraden naar dit abonnement"),
        "youCannotShareWithYourself": MessageLookupByLibrary.simpleMessage(
            "Je kunt niet met jezelf delen"),
        "youDontHaveAnyArchivedItems": MessageLookupByLibrary.simpleMessage(
            "U heeft geen gearchiveerde bestanden."),
<<<<<<< HEAD
        "youHaveSuccessfullyFreedUp": m82,
=======
        "youHaveSuccessfullyFreedUp": m81,
>>>>>>> 8692421b
        "yourAccountHasBeenDeleted":
            MessageLookupByLibrary.simpleMessage("Je account is verwijderd"),
        "yourMap": MessageLookupByLibrary.simpleMessage("Jouw kaart"),
        "yourPlanWasSuccessfullyDowngraded":
            MessageLookupByLibrary.simpleMessage(
                "Uw abonnement is succesvol gedegradeerd"),
        "yourPlanWasSuccessfullyUpgraded": MessageLookupByLibrary.simpleMessage(
            "Uw abonnement is succesvol opgewaardeerd"),
        "yourPurchaseWasSuccessful":
            MessageLookupByLibrary.simpleMessage("Uw betaling is geslaagd"),
        "yourStorageDetailsCouldNotBeFetched":
            MessageLookupByLibrary.simpleMessage(
                "Uw opslaggegevens konden niet worden opgehaald"),
        "yourSubscriptionHasExpired":
            MessageLookupByLibrary.simpleMessage("Uw abonnement is verlopen"),
        "yourSubscriptionWasUpdatedSuccessfully":
            MessageLookupByLibrary.simpleMessage(
                "Uw abonnement is succesvol bijgewerkt"),
        "yourVerificationCodeHasExpired": MessageLookupByLibrary.simpleMessage(
            "Uw verificatiecode is verlopen"),
        "youveNoDuplicateFilesThatCanBeCleared":
            MessageLookupByLibrary.simpleMessage(
                "Je hebt geen dubbele bestanden die kunnen worden gewist"),
        "youveNoFilesInThisAlbumThatCanBeDeleted":
            MessageLookupByLibrary.simpleMessage(
                "Je hebt geen bestanden in dit album die verwijderd kunnen worden"),
        "zoomOutToSeePhotos":
            MessageLookupByLibrary.simpleMessage("Zoom uit om foto\'s te zien")
      };
}<|MERGE_RESOLUTION|>--- conflicted
+++ resolved
@@ -61,123 +61,90 @@
   static String m18(albumName) =>
       "Gezamenlijke link aangemaakt voor ${albumName}";
 
-<<<<<<< HEAD
-  static String m19(count) =>
-=======
   static String m82(count) =>
->>>>>>> 8692421b
       "${Intl.plural(count, zero: '0 samenwerkers toegevoegd', one: '1 samenwerker toegevoegd', other: '${count} samenwerkers toegevoegd')}";
 
-  static String m20(familyAdminEmail) =>
+  static String m19(familyAdminEmail) =>
       "Neem contact op met <green>${familyAdminEmail}</green> om uw abonnement te beheren";
 
-  static String m21(provider) =>
+  static String m20(provider) =>
       "Neem contact met ons op via support@ente.io om uw ${provider} abonnement te beheren.";
 
-  static String m22(endpoint) => "Verbonden met ${endpoint}";
-
-  static String m23(count) =>
+  static String m21(endpoint) => "Verbonden met ${endpoint}";
+
+  static String m22(count) =>
       "${Intl.plural(count, one: 'Verwijder ${count} bestand', other: 'Verwijder ${count} bestanden')}";
 
-  static String m24(currentlyDeleting, totalCount) =>
+  static String m23(currentlyDeleting, totalCount) =>
       "Verwijderen van ${currentlyDeleting} / ${totalCount}";
 
-  static String m25(albumName) =>
+  static String m24(albumName) =>
       "Dit verwijdert de openbare link voor toegang tot \"${albumName}\".";
 
-  static String m26(supportEmail) =>
+  static String m25(supportEmail) =>
       "Stuur een e-mail naar ${supportEmail} vanaf het door jou geregistreerde e-mailadres";
 
-  static String m27(count, storageSaved) =>
+  static String m26(count, storageSaved) =>
       "Je hebt ${Intl.plural(count, one: '${count} dubbel bestand', other: '${count} dubbele bestanden')} opgeruimd, totaal (${storageSaved}!)";
 
-  static String m28(count, formattedSize) =>
+  static String m27(count, formattedSize) =>
       "${count} bestanden, elk ${formattedSize}";
 
-  static String m29(newEmail) => "E-mailadres gewijzigd naar ${newEmail}";
-
-  static String m30(email) =>
+  static String m28(newEmail) => "E-mailadres gewijzigd naar ${newEmail}";
+
+  static String m29(email) =>
       "${email} heeft geen Ente account.\n\nStuur ze een uitnodiging om foto\'s te delen.";
 
-  static String m31(text) => "Extra foto\'s gevonden voor ${text}";
+  static String m30(text) => "Extra foto\'s gevonden voor ${text}";
+
+  static String m31(count, formattedNumber) =>
+      "${Intl.plural(count, one: '1 bestand', other: '${formattedNumber} bestanden')} in dit album zijn veilig geback-upt";
 
   static String m32(count, formattedNumber) =>
-      "${Intl.plural(count, one: '1 bestand', other: '${formattedNumber} bestanden')} in dit album zijn veilig geback-upt";
-
-  static String m33(count, formattedNumber) =>
       "${Intl.plural(count, one: '1 bestand', other: '${formattedNumber} bestanden')} in dit album is veilig geback-upt";
 
-  static String m34(storageAmountInGB) =>
+  static String m33(storageAmountInGB) =>
       "${storageAmountInGB} GB telkens als iemand zich aanmeldt voor een betaald abonnement en je code toepast";
 
-  static String m35(endDate) => "Gratis proefversie geldig tot ${endDate}";
-
-  static String m36(count) =>
+  static String m34(endDate) => "Gratis proefversie geldig tot ${endDate}";
+
+  static String m35(count) =>
       "Je hebt nog steeds toegang tot ${Intl.plural(count, one: 'het', other: 'ze')} op Ente zolang je een actief abonnement hebt";
 
-  static String m37(sizeInMBorGB) => "Maak ${sizeInMBorGB} vrij";
-
-  static String m38(count, formattedSize) =>
+  static String m36(sizeInMBorGB) => "Maak ${sizeInMBorGB} vrij";
+
+  static String m37(count, formattedSize) =>
       "${Intl.plural(count, one: 'Het kan verwijderd worden van het apparaat om ${formattedSize} vrij te maken', other: 'Ze kunnen verwijderd worden van het apparaat om ${formattedSize} vrij te maken')}";
 
-  static String m39(currentlyProcessing, totalCount) =>
+  static String m38(currentlyProcessing, totalCount) =>
       "Verwerken van ${currentlyProcessing} / ${totalCount}";
 
-  static String m40(count) =>
+  static String m39(count) =>
       "${Intl.plural(count, one: '${count} item', other: '${count} items')}";
 
-  static String m41(expiryTime) => "Link vervalt op ${expiryTime}";
+  static String m40(expiryTime) => "Link vervalt op ${expiryTime}";
 
   static String m3(count, formattedCount) =>
       "${Intl.plural(count, zero: 'geen herinneringen', one: '${formattedCount} herinnering', other: '${formattedCount} herinneringen')}";
 
-  static String m42(count) =>
+  static String m41(count) =>
       "${Intl.plural(count, one: 'Bestand verplaatsen', other: 'Bestanden verplaatsen')}";
 
-  static String m43(albumName) => "Succesvol verplaatst naar ${albumName}";
-
-  static String m44(personName) => "Geen suggesties voor ${personName}";
-
-  static String m45(name) => "Niet ${name}?";
-
-  static String m46(familyAdminEmail) =>
+  static String m42(albumName) => "Succesvol verplaatst naar ${albumName}";
+
+  static String m43(personName) => "Geen suggesties voor ${personName}";
+
+  static String m44(name) => "Niet ${name}?";
+
+  static String m45(familyAdminEmail) =>
       "Neem contact op met ${familyAdminEmail} om uw code te wijzigen.";
 
   static String m0(passwordStrengthValue) =>
       "Wachtwoord sterkte: ${passwordStrengthValue}";
 
-  static String m47(providerName) =>
+  static String m46(providerName) =>
       "Praat met ${providerName} klantenservice als u in rekening bent gebracht";
 
-<<<<<<< HEAD
-  static String m48(count) =>
-      "${Intl.plural(count, zero: '0 foto\'s', one: '1 foto', other: '${count} foto\'s')}";
-
-  static String m49(endDate) =>
-      "Gratis proefperiode geldig tot ${endDate}.\nU kunt naderhand een betaald abonnement kiezen.";
-
-  static String m50(toEmail) => "Stuur ons een e-mail op ${toEmail}";
-
-  static String m51(toEmail) =>
-      "Verstuur de logboeken alstublieft naar ${toEmail}";
-
-  static String m52(folderName) => "Verwerken van ${folderName}...";
-
-  static String m53(storeName) => "Beoordeel ons op ${storeName}";
-
-  static String m54(storageInGB) =>
-      "Jullie krijgen allebei ${storageInGB} GB* gratis";
-
-  static String m55(userEmail) =>
-      "${userEmail} zal worden verwijderd uit dit gedeelde album\n\nAlle door hen toegevoegde foto\'s worden ook uit het album verwijderd";
-
-  static String m56(endDate) => "Wordt verlengd op ${endDate}";
-
-  static String m57(count) =>
-      "${Intl.plural(count, one: '${count} resultaat gevonden', other: '${count} resultaten gevonden')}";
-
-  static String m58(snapshotLenght, searchLenght) =>
-=======
   static String m47(count) =>
       "${Intl.plural(count, zero: '0 foto\'s', one: '1 foto', other: '${count} foto\'s')}";
 
@@ -205,44 +172,19 @@
       "${Intl.plural(count, one: '${count} resultaat gevonden', other: '${count} resultaten gevonden')}";
 
   static String m57(snapshotLenght, searchLenght) =>
->>>>>>> 8692421b
       "Lengte van secties komt niet overeen: ${snapshotLenght} != ${searchLenght}";
 
   static String m4(count) => "${count} geselecteerd";
 
-<<<<<<< HEAD
-  static String m59(count, yourCount) =>
-      "${count} geselecteerd (${yourCount} van jou)";
-
-  static String m60(verificationID) =>
-=======
   static String m58(count, yourCount) =>
       "${count} geselecteerd (${yourCount} van jou)";
 
   static String m59(verificationID) =>
->>>>>>> 8692421b
       "Hier is mijn verificatie-ID: ${verificationID} voor ente.io.";
 
   static String m5(verificationID) =>
       "Hey, kunt u bevestigen dat dit uw ente.io verificatie-ID is: ${verificationID}";
 
-<<<<<<< HEAD
-  static String m61(referralCode, referralStorageInGB) =>
-      "Ente verwijzingscode: ${referralCode} \n\nPas het toe bij Instellingen → Algemeen → Verwijzingen om ${referralStorageInGB} GB gratis te krijgen nadat je je hebt aangemeld voor een betaald abonnement\n\nhttps://ente.io";
-
-  static String m62(numberOfPeople) =>
-      "${Intl.plural(numberOfPeople, zero: 'Deel met specifieke mensen', one: 'Gedeeld met 1 persoon', other: 'Gedeeld met ${numberOfPeople} mensen')}";
-
-  static String m63(emailIDs) => "Gedeeld met ${emailIDs}";
-
-  static String m64(fileType) =>
-      "Deze ${fileType} zal worden verwijderd van jouw apparaat.";
-
-  static String m65(fileType) =>
-      "Deze ${fileType} staat zowel in Ente als op jouw apparaat.";
-
-  static String m66(fileType) =>
-=======
   static String m60(referralCode, referralStorageInGB) =>
       "Ente verwijzingscode: ${referralCode} \n\nPas het toe bij Instellingen → Algemeen → Verwijzingen om ${referralStorageInGB} GB gratis te krijgen nadat je je hebt aangemeld voor een betaald abonnement\n\nhttps://ente.io";
 
@@ -258,49 +200,10 @@
       "Deze ${fileType} staat zowel in Ente als op jouw apparaat.";
 
   static String m65(fileType) =>
->>>>>>> 8692421b
       "Deze ${fileType} zal worden verwijderd uit Ente.";
 
   static String m1(storageAmountInGB) => "${storageAmountInGB} GB";
 
-<<<<<<< HEAD
-  static String m67(
-          usedAmount, usedStorageUnit, totalAmount, totalStorageUnit) =>
-      "${usedAmount} ${usedStorageUnit} van ${totalAmount} ${totalStorageUnit} gebruikt";
-
-  static String m68(id) =>
-      "Jouw ${id} is al aan een ander Ente account gekoppeld.\nAls je jouw ${id} wilt gebruiken met dit account, neem dan contact op met onze klantenservice";
-
-  static String m69(endDate) => "Uw abonnement loopt af op ${endDate}";
-
-  static String m70(completed, total) =>
-      "${completed}/${total} herinneringen bewaard";
-
-  static String m71(ignoreReason) =>
-      "Tik om te uploaden, upload wordt momenteel genegeerd vanwege ${ignoreReason}";
-
-  static String m72(storageAmountInGB) =>
-      "Zij krijgen ook ${storageAmountInGB} GB";
-
-  static String m73(email) => "Dit is de verificatie-ID van ${email}";
-
-  static String m74(count) =>
-      "${Intl.plural(count, zero: 'Binnenkort', one: '1 dag', other: '${count} dagen')}";
-
-  static String m75(galleryType) =>
-      "Galerijtype ${galleryType} wordt niet ondersteund voor hernoemen";
-
-  static String m76(ignoreReason) =>
-      "Upload wordt genegeerd omdat ${ignoreReason}";
-
-  static String m77(count) => "${count} herinneringen veiligstellen...";
-
-  static String m78(endDate) => "Geldig tot ${endDate}";
-
-  static String m79(email) => "Verifieer ${email}";
-
-  static String m80(count) =>
-=======
   static String m66(
           usedAmount, usedStorageUnit, totalAmount, totalStorageUnit) =>
       "${usedAmount} ${usedStorageUnit} van ${totalAmount} ${totalStorageUnit} gebruikt";
@@ -337,23 +240,15 @@
   static String m78(email) => "Verifieer ${email}";
 
   static String m79(count) =>
->>>>>>> 8692421b
       "${Intl.plural(count, zero: '0 kijkers toegevoegd', one: '1 kijker toegevoegd', other: '${count} kijkers toegevoegd')}";
 
   static String m2(email) =>
       "We hebben een e-mail gestuurd naar <green>${email}</green>";
 
-<<<<<<< HEAD
-  static String m81(count) =>
-      "${Intl.plural(count, one: '${count} jaar geleden', other: '${count} jaar geleden')}";
-
-  static String m82(storageSaved) =>
-=======
   static String m80(count) =>
       "${Intl.plural(count, one: '${count} jaar geleden', other: '${count} jaar geleden')}";
 
   static String m81(storageSaved) =>
->>>>>>> 8692421b
       "Je hebt ${storageSaved} succesvol vrijgemaakt!";
 
   final messages = _notInlinedMessages(_notInlinedMessages);
@@ -657,11 +552,7 @@
         "collaboratorsCanAddPhotosAndVideosToTheSharedAlbum":
             MessageLookupByLibrary.simpleMessage(
                 "Samenwerkers kunnen foto\'s en video\'s toevoegen aan het gedeelde album."),
-<<<<<<< HEAD
-        "collaboratorsSuccessfullyAdded": m19,
-=======
         "collaboratorsSuccessfullyAdded": m82,
->>>>>>> 8692421b
         "collageLayout": MessageLookupByLibrary.simpleMessage("Layout"),
         "collageSaved": MessageLookupByLibrary.simpleMessage(
             "Collage opgeslagen in gallerij"),
@@ -691,10 +582,10 @@
             MessageLookupByLibrary.simpleMessage("Bevestig herstelsleutel"),
         "connectToDevice": MessageLookupByLibrary.simpleMessage(
             "Verbinding maken met apparaat"),
-        "contactFamilyAdmin": m20,
+        "contactFamilyAdmin": m19,
         "contactSupport":
             MessageLookupByLibrary.simpleMessage("Contacteer klantenservice"),
-        "contactToManageSubscription": m21,
+        "contactToManageSubscription": m20,
         "contacts": MessageLookupByLibrary.simpleMessage("Contacten"),
         "contents": MessageLookupByLibrary.simpleMessage("Inhoud"),
         "continueLabel": MessageLookupByLibrary.simpleMessage("Doorgaan"),
@@ -741,7 +632,7 @@
         "currentlyRunning":
             MessageLookupByLibrary.simpleMessage("momenteel bezig"),
         "custom": MessageLookupByLibrary.simpleMessage("Aangepast"),
-        "customEndpoint": m22,
+        "customEndpoint": m21,
         "darkTheme": MessageLookupByLibrary.simpleMessage("Donker"),
         "dayToday": MessageLookupByLibrary.simpleMessage("Vandaag"),
         "dayYesterday": MessageLookupByLibrary.simpleMessage("Gisteren"),
@@ -777,12 +668,12 @@
             MessageLookupByLibrary.simpleMessage("Verwijder van apparaat"),
         "deleteFromEnte":
             MessageLookupByLibrary.simpleMessage("Verwijder van Ente"),
-        "deleteItemCount": m23,
+        "deleteItemCount": m22,
         "deleteLocation":
             MessageLookupByLibrary.simpleMessage("Verwijder locatie"),
         "deletePhotos":
             MessageLookupByLibrary.simpleMessage("Foto\'s verwijderen"),
-        "deleteProgress": m24,
+        "deleteProgress": m23,
         "deleteReason1": MessageLookupByLibrary.simpleMessage(
             "Ik mis een belangrijke functie"),
         "deleteReason2": MessageLookupByLibrary.simpleMessage(
@@ -823,7 +714,7 @@
             "Kijkers kunnen nog steeds screenshots maken of een kopie van je foto\'s opslaan met behulp van externe tools"),
         "disableDownloadWarningTitle":
             MessageLookupByLibrary.simpleMessage("Let op"),
-        "disableLinkMessage": m25,
+        "disableLinkMessage": m24,
         "disableTwofactor": MessageLookupByLibrary.simpleMessage(
             "Tweestapsverificatie uitschakelen"),
         "disablingTwofactorAuthentication":
@@ -865,9 +756,9 @@
         "downloadFailed":
             MessageLookupByLibrary.simpleMessage("Download mislukt"),
         "downloading": MessageLookupByLibrary.simpleMessage("Downloaden..."),
-        "dropSupportEmail": m26,
-        "duplicateFileCountWithStorageSaved": m27,
-        "duplicateItemsGroup": m28,
+        "dropSupportEmail": m25,
+        "duplicateFileCountWithStorageSaved": m26,
+        "duplicateItemsGroup": m27,
         "edit": MessageLookupByLibrary.simpleMessage("Bewerken"),
         "editLocation":
             MessageLookupByLibrary.simpleMessage("Locatie bewerken"),
@@ -881,8 +772,8 @@
                 "Bewerkte locatie wordt alleen gezien binnen Ente"),
         "eligible": MessageLookupByLibrary.simpleMessage("gerechtigd"),
         "email": MessageLookupByLibrary.simpleMessage("E-mail"),
-        "emailChangedTo": m29,
-        "emailNoEnteAccount": m30,
+        "emailChangedTo": m28,
+        "emailNoEnteAccount": m29,
         "emailVerificationToggle":
             MessageLookupByLibrary.simpleMessage("E-mailverificatie"),
         "emailYourLogs":
@@ -965,11 +856,7 @@
             MessageLookupByLibrary.simpleMessage("Exporteer je gegevens"),
         "extraPhotosFound":
             MessageLookupByLibrary.simpleMessage("Extra foto\'s gevonden"),
-<<<<<<< HEAD
-        "extraPhotosFoundFor": m31,
-=======
         "extraPhotosFoundFor": m30,
->>>>>>> 8692421b
         "faceRecognition":
             MessageLookupByLibrary.simpleMessage("Gezichtsherkenning"),
         "faces": MessageLookupByLibrary.simpleMessage("Gezichten"),
@@ -1019,8 +906,8 @@
         "fileTypes": MessageLookupByLibrary.simpleMessage("Bestandstype"),
         "fileTypesAndNames":
             MessageLookupByLibrary.simpleMessage("Bestandstypen en namen"),
-        "filesBackedUpFromDevice": m32,
-        "filesBackedUpInAlbum": m33,
+        "filesBackedUpFromDevice": m31,
+        "filesBackedUpInAlbum": m32,
         "filesDeleted":
             MessageLookupByLibrary.simpleMessage("Bestanden verwijderd"),
         "filesSavedToGallery": MessageLookupByLibrary.simpleMessage(
@@ -1037,25 +924,25 @@
             MessageLookupByLibrary.simpleMessage("Gezichten gevonden"),
         "freeStorageClaimed":
             MessageLookupByLibrary.simpleMessage("Gratis opslag geclaimd"),
-        "freeStorageOnReferralSuccess": m34,
+        "freeStorageOnReferralSuccess": m33,
         "freeStorageUsable":
             MessageLookupByLibrary.simpleMessage("Gratis opslag bruikbaar"),
         "freeTrial": MessageLookupByLibrary.simpleMessage("Gratis proefversie"),
-        "freeTrialValidTill": m35,
-        "freeUpAccessPostDelete": m36,
-        "freeUpAmount": m37,
+        "freeTrialValidTill": m34,
+        "freeUpAccessPostDelete": m35,
+        "freeUpAmount": m36,
         "freeUpDeviceSpace":
             MessageLookupByLibrary.simpleMessage("Apparaatruimte vrijmaken"),
         "freeUpDeviceSpaceDesc": MessageLookupByLibrary.simpleMessage(
             "Bespaar ruimte op je apparaat door bestanden die al geback-upt zijn te wissen."),
         "freeUpSpace": MessageLookupByLibrary.simpleMessage("Ruimte vrijmaken"),
-        "freeUpSpaceSaving": m38,
+        "freeUpSpaceSaving": m37,
         "galleryMemoryLimitInfo": MessageLookupByLibrary.simpleMessage(
             "Tot 1000 herinneringen getoond in de galerij"),
         "general": MessageLookupByLibrary.simpleMessage("Algemeen"),
         "generatingEncryptionKeys": MessageLookupByLibrary.simpleMessage(
             "Encryptiesleutels genereren..."),
-        "genericProgress": m39,
+        "genericProgress": m38,
         "goToSettings":
             MessageLookupByLibrary.simpleMessage("Ga naar instellingen"),
         "googlePlayId": MessageLookupByLibrary.simpleMessage("Google Play ID"),
@@ -1136,7 +1023,7 @@
         "itLooksLikeSomethingWentWrongPleaseRetryAfterSome":
             MessageLookupByLibrary.simpleMessage(
                 "Het lijkt erop dat er iets fout is gegaan. Probeer het later opnieuw. Als de fout zich blijft voordoen, neem dan contact op met ons supportteam."),
-        "itemCount": m40,
+        "itemCount": m39,
         "itemsShowTheNumberOfDaysRemainingBeforePermanentDeletion":
             MessageLookupByLibrary.simpleMessage(
                 "Bestanden tonen het aantal resterende dagen voordat ze permanent worden verwijderd"),
@@ -1164,7 +1051,7 @@
             MessageLookupByLibrary.simpleMessage("Apparaat limiet"),
         "linkEnabled": MessageLookupByLibrary.simpleMessage("Ingeschakeld"),
         "linkExpired": MessageLookupByLibrary.simpleMessage("Verlopen"),
-        "linkExpiresOn": m41,
+        "linkExpiresOn": m40,
         "linkExpiry": MessageLookupByLibrary.simpleMessage("Vervaldatum"),
         "linkHasExpired":
             MessageLookupByLibrary.simpleMessage("Link is vervallen"),
@@ -1281,12 +1168,12 @@
         "moreDetails": MessageLookupByLibrary.simpleMessage("Meer details"),
         "mostRecent": MessageLookupByLibrary.simpleMessage("Meest recent"),
         "mostRelevant": MessageLookupByLibrary.simpleMessage("Meest relevant"),
-        "moveItem": m42,
+        "moveItem": m41,
         "moveToAlbum":
             MessageLookupByLibrary.simpleMessage("Verplaats naar album"),
         "moveToHiddenAlbum": MessageLookupByLibrary.simpleMessage(
             "Verplaatsen naar verborgen album"),
-        "movedSuccessfullyTo": m43,
+        "movedSuccessfullyTo": m42,
         "movedToTrash":
             MessageLookupByLibrary.simpleMessage("Naar prullenbak verplaatst"),
         "movingFilesToAlbum": MessageLookupByLibrary.simpleMessage(
@@ -1338,10 +1225,10 @@
         "noResults": MessageLookupByLibrary.simpleMessage("Geen resultaten"),
         "noResultsFound":
             MessageLookupByLibrary.simpleMessage("Geen resultaten gevonden"),
-        "noSuggestionsForPerson": m44,
+        "noSuggestionsForPerson": m43,
         "noSystemLockFound": MessageLookupByLibrary.simpleMessage(
             "Geen systeemvergrendeling gevonden"),
-        "notPersonLabel": m45,
+        "notPersonLabel": m44,
         "nothingSharedWithYouYet":
             MessageLookupByLibrary.simpleMessage("Nog niets met je gedeeld"),
         "nothingToSeeHere":
@@ -1351,7 +1238,7 @@
         "onDevice": MessageLookupByLibrary.simpleMessage("Op het apparaat"),
         "onEnte": MessageLookupByLibrary.simpleMessage(
             "Op <branding>ente</branding>"),
-        "onlyFamilyAdminCanChangeCode": m46,
+        "onlyFamilyAdminCanChangeCode": m45,
         "onlyThem": MessageLookupByLibrary.simpleMessage("Alleen hen"),
         "oops": MessageLookupByLibrary.simpleMessage("Oeps"),
         "oopsCouldNotSaveEdits": MessageLookupByLibrary.simpleMessage(
@@ -1394,7 +1281,7 @@
             MessageLookupByLibrary.simpleMessage("Betaling mislukt"),
         "paymentFailedMessage": MessageLookupByLibrary.simpleMessage(
             "Helaas is je betaling mislukt. Neem contact op met support zodat we je kunnen helpen!"),
-        "paymentFailedTalkToProvider": m47,
+        "paymentFailedTalkToProvider": m46,
         "pendingItems":
             MessageLookupByLibrary.simpleMessage("Bestanden in behandeling"),
         "pendingSync": MessageLookupByLibrary.simpleMessage(
@@ -1418,11 +1305,7 @@
         "photosAddedByYouWillBeRemovedFromTheAlbum":
             MessageLookupByLibrary.simpleMessage(
                 "Foto\'s toegevoegd door u zullen worden verwijderd uit het album"),
-<<<<<<< HEAD
-        "photosCount": m48,
-=======
         "photosCount": m47,
->>>>>>> 8692421b
         "pickCenterPoint":
             MessageLookupByLibrary.simpleMessage("Kies middelpunt"),
         "pinAlbum":
@@ -1430,11 +1313,7 @@
         "pinLock": MessageLookupByLibrary.simpleMessage("PIN vergrendeling"),
         "playOnTv":
             MessageLookupByLibrary.simpleMessage("Album afspelen op TV"),
-<<<<<<< HEAD
-        "playStoreFreeTrialValidTill": m49,
-=======
         "playStoreFreeTrialValidTill": m48,
->>>>>>> 8692421b
         "playstoreSubscription":
             MessageLookupByLibrary.simpleMessage("PlayStore abonnement"),
         "pleaseCheckYourInternetConnectionAndTryAgain":
@@ -1446,22 +1325,14 @@
         "pleaseContactSupportIfTheProblemPersists":
             MessageLookupByLibrary.simpleMessage(
                 "Neem contact op met klantenservice als het probleem aanhoudt"),
-<<<<<<< HEAD
-        "pleaseEmailUsAt": m50,
-=======
         "pleaseEmailUsAt": m49,
->>>>>>> 8692421b
         "pleaseGrantPermissions": MessageLookupByLibrary.simpleMessage(
             "Geef alstublieft toestemming"),
         "pleaseLoginAgain":
             MessageLookupByLibrary.simpleMessage("Log opnieuw in"),
         "pleaseSelectQuickLinksToRemove": MessageLookupByLibrary.simpleMessage(
             "Selecteer snelle links om te verwijderen"),
-<<<<<<< HEAD
-        "pleaseSendTheLogsTo": m51,
-=======
         "pleaseSendTheLogsTo": m50,
->>>>>>> 8692421b
         "pleaseTryAgain":
             MessageLookupByLibrary.simpleMessage("Probeer het nog eens"),
         "pleaseVerifyTheCodeYouHaveEntered":
@@ -1487,11 +1358,7 @@
         "privateBackups":
             MessageLookupByLibrary.simpleMessage("Privé back-ups"),
         "privateSharing": MessageLookupByLibrary.simpleMessage("Privé delen"),
-<<<<<<< HEAD
-        "processingImport": m52,
-=======
         "processingImport": m51,
->>>>>>> 8692421b
         "publicLinkCreated":
             MessageLookupByLibrary.simpleMessage("Publieke link aangemaakt"),
         "publicLinkEnabled":
@@ -1501,11 +1368,7 @@
         "raiseTicket": MessageLookupByLibrary.simpleMessage("Meld probleem"),
         "rateTheApp": MessageLookupByLibrary.simpleMessage("Beoordeel de app"),
         "rateUs": MessageLookupByLibrary.simpleMessage("Beoordeel ons"),
-<<<<<<< HEAD
-        "rateUsOnStore": m53,
-=======
         "rateUsOnStore": m52,
->>>>>>> 8692421b
         "recover": MessageLookupByLibrary.simpleMessage("Herstellen"),
         "recoverAccount":
             MessageLookupByLibrary.simpleMessage("Account herstellen"),
@@ -1540,11 +1403,7 @@
             "1. Geef deze code aan je vrienden"),
         "referralStep2": MessageLookupByLibrary.simpleMessage(
             "2. Ze registreren voor een betaald plan"),
-<<<<<<< HEAD
-        "referralStep3": m54,
-=======
         "referralStep3": m53,
->>>>>>> 8692421b
         "referrals": MessageLookupByLibrary.simpleMessage("Referenties"),
         "referralsAreCurrentlyPaused": MessageLookupByLibrary.simpleMessage(
             "Verwijzingen zijn momenteel gepauzeerd"),
@@ -1572,11 +1431,7 @@
         "removeLink": MessageLookupByLibrary.simpleMessage("Verwijder link"),
         "removeParticipant":
             MessageLookupByLibrary.simpleMessage("Deelnemer verwijderen"),
-<<<<<<< HEAD
-        "removeParticipantBody": m55,
-=======
         "removeParticipantBody": m54,
->>>>>>> 8692421b
         "removePersonLabel":
             MessageLookupByLibrary.simpleMessage("Verwijder persoonslabel"),
         "removePublicLink":
@@ -1596,11 +1451,7 @@
             MessageLookupByLibrary.simpleMessage("Bestandsnaam wijzigen"),
         "renewSubscription":
             MessageLookupByLibrary.simpleMessage("Abonnement verlengen"),
-<<<<<<< HEAD
-        "renewsOn": m56,
-=======
         "renewsOn": m55,
->>>>>>> 8692421b
         "reportABug": MessageLookupByLibrary.simpleMessage("Een fout melden"),
         "reportBug": MessageLookupByLibrary.simpleMessage("Fout melden"),
         "resendEmail":
@@ -1678,13 +1529,8 @@
             "Nodig mensen uit, en je ziet alle foto\'s die door hen worden gedeeld hier"),
         "searchPersonsEmptySection": MessageLookupByLibrary.simpleMessage(
             "Mensen worden hier getoond zodra de verwerking voltooid is"),
-<<<<<<< HEAD
-        "searchResultCount": m57,
-        "searchSectionsLengthMismatch": m58,
-=======
         "searchResultCount": m56,
         "searchSectionsLengthMismatch": m57,
->>>>>>> 8692421b
         "security": MessageLookupByLibrary.simpleMessage("Beveiliging"),
         "selectALocation":
             MessageLookupByLibrary.simpleMessage("Selecteer een locatie"),
@@ -1717,11 +1563,7 @@
             MessageLookupByLibrary.simpleMessage(
                 "Geselecteerde bestanden worden verwijderd uit alle albums en verplaatst naar de prullenbak."),
         "selectedPhotos": m4,
-<<<<<<< HEAD
-        "selectedPhotosWithYours": m59,
-=======
         "selectedPhotosWithYours": m58,
->>>>>>> 8692421b
         "send": MessageLookupByLibrary.simpleMessage("Verzenden"),
         "sendEmail": MessageLookupByLibrary.simpleMessage("E-mail versturen"),
         "sendInvite":
@@ -1753,27 +1595,16 @@
         "shareAnAlbumNow":
             MessageLookupByLibrary.simpleMessage("Deel nu een album"),
         "shareLink": MessageLookupByLibrary.simpleMessage("Link delen"),
-<<<<<<< HEAD
-        "shareMyVerificationID": m60,
-=======
         "shareMyVerificationID": m59,
->>>>>>> 8692421b
         "shareOnlyWithThePeopleYouWant": MessageLookupByLibrary.simpleMessage(
             "Deel alleen met de mensen die u wilt"),
         "shareTextConfirmOthersVerificationID": m5,
         "shareTextRecommendUsingEnte": MessageLookupByLibrary.simpleMessage(
             "Download Ente zodat we gemakkelijk foto\'s en video\'s in originele kwaliteit kunnen delen\n\nhttps://ente.io"),
-<<<<<<< HEAD
-        "shareTextReferralCode": m61,
-        "shareWithNonenteUsers": MessageLookupByLibrary.simpleMessage(
-            "Delen met niet-Ente gebruikers"),
-        "shareWithPeopleSectionTitle": m62,
-=======
         "shareTextReferralCode": m60,
         "shareWithNonenteUsers": MessageLookupByLibrary.simpleMessage(
             "Delen met niet-Ente gebruikers"),
         "shareWithPeopleSectionTitle": m61,
->>>>>>> 8692421b
         "shareYourFirstAlbum":
             MessageLookupByLibrary.simpleMessage("Deel jouw eerste album"),
         "sharedAlbumSectionDescription": MessageLookupByLibrary.simpleMessage(
@@ -1784,11 +1615,7 @@
             MessageLookupByLibrary.simpleMessage("Nieuwe gedeelde foto\'s"),
         "sharedPhotoNotificationsExplanation": MessageLookupByLibrary.simpleMessage(
             "Ontvang meldingen wanneer iemand een foto toevoegt aan een gedeeld album waar je deel van uitmaakt"),
-<<<<<<< HEAD
-        "sharedWith": m63,
-=======
         "sharedWith": m62,
->>>>>>> 8692421b
         "sharedWithMe": MessageLookupByLibrary.simpleMessage("Gedeeld met mij"),
         "sharedWithYou":
             MessageLookupByLibrary.simpleMessage("Gedeeld met jou"),
@@ -1804,19 +1631,11 @@
             MessageLookupByLibrary.simpleMessage("Log uit op andere apparaten"),
         "signUpTerms": MessageLookupByLibrary.simpleMessage(
             "Ik ga akkoord met de <u-terms>gebruiksvoorwaarden</u-terms> en <u-policy>privacybeleid</u-policy>"),
-<<<<<<< HEAD
-        "singleFileDeleteFromDevice": m64,
-        "singleFileDeleteHighlight": MessageLookupByLibrary.simpleMessage(
-            "Het wordt uit alle albums verwijderd."),
-        "singleFileInBothLocalAndRemote": m65,
-        "singleFileInRemoteOnly": m66,
-=======
         "singleFileDeleteFromDevice": m63,
         "singleFileDeleteHighlight": MessageLookupByLibrary.simpleMessage(
             "Het wordt uit alle albums verwijderd."),
         "singleFileInBothLocalAndRemote": m64,
         "singleFileInRemoteOnly": m65,
->>>>>>> 8692421b
         "skip": MessageLookupByLibrary.simpleMessage("Overslaan"),
         "social": MessageLookupByLibrary.simpleMessage("Sociale media"),
         "someItemsAreInBothEnteAndYourDevice": MessageLookupByLibrary.simpleMessage(
@@ -1862,17 +1681,10 @@
         "storageInGB": m1,
         "storageLimitExceeded":
             MessageLookupByLibrary.simpleMessage("Opslaglimiet overschreden"),
-<<<<<<< HEAD
-        "storageUsageInfo": m67,
-        "strongStrength": MessageLookupByLibrary.simpleMessage("Sterk"),
-        "subAlreadyLinkedErrMessage": m68,
-        "subWillBeCancelledOn": m69,
-=======
         "storageUsageInfo": m66,
         "strongStrength": MessageLookupByLibrary.simpleMessage("Sterk"),
         "subAlreadyLinkedErrMessage": m67,
         "subWillBeCancelledOn": m68,
->>>>>>> 8692421b
         "subscribe": MessageLookupByLibrary.simpleMessage("Abonneer"),
         "subscribeToEnableSharing": MessageLookupByLibrary.simpleMessage(
             "Je hebt een actief betaald abonnement nodig om delen mogelijk te maken."),
@@ -1889,11 +1701,7 @@
         "suggestFeatures":
             MessageLookupByLibrary.simpleMessage("Features voorstellen"),
         "support": MessageLookupByLibrary.simpleMessage("Ondersteuning"),
-<<<<<<< HEAD
-        "syncProgress": m70,
-=======
         "syncProgress": m69,
->>>>>>> 8692421b
         "syncStopped":
             MessageLookupByLibrary.simpleMessage("Synchronisatie gestopt"),
         "syncing": MessageLookupByLibrary.simpleMessage("Synchroniseren..."),
@@ -1905,11 +1713,7 @@
             MessageLookupByLibrary.simpleMessage("Tik om te ontgrendelen"),
         "tapToUpload":
             MessageLookupByLibrary.simpleMessage("Tik om te uploaden"),
-<<<<<<< HEAD
-        "tapToUploadIsIgnoredDue": m71,
-=======
         "tapToUploadIsIgnoredDue": m70,
->>>>>>> 8692421b
         "tempErrorContactSupportIfPersists": MessageLookupByLibrary.simpleMessage(
             "Het lijkt erop dat er iets fout is gegaan. Probeer het later opnieuw. Als de fout zich blijft voordoen, neem dan contact op met ons supportteam."),
         "terminate": MessageLookupByLibrary.simpleMessage("Beëindigen"),
@@ -1930,11 +1734,7 @@
         "theseItemsWillBeDeletedFromYourDevice":
             MessageLookupByLibrary.simpleMessage(
                 "Deze bestanden zullen worden verwijderd van uw apparaat."),
-<<<<<<< HEAD
-        "theyAlsoGetXGb": m72,
-=======
         "theyAlsoGetXGb": m71,
->>>>>>> 8692421b
         "theyWillBeDeletedFromAllAlbums": MessageLookupByLibrary.simpleMessage(
             "Ze zullen uit alle albums worden verwijderd."),
         "thisActionCannotBeUndone": MessageLookupByLibrary.simpleMessage(
@@ -1950,11 +1750,7 @@
             "Dit e-mailadres is al in gebruik"),
         "thisImageHasNoExifData": MessageLookupByLibrary.simpleMessage(
             "Deze foto heeft geen exif gegevens"),
-<<<<<<< HEAD
-        "thisIsPersonVerificationId": m73,
-=======
         "thisIsPersonVerificationId": m72,
->>>>>>> 8692421b
         "thisIsYourVerificationId":
             MessageLookupByLibrary.simpleMessage("Dit is uw verificatie-ID"),
         "thisWillLogYouOutOfTheFollowingDevice":
@@ -1979,11 +1775,7 @@
         "total": MessageLookupByLibrary.simpleMessage("totaal"),
         "totalSize": MessageLookupByLibrary.simpleMessage("Totale grootte"),
         "trash": MessageLookupByLibrary.simpleMessage("Prullenbak"),
-<<<<<<< HEAD
-        "trashDaysLeft": m74,
-=======
         "trashDaysLeft": m73,
->>>>>>> 8692421b
         "trim": MessageLookupByLibrary.simpleMessage("Knippen"),
         "tryAgain": MessageLookupByLibrary.simpleMessage("Probeer opnieuw"),
         "turnOnBackupForAutoUpload": MessageLookupByLibrary.simpleMessage(
@@ -2003,11 +1795,7 @@
                 "Tweestapsverificatie succesvol gereset"),
         "twofactorSetup":
             MessageLookupByLibrary.simpleMessage("Tweestapsverificatie"),
-<<<<<<< HEAD
-        "typeOfGallerGallerytypeIsNotSupportedForRename": m75,
-=======
         "typeOfGallerGallerytypeIsNotSupportedForRename": m74,
->>>>>>> 8692421b
         "unarchive": MessageLookupByLibrary.simpleMessage("Uit archief halen"),
         "unarchiveAlbum":
             MessageLookupByLibrary.simpleMessage("Album uit archief halen"),
@@ -2033,17 +1821,10 @@
         "updatingFolderSelection":
             MessageLookupByLibrary.simpleMessage("Map selectie bijwerken..."),
         "upgrade": MessageLookupByLibrary.simpleMessage("Upgraden"),
-<<<<<<< HEAD
-        "uploadIsIgnoredDueToIgnorereason": m76,
-        "uploadingFilesToAlbum": MessageLookupByLibrary.simpleMessage(
-            "Bestanden worden geüpload naar album..."),
-        "uploadingMultipleMemories": m77,
-=======
         "uploadIsIgnoredDueToIgnorereason": m75,
         "uploadingFilesToAlbum": MessageLookupByLibrary.simpleMessage(
             "Bestanden worden geüpload naar album..."),
         "uploadingMultipleMemories": m76,
->>>>>>> 8692421b
         "uploadingSingleMemory": MessageLookupByLibrary.simpleMessage(
             "1 herinnering veiligstellen..."),
         "upto50OffUntil4thDec": MessageLookupByLibrary.simpleMessage(
@@ -2059,11 +1840,7 @@
         "useSelectedPhoto":
             MessageLookupByLibrary.simpleMessage("Gebruik geselecteerde foto"),
         "usedSpace": MessageLookupByLibrary.simpleMessage("Gebruikte ruimte"),
-<<<<<<< HEAD
-        "validTill": m78,
-=======
         "validTill": m77,
->>>>>>> 8692421b
         "verificationFailedPleaseTryAgain":
             MessageLookupByLibrary.simpleMessage(
                 "Verificatie mislukt, probeer het opnieuw"),
@@ -2071,11 +1848,7 @@
             MessageLookupByLibrary.simpleMessage("Verificatie ID"),
         "verify": MessageLookupByLibrary.simpleMessage("Verifiëren"),
         "verifyEmail": MessageLookupByLibrary.simpleMessage("Bevestig e-mail"),
-<<<<<<< HEAD
-        "verifyEmailID": m79,
-=======
         "verifyEmailID": m78,
->>>>>>> 8692421b
         "verifyIDLabel": MessageLookupByLibrary.simpleMessage("Verifiëren"),
         "verifyPasskey":
             MessageLookupByLibrary.simpleMessage("Bevestig passkey"),
@@ -2102,11 +1875,7 @@
         "viewRecoveryKey":
             MessageLookupByLibrary.simpleMessage("Toon herstelsleutel"),
         "viewer": MessageLookupByLibrary.simpleMessage("Kijker"),
-<<<<<<< HEAD
-        "viewersSuccessfullyAdded": m80,
-=======
         "viewersSuccessfullyAdded": m79,
->>>>>>> 8692421b
         "visitWebToManage": MessageLookupByLibrary.simpleMessage(
             "Bezoek alstublieft web.ente.io om uw abonnement te beheren"),
         "waitingForVerification":
@@ -2124,11 +1893,7 @@
         "whatsNew": MessageLookupByLibrary.simpleMessage("Nieuw"),
         "yearShort": MessageLookupByLibrary.simpleMessage("jr"),
         "yearly": MessageLookupByLibrary.simpleMessage("Jaarlijks"),
-<<<<<<< HEAD
-        "yearsAgo": m81,
-=======
         "yearsAgo": m80,
->>>>>>> 8692421b
         "yes": MessageLookupByLibrary.simpleMessage("Ja"),
         "yesCancel": MessageLookupByLibrary.simpleMessage("Ja, opzeggen"),
         "yesConvertToViewer":
@@ -2160,11 +1925,7 @@
             "Je kunt niet met jezelf delen"),
         "youDontHaveAnyArchivedItems": MessageLookupByLibrary.simpleMessage(
             "U heeft geen gearchiveerde bestanden."),
-<<<<<<< HEAD
-        "youHaveSuccessfullyFreedUp": m82,
-=======
         "youHaveSuccessfullyFreedUp": m81,
->>>>>>> 8692421b
         "yourAccountHasBeenDeleted":
             MessageLookupByLibrary.simpleMessage("Je account is verwijderd"),
         "yourMap": MessageLookupByLibrary.simpleMessage("Jouw kaart"),
