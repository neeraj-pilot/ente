--- conflicted
+++ resolved
@@ -1392,11 +1392,8 @@
         "onThisDay": MessageLookupByLibrary.simpleMessage("On this day"),
         "onThisDayMemories":
             MessageLookupByLibrary.simpleMessage("On this day memories"),
-<<<<<<< HEAD
-=======
         "onThisDayNotificationExplanation": MessageLookupByLibrary.simpleMessage(
             "Receive reminders about memories from this day in previous years."),
->>>>>>> 29d95593
         "onlyFamilyAdminCanChangeCode": m54,
         "onlyThem": MessageLookupByLibrary.simpleMessage("Only them"),
         "oops": MessageLookupByLibrary.simpleMessage("Oops"),
