// DO NOT EDIT. This is code generated via package:intl/generate_localized.dart
// This is a library that provides messages for a pt locale. All the
// messages from the main program should be duplicated here with the same
// function name.

// Ignore issues from commonly used lints in this file.
// ignore_for_file:unnecessary_brace_in_string_interps, unnecessary_new
// ignore_for_file:prefer_single_quotes,comment_references, directives_ordering
// ignore_for_file:annotate_overrides,prefer_generic_function_type_aliases
// ignore_for_file:unused_import, file_names, avoid_escaping_inner_quotes
// ignore_for_file:unnecessary_string_interpolations, unnecessary_string_escapes

import 'package:intl/intl.dart';
import 'package:intl/message_lookup_by_library.dart';

final messages = new MessageLookup();

typedef String MessageIfAbsent(String messageStr, List<dynamic> args);

class MessageLookup extends MessageLookupByLibrary {
  String get localeName => 'pt';

  static String m0(title) => "${title} (Eu)";

  static String m3(storageAmount, endDate) =>
      "Seu addon ${storageAmount} é válido até o momento ${endDate}";

  static String m5(emailOrName) => "Adicionado por ${emailOrName}";

  static String m6(albumName) => "Adicionado com sucesso a ${albumName}";

  static String m7(name) => "Admirando ${name}";

  static String m8(count) =>
      "${Intl.plural(count, zero: 'Nenhum participante', one: '1 participante', other: '${count} participantes')}";

  static String m9(versionValue) => "Versão: ${versionValue}";

  static String m10(freeAmount, storageUnit) =>
      "${freeAmount} ${storageUnit} grátis";

  static String m11(name) => "Vistas bonitas com ${name}";

  static String m12(paymentProvider) =>
      "Por favor, cancele primeiro a sua subscrição existente de ${paymentProvider}";

  static String m13(user) =>
      "${user} não será capaz de adicionar mais fotos a este álbum\n\nEles ainda serão capazes de remover fotos existentes adicionadas por eles";

  static String m14(isFamilyMember, storageAmountInGb) =>
      "${Intl.select(isFamilyMember, {
            'true': 'Sua família reinvidicou ${storageAmountInGb} GB até então',
            'false': 'Você reinvindicou ${storageAmountInGb} GB até então',
            'other': 'Você reinvindicou ${storageAmountInGb} GB até então!',
          })}";

  static String m15(albumName) => "Link colaborativo criado para ${albumName}";

  static String m16(count) =>
      "${Intl.plural(count, zero: 'Adicionado 0 colaboradores', one: 'Adicionado 1 colaborador', other: 'Adicionado ${count} colaboradores')}";

  static String m17(email, numOfDays) =>
      "Você está prestes a adicionar ${email} como contato confiável. Eles poderão recuperar sua conta se você estiver ausente por ${numOfDays} dias.";

  static String m18(familyAdminEmail) =>
      "Contacte <green>${familyAdminEmail}</green> para gerir a sua subscrição";

  static String m19(provider) =>
      "Contacte-nos em support@ente.io para gerir a sua subscrição ${provider}";

  static String m20(endpoint) => "Conectado a ${endpoint}";

  static String m21(count) =>
      "${Intl.plural(count, one: 'Apagar ${count} item', other: 'Apagar ${count} itens')}";

  static String m23(currentlyDeleting, totalCount) =>
      "Apagar ${currentlyDeleting} / ${totalCount}";

  static String m24(albumName) =>
      "Isto removerá o link público para acessar \"${albumName}\".";

  static String m25(supportEmail) =>
      "Envie um e-mail para ${supportEmail} a partir do seu endereço de e-mail registado";

  static String m26(count, storageSaved) =>
      "Você limpou ${Intl.plural(count, one: '${count} arquivo duplicado', other: '${count} arquivos duplicados')}, guardando (${storageSaved}!)";

  static String m27(count, formattedSize) =>
      "${count} arquivos, ${formattedSize} cada";

  static String m29(newEmail) => "Email alterado para ${newEmail}";

  static String m30(email) => "${email} não possui uma conta Ente.";

  static String m31(email) =>
      "${email} não possui uma conta Ente.\n\nEnvie um convite para compartilhar fotos.";

  static String m32(name) => "Abraçando ${name}";

  static String m33(text) => "Fotos extras encontradas para ${text}";

  static String m34(name) => "Tendo banquete com ${name}";

  static String m35(count, formattedNumber) =>
      "${Intl.plural(count, one: '1 arquivo', other: '${formattedNumber} arquivos')} neste dispositivo teve um backup seguro";

  static String m36(count, formattedNumber) =>
      "${Intl.plural(count, one: '1 arquivo', other: '${formattedNumber} arquivos')} neste álbum teve um backup seguro";

  static String m37(storageAmountInGB) =>
      "${storageAmountInGB} GB sempre que alguém se inscreve num plano pago e aplica o seu código";

  static String m38(endDate) => "Teste gratuito válido até ${endDate}";

  static String m40(sizeInMBorGB) => "Libertar ${sizeInMBorGB}";

  static String m42(currentlyProcessing, totalCount) =>
      "Processando ${currentlyProcessing} / ${totalCount}";

<<<<<<< HEAD
  static String m44(name) => "Caminhando com ${name}";

  static String m45(count) =>
      "${Intl.plural(count, one: '${count} item', other: '${count} itens')}";

  static String m46(name) => "Últimos momentos com ${name}";

  static String m47(email) =>
      "${email} convidou você para ser um contato confiável";

  static String m48(expiryTime) => "O link expirará em ${expiryTime}";

  static String m49(email) => "Vincular pessoa a ${email}";

  static String m50(personName, email) =>
      "Isso vinculará ${personName} a ${email}";

  static String m53(albumName) => "Movido com sucesso para ${albumName}";

  static String m54(personName) => "Sem sugestões para ${personName}";

  static String m55(name) => "Não é ${name}?";

  static String m56(familyAdminEmail) =>
      "Entre em contato com ${familyAdminEmail} para alterar o seu código.";

  static String m57(name) => "Festejando com ${name}";

  static String m58(passwordStrengthValue) =>
      "Força da palavra-passe: ${passwordStrengthValue}";

  static String m59(providerName) =>
      "Por favor, fale com o suporte ${providerName} se você foi cobrado";

  static String m60(name, age) => "${name} está com ${age}!";

  static String m61(name, age) => "${name} terá ${age} em breve";

  static String m62(count) =>
      "${Intl.plural(count, zero: 'Sem fotos', one: '1 foto', other: '${count} fotos')}";

  static String m63(count) =>
      "${Intl.plural(count, zero: '0 fotos', one: '1 foto', other: '${count} fotos')}";

  static String m64(endDate) =>
      "Teste gratuito válido até ${endDate}.\nVocê pode escolher um plano pago depois.";

  static String m65(toEmail) =>
      "Por favor, envie-nos um e-mail para ${toEmail}";

  static String m66(toEmail) => "Por favor, envie os logs para \n${toEmail}";

  static String m67(name) => "Fazendo pose com ${name}";

  static String m68(folderName) => "Processando ${folderName}...";

  static String m69(storeName) => "Avalie-nos em ${storeName}";

  static String m70(name) => "Atribuído a ${name}";

  static String m71(days, email) =>
      "Você poderá acessar a conta após ${days} dias.  Uma notificação será enviada para ${email}.";

  static String m72(email) =>
      "Você pode recuperar a conta com e-mail ${email} por definir uma nova senha.";

  static String m73(email) => "${email} está tentando recuperar sua conta.";

  static String m74(storageInGB) => "3. Ambos ganham ${storageInGB} GB* grátis";

  static String m75(userEmail) =>
      "${userEmail} será removido deste álbum compartilhado\n\nQuaisquer fotos adicionadas por elas também serão removidas do álbum";

  static String m76(endDate) => "A subscrição é renovada em ${endDate}";

  static String m77(name) => "Viajando de carro com ${name}";

  static String m78(count) =>
      "${Intl.plural(count, one: '${count} ano atrás', other: '${count} anos atrás')}";

  static String m79(snapshotLength, searchLength) =>
      "Incompatibilidade de comprimento de seções: ${snapshotLength} != ${searchLength}";

  static String m81(count) => "${count} selecionado(s)";

  static String m82(count, yourCount) =>
      "${count} selecionado(s) (${yourCount} seus)";

  static String m83(name) => "Tirando selfies com ${name}";

  static String m84(verificationID) =>
      "Aqui está o meu ID de verificação: ${verificationID} para ente.io.";

  static String m85(verificationID) =>
      "Ei, você pode confirmar que este é seu ID de verificação do ente.io: ${verificationID}";

  static String m86(referralCode, referralStorageInGB) =>
      "Insira o código de referência: ${referralCode} \n\nAplique-o em Configurações → Geral → Indicações para obter ${referralStorageInGB} GB gratuitamente após a sua inscrição para um plano pago\n\nhttps://ente.io";

  static String m87(numberOfPeople) =>
      "${Intl.plural(numberOfPeople, zero: 'Compartilhe com pessoas específicas', one: 'Compartilhado com 1 pessoa', other: 'Compartilhado com ${numberOfPeople} pessoas')}";

  static String m88(emailIDs) => "Partilhado com ${emailIDs}";

  static String m89(fileType) =>
      "Este ${fileType} será eliminado do seu dispositivo.";

  static String m90(fileType) =>
      "Este ${fileType} encontra-se tanto no Ente como no seu dispositivo.";

  static String m91(fileType) => "Este ${fileType} será eliminado do Ente.";

  static String m92(name) => "Jogando esportes com ${name}";

  static String m93(name) => "Destacar ${name}";

  static String m94(storageAmountInGB) => "${storageAmountInGB} GB";

  static String m95(
          usedAmount, usedStorageUnit, totalAmount, totalStorageUnit) =>
      "${usedAmount} ${usedStorageUnit} de ${totalAmount} ${totalStorageUnit} usado";

  static String m96(id) =>
      "Seu ${id} já está vinculado a outra conta Ente.\nSe você gostaria de usar seu ${id} com esta conta, por favor contate nosso suporte\'\'";

  static String m97(endDate) => "A sua subscrição será cancelada em ${endDate}";

  static String m98(completed, total) =>
      "${completed}/${total} memórias preservadas";

  static String m99(ignoreReason) =>
      "Toque para enviar, atualmente o envio é ignorado devido a ${ignoreReason}";

  static String m100(storageAmountInGB) =>
      "Eles também recebem ${storageAmountInGB} GB";

  static String m101(email) => "Este é o ID de verificação de ${email}";

  static String m102(count) =>
      "${Intl.plural(count, one: 'Esta semana, ${count} ano atrás', other: 'Esta semana, ${count} anos atrás')}";

  static String m103(dateFormat) => "${dateFormat} com o passar dos anos";

  static String m104(count) =>
      "${Intl.plural(count, zero: 'Brevemente', one: '1 dia', other: '${count} dias')}";

  static String m105(year) => "Viajem em ${year}";

  static String m106(location) => "Viajem à ${location}";

  static String m107(email) =>
      "Você foi convidado para ser um contato legado por ${email}.";

  static String m108(galleryType) =>
      "Tipo de galeria ${galleryType} não é permitido para renomear";

  static String m109(ignoreReason) => "Envio ignorado devido à ${ignoreReason}";

  static String m110(count) => "Preservar ${count} memórias...";

  static String m111(endDate) => "Válido até ${endDate}";

  static String m112(email) => "Verificar e-mail";

  static String m115(email) =>
      "Enviamos um e-mail para <green>${email}</green>";

=======
  static String m43(name) => "Caminhando com ${name}";

  static String m44(count) =>
      "${Intl.plural(count, one: '${count} item', other: '${count} itens')}";

  static String m45(name) => "Últimos momentos com ${name}";

  static String m46(email) =>
      "${email} convidou você para ser um contato confiável";

  static String m47(expiryTime) => "O link expirará em ${expiryTime}";

  static String m48(email) => "Vincular pessoa a ${email}";

  static String m49(personName, email) =>
      "Isso vinculará ${personName} a ${email}";

  static String m52(albumName) => "Movido com sucesso para ${albumName}";

  static String m53(personName) => "Sem sugestões para ${personName}";

  static String m54(name) => "Não é ${name}?";

  static String m55(familyAdminEmail) =>
      "Entre em contato com ${familyAdminEmail} para alterar o seu código.";

  static String m56(name) => "Festejando com ${name}";

  static String m57(passwordStrengthValue) =>
      "Força da palavra-passe: ${passwordStrengthValue}";

  static String m58(providerName) =>
      "Por favor, fale com o suporte ${providerName} se você foi cobrado";

  static String m59(name, age) => "${name} está com ${age}!";

  static String m60(name, age) => "${name} terá ${age} em breve";

  static String m61(count) =>
      "${Intl.plural(count, zero: 'Sem fotos', one: '1 foto', other: '${count} fotos')}";

  static String m62(count) =>
      "${Intl.plural(count, zero: '0 fotos', one: '1 foto', other: '${count} fotos')}";

  static String m63(endDate) =>
      "Teste gratuito válido até ${endDate}.\nVocê pode escolher um plano pago depois.";

  static String m64(toEmail) =>
      "Por favor, envie-nos um e-mail para ${toEmail}";

  static String m65(toEmail) => "Por favor, envie os logs para \n${toEmail}";

  static String m66(name) => "Fazendo pose com ${name}";

  static String m67(folderName) => "Processando ${folderName}...";

  static String m68(storeName) => "Avalie-nos em ${storeName}";

  static String m69(name) => "Atribuído a ${name}";

  static String m70(days, email) =>
      "Você poderá acessar a conta após ${days} dias.  Uma notificação será enviada para ${email}.";

  static String m71(email) =>
      "Você pode recuperar a conta com e-mail ${email} por definir uma nova senha.";

  static String m72(email) => "${email} está tentando recuperar sua conta.";

  static String m73(storageInGB) => "3. Ambos ganham ${storageInGB} GB* grátis";

  static String m74(userEmail) =>
      "${userEmail} será removido deste álbum compartilhado\n\nQuaisquer fotos adicionadas por elas também serão removidas do álbum";

  static String m75(endDate) => "A subscrição é renovada em ${endDate}";

  static String m76(name) => "Viajando de carro com ${name}";

  static String m77(count) =>
      "${Intl.plural(count, one: '${count} ano atrás', other: '${count} anos atrás')}";

  static String m78(snapshotLength, searchLength) =>
      "Incompatibilidade de comprimento de seções: ${snapshotLength} != ${searchLength}";

  static String m80(count) => "${count} selecionado(s)";

  static String m81(count, yourCount) =>
      "${count} selecionado(s) (${yourCount} seus)";

  static String m82(name) => "Tirando selfies com ${name}";

  static String m83(verificationID) =>
      "Aqui está o meu ID de verificação: ${verificationID} para ente.io.";

  static String m84(verificationID) =>
      "Ei, você pode confirmar que este é seu ID de verificação do ente.io: ${verificationID}";

  static String m85(referralCode, referralStorageInGB) =>
      "Insira o código de referência: ${referralCode} \n\nAplique-o em Configurações → Geral → Indicações para obter ${referralStorageInGB} GB gratuitamente após a sua inscrição para um plano pago\n\nhttps://ente.io";

  static String m86(numberOfPeople) =>
      "${Intl.plural(numberOfPeople, zero: 'Compartilhe com pessoas específicas', one: 'Compartilhado com 1 pessoa', other: 'Compartilhado com ${numberOfPeople} pessoas')}";

  static String m87(emailIDs) => "Partilhado com ${emailIDs}";

  static String m88(fileType) =>
      "Este ${fileType} será eliminado do seu dispositivo.";

  static String m89(fileType) =>
      "Este ${fileType} encontra-se tanto no Ente como no seu dispositivo.";

  static String m90(fileType) => "Este ${fileType} será eliminado do Ente.";

  static String m91(name) => "Jogando esportes com ${name}";

  static String m92(name) => "Destacar ${name}";

  static String m93(storageAmountInGB) => "${storageAmountInGB} GB";

  static String m94(
          usedAmount, usedStorageUnit, totalAmount, totalStorageUnit) =>
      "${usedAmount} ${usedStorageUnit} de ${totalAmount} ${totalStorageUnit} usado";

  static String m95(id) =>
      "Seu ${id} já está vinculado a outra conta Ente.\nSe você gostaria de usar seu ${id} com esta conta, por favor contate nosso suporte\'\'";

  static String m96(endDate) => "A sua subscrição será cancelada em ${endDate}";

  static String m97(completed, total) =>
      "${completed}/${total} memórias preservadas";

  static String m98(ignoreReason) =>
      "Toque para enviar, atualmente o envio é ignorado devido a ${ignoreReason}";

  static String m99(storageAmountInGB) =>
      "Eles também recebem ${storageAmountInGB} GB";

  static String m100(email) => "Este é o ID de verificação de ${email}";

  static String m101(count) =>
      "${Intl.plural(count, one: 'Esta semana, ${count} ano atrás', other: 'Esta semana, ${count} anos atrás')}";

  static String m102(dateFormat) => "${dateFormat} com o passar dos anos";

  static String m103(count) =>
      "${Intl.plural(count, zero: 'Brevemente', one: '1 dia', other: '${count} dias')}";

  static String m104(year) => "Viajem em ${year}";

  static String m105(location) => "Viajem à ${location}";

  static String m106(email) =>
      "Você foi convidado para ser um contato legado por ${email}.";

  static String m107(galleryType) =>
      "Tipo de galeria ${galleryType} não é permitido para renomear";

  static String m108(ignoreReason) => "Envio ignorado devido à ${ignoreReason}";

  static String m109(count) => "Preservar ${count} memórias...";

  static String m110(endDate) => "Válido até ${endDate}";

  static String m111(email) => "Verificar e-mail";

  static String m114(email) =>
      "Enviamos um e-mail para <green>${email}</green>";

  static String m115(name) => "Wish \$${name} a happy birthday! 🎉";

>>>>>>> 76bff25d
  static String m116(count) =>
      "${Intl.plural(count, one: '${count} ano atrás', other: '${count} anos atrás')}";

  static String m117(name) => "Você e ${name}";

  static String m118(storageSaved) =>
      "Você liberou ${storageSaved} com sucesso!";

  final messages = _notInlinedMessages(_notInlinedMessages);
  static Map<String, Function> _notInlinedMessages(_) => <String, Function>{
        "aNewVersionOfEnteIsAvailable": MessageLookupByLibrary.simpleMessage(
            "Está disponível uma nova versão do Ente."),
        "about": MessageLookupByLibrary.simpleMessage("Sobre"),
        "acceptTrustInvite":
            MessageLookupByLibrary.simpleMessage("Aceitar convite"),
        "account": MessageLookupByLibrary.simpleMessage("Conta"),
        "accountIsAlreadyConfigured":
            MessageLookupByLibrary.simpleMessage("A conta já está ajustada."),
        "accountOwnerPersonAppbarTitle": m0,
        "accountWelcomeBack":
            MessageLookupByLibrary.simpleMessage("Bem-vindo de volta!"),
        "ackPasswordLostWarning": MessageLookupByLibrary.simpleMessage(
            "Eu entendo que se eu perder a minha palavra-passe, posso perder os meus dados já que esses dados são <underline> encriptados de ponta a ponta</underline>."),
        "activeSessions":
            MessageLookupByLibrary.simpleMessage("Sessões ativas"),
        "add": MessageLookupByLibrary.simpleMessage("Adicionar"),
        "addAName": MessageLookupByLibrary.simpleMessage("Adiciona um nome"),
        "addANewEmail":
            MessageLookupByLibrary.simpleMessage("Adicionar um novo e-mail"),
        "addCollaborator":
            MessageLookupByLibrary.simpleMessage("Adicionar colaborador"),
        "addFiles": MessageLookupByLibrary.simpleMessage("Adicionar arquivos"),
        "addFromDevice": MessageLookupByLibrary.simpleMessage(
            "Adicionar a partir do dispositivo"),
        "addLocation":
            MessageLookupByLibrary.simpleMessage("Adicionar localização"),
        "addLocationButton": MessageLookupByLibrary.simpleMessage("Adicionar"),
        "addMore": MessageLookupByLibrary.simpleMessage("Adicionar mais"),
        "addName": MessageLookupByLibrary.simpleMessage("Adicionar pessoa"),
        "addNameOrMerge":
            MessageLookupByLibrary.simpleMessage("Adicionar nome ou juntar"),
        "addNew": MessageLookupByLibrary.simpleMessage("Adicionar novo"),
        "addNewPerson":
            MessageLookupByLibrary.simpleMessage("Adicionar nova pessoa"),
        "addOnPageSubtitle":
            MessageLookupByLibrary.simpleMessage("Detalhes dos addons"),
        "addOnValidTill": m3,
        "addOns": MessageLookupByLibrary.simpleMessage("addons"),
        "addPhotos": MessageLookupByLibrary.simpleMessage("Adicionar fotos"),
        "addSelected":
            MessageLookupByLibrary.simpleMessage("Adicionar selecionados"),
        "addToAlbum":
            MessageLookupByLibrary.simpleMessage("Adicionar ao álbum"),
        "addToEnte": MessageLookupByLibrary.simpleMessage("Adicionar ao Ente"),
        "addToHiddenAlbum":
            MessageLookupByLibrary.simpleMessage("Adicionar a álbum oculto"),
        "addTrustedContact":
            MessageLookupByLibrary.simpleMessage("Adicionar contato confiável"),
        "addViewer":
            MessageLookupByLibrary.simpleMessage("Adicionar visualizador"),
        "addYourPhotosNow":
            MessageLookupByLibrary.simpleMessage("Adicione suas fotos agora"),
        "addedAs": MessageLookupByLibrary.simpleMessage("Adicionado como"),
        "addedBy": m5,
        "addedSuccessfullyTo": m6,
        "addingToFavorites": MessageLookupByLibrary.simpleMessage(
            "Adicionando aos favoritos..."),
        "admiringThem": m7,
        "advanced": MessageLookupByLibrary.simpleMessage("Avançado"),
        "advancedSettings":
            MessageLookupByLibrary.simpleMessage("Definições avançadas"),
        "after1Day": MessageLookupByLibrary.simpleMessage("Depois de 1 dia"),
        "after1Hour": MessageLookupByLibrary.simpleMessage("Depois de 1 Hora"),
        "after1Month": MessageLookupByLibrary.simpleMessage("Depois de 1 mês"),
        "after1Week":
            MessageLookupByLibrary.simpleMessage("Depois de 1 semana"),
        "after1Year": MessageLookupByLibrary.simpleMessage("Depois de 1 ano"),
        "albumOwner": MessageLookupByLibrary.simpleMessage("Dono"),
        "albumParticipantsCount": m8,
        "albumTitle": MessageLookupByLibrary.simpleMessage("Título do álbum"),
        "albumUpdated":
            MessageLookupByLibrary.simpleMessage("Álbum atualizado"),
        "albums": MessageLookupByLibrary.simpleMessage("Álbuns"),
        "allClear": MessageLookupByLibrary.simpleMessage("✨ Tudo limpo"),
        "allMemoriesPreserved": MessageLookupByLibrary.simpleMessage(
            "Todas as memórias preservadas"),
        "allPersonGroupingWillReset": MessageLookupByLibrary.simpleMessage(
            "Todos os agrupamentos para esta pessoa serão reiniciados e perderá todas as sugestões feitas para esta pessoa"),
        "allWillShiftRangeBasedOnFirst": MessageLookupByLibrary.simpleMessage(
            "Este é o primeiro do grupo. As outras fotos selecionadas serão automaticamente alteradas para esta nova data"),
        "allow": MessageLookupByLibrary.simpleMessage("Permitir"),
        "allowAddPhotosDescription": MessageLookupByLibrary.simpleMessage(
            "Permitir que pessoas com o link também adicionem fotos ao álbum compartilhado."),
        "allowAddingPhotos":
            MessageLookupByLibrary.simpleMessage("Permitir adicionar fotos"),
        "allowAppToOpenSharedAlbumLinks": MessageLookupByLibrary.simpleMessage(
            "Permitir aplicativo abrir links de álbum compartilhado"),
        "allowDownloads":
            MessageLookupByLibrary.simpleMessage("Permitir downloads"),
        "allowPeopleToAddPhotos": MessageLookupByLibrary.simpleMessage(
            "Permitir que as pessoas adicionem fotos"),
        "androidBiometricHint":
            MessageLookupByLibrary.simpleMessage("Verificar identidade"),
        "androidBiometricNotRecognized": MessageLookupByLibrary.simpleMessage(
            "Não reconhecido. Tente novamente."),
        "androidBiometricRequiredTitle":
            MessageLookupByLibrary.simpleMessage("Biometria necessária"),
        "androidBiometricSuccess":
            MessageLookupByLibrary.simpleMessage("Sucesso"),
        "androidCancelButton": MessageLookupByLibrary.simpleMessage("Cancelar"),
        "androidDeviceCredentialsRequiredTitle":
            MessageLookupByLibrary.simpleMessage(
                "Credenciais do dispositivo são necessárias"),
        "androidDeviceCredentialsSetupDescription":
            MessageLookupByLibrary.simpleMessage(
                "Credenciais do dispositivo necessárias"),
        "androidGoToSettingsDescription": MessageLookupByLibrary.simpleMessage(
            "A autenticação biométrica não está configurada no seu dispositivo. Vá a “Definições > Segurança” para adicionar a autenticação biométrica."),
        "androidIosWebDesktop":
            MessageLookupByLibrary.simpleMessage("Android, iOS, Web, Desktop"),
        "androidSignInTitle":
            MessageLookupByLibrary.simpleMessage("Autenticação necessária"),
        "appIcon": MessageLookupByLibrary.simpleMessage("Ícone do aplicativo"),
        "appLock": MessageLookupByLibrary.simpleMessage("Bloqueio de app"),
        "appLockDescriptions": MessageLookupByLibrary.simpleMessage(
            "Escolha entre o ecrã de bloqueio predefinido do seu dispositivo e um ecrã de bloqueio personalizado com um PIN ou uma palavra-passe."),
        "appVersion": m9,
        "appleId": MessageLookupByLibrary.simpleMessage("ID da Apple"),
        "apply": MessageLookupByLibrary.simpleMessage("Aplicar"),
        "applyCodeTitle":
            MessageLookupByLibrary.simpleMessage("Aplicar código"),
        "appstoreSubscription":
            MessageLookupByLibrary.simpleMessage("Subscrição da AppStore"),
        "archive": MessageLookupByLibrary.simpleMessage("............"),
        "archiveAlbum": MessageLookupByLibrary.simpleMessage("Arquivar álbum"),
        "archiving": MessageLookupByLibrary.simpleMessage("Arquivar..."),
        "areThey": MessageLookupByLibrary.simpleMessage("Are they "),
        "areYouSureRemoveThisFaceFromPerson":
            MessageLookupByLibrary.simpleMessage(
                "Are you sure you want to remove this face from this person?"),
        "areYouSureThatYouWantToLeaveTheFamily":
            MessageLookupByLibrary.simpleMessage(
                "Tem certeza que deseja sair do plano familiar?"),
        "areYouSureYouWantToCancel": MessageLookupByLibrary.simpleMessage(
            "Tem a certeza de que quer cancelar?"),
        "areYouSureYouWantToChangeYourPlan":
            MessageLookupByLibrary.simpleMessage(
                "Tem a certeza de que pretende alterar o seu plano?"),
        "areYouSureYouWantToExit": MessageLookupByLibrary.simpleMessage(
            "Tem certeza de que deseja sair?"),
        "areYouSureYouWantToLogout": MessageLookupByLibrary.simpleMessage(
            "Tem certeza que deseja terminar a sessão?"),
        "areYouSureYouWantToRenew": MessageLookupByLibrary.simpleMessage(
            "Tem a certeza de que pretende renovar?"),
        "areYouSureYouWantToResetThisPerson":
            MessageLookupByLibrary.simpleMessage(
                "Tens a certeza de que queres repor esta pessoa?"),
        "askCancelReason": MessageLookupByLibrary.simpleMessage(
            "A sua subscrição foi cancelada. Gostaria de partilhar o motivo?"),
        "askDeleteReason": MessageLookupByLibrary.simpleMessage(
            "Qual o principal motivo pelo qual está a eliminar a conta?"),
        "askYourLovedOnesToShare": MessageLookupByLibrary.simpleMessage(
            "Peça aos seus entes queridos para partilharem"),
        "atAFalloutShelter":
            MessageLookupByLibrary.simpleMessage("em um abrigo avançado"),
        "authToChangeEmailVerificationSetting":
            MessageLookupByLibrary.simpleMessage(
                "Por favor, autentique-se para alterar a verificação de e-mail"),
        "authToChangeLockscreenSetting": MessageLookupByLibrary.simpleMessage(
            "Por favor, autentique-se para alterar a configuração da tela do ecrã de bloqueio"),
        "authToChangeYourEmail": MessageLookupByLibrary.simpleMessage(
            "Por favor, autentique-se para alterar o seu e-mail"),
        "authToChangeYourPassword": MessageLookupByLibrary.simpleMessage(
            "Por favor, autentique-se para alterar a palavra-passe"),
        "authToConfigureTwofactorAuthentication":
            MessageLookupByLibrary.simpleMessage(
                "Por favor, autentique para configurar a autenticação de dois fatores"),
        "authToInitiateAccountDeletion": MessageLookupByLibrary.simpleMessage(
            "Autentique-se para iniciar a eliminação da conta"),
        "authToManageLegacy": MessageLookupByLibrary.simpleMessage(
            "Autentique-se para gerenciar seus contatos confiáveis"),
        "authToViewPasskey": MessageLookupByLibrary.simpleMessage(
            "Autentique-se para ver a sua chave de acesso"),
        "authToViewYourActiveSessions": MessageLookupByLibrary.simpleMessage(
            "Por favor, autentique-se para ver as suas sessões ativas"),
        "authToViewYourHiddenFiles": MessageLookupByLibrary.simpleMessage(
            "Por favor, autentique para ver seus arquivos ocultos"),
        "authToViewYourMemories": MessageLookupByLibrary.simpleMessage(
            "Por favor, autentique-se para ver suas memórias"),
        "authToViewYourRecoveryKey": MessageLookupByLibrary.simpleMessage(
            "Por favor, autentique-se para ver a chave de recuperação"),
        "authenticating":
            MessageLookupByLibrary.simpleMessage("A Autenticar..."),
        "authenticationFailedPleaseTryAgain":
            MessageLookupByLibrary.simpleMessage(
                "Falha na autenticação, por favor tente novamente"),
        "authenticationSuccessful":
            MessageLookupByLibrary.simpleMessage("Autenticação bem sucedida!"),
        "autoCastDialogBody": MessageLookupByLibrary.simpleMessage(
            "Verá os dispositivos Cast disponíveis aqui."),
        "autoCastiOSPermission": MessageLookupByLibrary.simpleMessage(
            "Certifique-se de que as permissões de Rede local estão activadas para a aplicação Ente Photos, nas Definições."),
        "autoLock": MessageLookupByLibrary.simpleMessage("Bloqueio automático"),
        "autoLockFeatureDescription": MessageLookupByLibrary.simpleMessage(
            "Tempo após o qual a aplicação bloqueia depois de ser colocada em segundo plano"),
        "autoLogoutMessage": MessageLookupByLibrary.simpleMessage(
            "Devido a uma falha técnica, a sua sessão foi encerrada. Pedimos desculpas pelo incómodo."),
        "autoPair":
            MessageLookupByLibrary.simpleMessage("Emparelhamento automático"),
        "autoPairDesc": MessageLookupByLibrary.simpleMessage(
            "O pareamento automático funciona apenas com dispositivos que suportam o Chromecast."),
        "available": MessageLookupByLibrary.simpleMessage("Disponível"),
        "availableStorageSpace": m10,
        "backedUpFolders": MessageLookupByLibrary.simpleMessage(
            "Pastas com cópia de segurança"),
        "backgroundWithThem": m11,
        "backup": MessageLookupByLibrary.simpleMessage("Cópia de segurança"),
        "backupFailed": MessageLookupByLibrary.simpleMessage("Backup falhou"),
        "backupFile": MessageLookupByLibrary.simpleMessage(
            "Copiar arquivo com segurança"),
        "backupOverMobileData": MessageLookupByLibrary.simpleMessage(
            "Cópia de segurança através dos dados móveis"),
        "backupSettings": MessageLookupByLibrary.simpleMessage(
            "Definições da cópia de segurança"),
        "backupStatus": MessageLookupByLibrary.simpleMessage(
            "Status da cópia de segurança"),
        "backupStatusDescription": MessageLookupByLibrary.simpleMessage(
            "Os itens que foram salvos com segurança aparecerão aqui"),
        "backupVideos": MessageLookupByLibrary.simpleMessage(
            "Cópia de segurança de vídeos"),
        "beach": MessageLookupByLibrary.simpleMessage("Areia e o mar"),
        "birthday": MessageLookupByLibrary.simpleMessage("Aniversário"),
        "birthdays": MessageLookupByLibrary.simpleMessage("Birthdays"),
        "blackFridaySale":
            MessageLookupByLibrary.simpleMessage("Promoção Black Friday"),
        "blog": MessageLookupByLibrary.simpleMessage("Blog"),
        "cachedData": MessageLookupByLibrary.simpleMessage("Dados em cache"),
        "calculating": MessageLookupByLibrary.simpleMessage("Calcular..."),
        "canNotUploadToAlbumsOwnedByOthers":
            MessageLookupByLibrary.simpleMessage(
                "Não é possível fazer upload para álbuns pertencentes a outros"),
        "canOnlyCreateLinkForFilesOwnedByYou":
            MessageLookupByLibrary.simpleMessage(
                "Só pode criar um link para arquivos pertencentes a você"),
        "canOnlyRemoveFilesOwnedByYou":
            MessageLookupByLibrary.simpleMessage(""),
        "cancel": MessageLookupByLibrary.simpleMessage("Cancelar"),
        "cancelAccountRecovery":
            MessageLookupByLibrary.simpleMessage("Cancelar recuperação"),
        "cancelAccountRecoveryBody": MessageLookupByLibrary.simpleMessage(
            "Deseja mesmo cancelar a recuperação de conta?"),
        "cancelOtherSubscription": m12,
        "cancelSubscription":
            MessageLookupByLibrary.simpleMessage("Cancelar subscrição"),
        "cannotAddMorePhotosAfterBecomingViewer": m13,
        "cannotDeleteSharedFiles": MessageLookupByLibrary.simpleMessage(
            "Não é possível eliminar ficheiros partilhados"),
        "castAlbum": MessageLookupByLibrary.simpleMessage("Transferir álbum"),
        "castIPMismatchBody": MessageLookupByLibrary.simpleMessage(
            "Certifique-se de estar na mesma rede que a TV."),
        "castIPMismatchTitle":
            MessageLookupByLibrary.simpleMessage("Falha ao transmitir álbum"),
        "castInstruction": MessageLookupByLibrary.simpleMessage(
            "Visite cast.ente.io no dispositivo que pretende emparelhar.\n\n\nIntroduza o código abaixo para reproduzir o álbum na sua TV."),
        "centerPoint": MessageLookupByLibrary.simpleMessage("Ponto central"),
        "change": MessageLookupByLibrary.simpleMessage("Alterar"),
        "changeEmail": MessageLookupByLibrary.simpleMessage("Alterar e-mail"),
        "changeLocationOfSelectedItems": MessageLookupByLibrary.simpleMessage(
            "Alterar a localização dos itens selecionados?"),
        "changePassword":
            MessageLookupByLibrary.simpleMessage("Alterar palavra-passe"),
        "changePasswordTitle":
            MessageLookupByLibrary.simpleMessage("Alterar palavra-passe"),
        "changePermissions":
            MessageLookupByLibrary.simpleMessage("Alterar permissões"),
        "changeYourReferralCode": MessageLookupByLibrary.simpleMessage(
            "Alterar o código de referência"),
        "checkForUpdates":
            MessageLookupByLibrary.simpleMessage("Procurar atualizações"),
        "checkInboxAndSpamFolder": MessageLookupByLibrary.simpleMessage(
            "Verifique a sua caixa de entrada (e spam) para concluir a verificação"),
        "checkStatus": MessageLookupByLibrary.simpleMessage("Verificar status"),
        "checking": MessageLookupByLibrary.simpleMessage("A verificar..."),
        "checkingModels":
            MessageLookupByLibrary.simpleMessage("A verificar modelos..."),
        "city": MessageLookupByLibrary.simpleMessage("Na cidade"),
        "claimFreeStorage": MessageLookupByLibrary.simpleMessage(
            "Solicitar armazenamento gratuito"),
        "claimMore": MessageLookupByLibrary.simpleMessage("Reclamar mais!"),
        "claimed": MessageLookupByLibrary.simpleMessage("Reclamado"),
        "claimedStorageSoFar": m14,
        "cleanUncategorized":
            MessageLookupByLibrary.simpleMessage("Limpar sem categoria"),
        "cleanUncategorizedDescription": MessageLookupByLibrary.simpleMessage(
            "Remover todos os arquivos da Não Categorizados que estão presentes em outros álbuns"),
        "clearCaches": MessageLookupByLibrary.simpleMessage("Limpar cache"),
        "clearIndexes": MessageLookupByLibrary.simpleMessage("Limpar índices"),
        "click": MessageLookupByLibrary.simpleMessage("Clique"),
        "clickOnTheOverflowMenu":
            MessageLookupByLibrary.simpleMessage("• Clique no menu adicional"),
        "clickToInstallOurBestVersionYet": MessageLookupByLibrary.simpleMessage(
            "Click to install our best version yet"),
        "close": MessageLookupByLibrary.simpleMessage("Fechar"),
        "clubByCaptureTime": MessageLookupByLibrary.simpleMessage(
            "Agrupar por tempo de captura"),
        "clubByFileName": MessageLookupByLibrary.simpleMessage(
            "Agrupar pelo nome de arquivo"),
        "clusteringProgress":
            MessageLookupByLibrary.simpleMessage("Progresso de agrupamento"),
        "codeAppliedPageTitle":
            MessageLookupByLibrary.simpleMessage("Código aplicado"),
        "codeChangeLimitReached": MessageLookupByLibrary.simpleMessage(
            "Desculpe, você atingiu o limite de alterações de código."),
        "codeCopiedToClipboard": MessageLookupByLibrary.simpleMessage(
            "Código copiado para área de transferência"),
        "codeUsedByYou":
            MessageLookupByLibrary.simpleMessage("Código usado por você"),
        "collabLinkSectionDescription": MessageLookupByLibrary.simpleMessage(
            "Criar um link para permitir que as pessoas adicionem e visualizem fotos em seu álbum compartilhado sem precisar de um aplicativo Ente ou conta. Ótimo para coletar fotos do evento."),
        "collaborativeLink":
            MessageLookupByLibrary.simpleMessage("Link colaborativo"),
        "collaborativeLinkCreatedFor": m15,
        "collaborator": MessageLookupByLibrary.simpleMessage("Colaborador"),
        "collaboratorsCanAddPhotosAndVideosToTheSharedAlbum":
            MessageLookupByLibrary.simpleMessage(
                "Os colaboradores podem adicionar fotos e vídeos ao álbum compartilhado."),
        "collaboratorsSuccessfullyAdded": m16,
        "collageLayout": MessageLookupByLibrary.simpleMessage("Layout"),
        "collageSaved":
            MessageLookupByLibrary.simpleMessage("Colagem guardada na galeria"),
        "collect": MessageLookupByLibrary.simpleMessage("Recolher"),
        "collectEventPhotos":
            MessageLookupByLibrary.simpleMessage("Coletar fotos do evento"),
        "collectPhotos": MessageLookupByLibrary.simpleMessage("Coletar fotos"),
        "collectPhotosDescription": MessageLookupByLibrary.simpleMessage(
            "Crie um link onde seus amigos podem enviar fotos na qualidade original."),
        "color": MessageLookupByLibrary.simpleMessage("Cor"),
        "configuration": MessageLookupByLibrary.simpleMessage("Configuração"),
        "confirm": MessageLookupByLibrary.simpleMessage("Confirmar"),
        "confirm2FADisable": MessageLookupByLibrary.simpleMessage(
            "Tem a certeza de que pretende desativar a autenticação de dois fatores?"),
        "confirmAccountDeletion": MessageLookupByLibrary.simpleMessage(
            "Confirmar eliminação de conta"),
        "confirmAddingTrustedContact": m17,
        "confirmDeletePrompt": MessageLookupByLibrary.simpleMessage(
            "Sim, pretendo apagar permanentemente esta conta e os respetivos dados em todas as aplicações."),
        "confirmPassword":
            MessageLookupByLibrary.simpleMessage("Confirmar palavra-passe"),
        "confirmPlanChange": MessageLookupByLibrary.simpleMessage(
            "Confirmar alteração de plano"),
        "confirmRecoveryKey": MessageLookupByLibrary.simpleMessage(
            "Confirmar chave de recuperação"),
        "confirmYourRecoveryKey": MessageLookupByLibrary.simpleMessage(
            "Confirmar chave de recuperação"),
        "connectToDevice":
            MessageLookupByLibrary.simpleMessage("Ligar ao dispositivo"),
        "contactFamilyAdmin": m18,
        "contactSupport":
            MessageLookupByLibrary.simpleMessage("Contactar o suporte"),
        "contactToManageSubscription": m19,
        "contacts": MessageLookupByLibrary.simpleMessage("Contactos"),
        "contents": MessageLookupByLibrary.simpleMessage("Conteúdos"),
        "continueLabel": MessageLookupByLibrary.simpleMessage("Continuar"),
        "continueOnFreeTrial":
            MessageLookupByLibrary.simpleMessage("Continuar em teste gratuito"),
        "convertToAlbum":
            MessageLookupByLibrary.simpleMessage("Converter para álbum"),
        "copyEmailAddress":
            MessageLookupByLibrary.simpleMessage("Copiar endereço de email"),
        "copyLink": MessageLookupByLibrary.simpleMessage("Copiar link"),
        "copypasteThisCodentoYourAuthenticatorApp":
            MessageLookupByLibrary.simpleMessage(
                "Copie e cole este código\nno seu aplicativo de autenticação"),
        "couldNotBackUpTryLater": MessageLookupByLibrary.simpleMessage(
            "Não foi possível fazer o backup de seus dados.\nTentaremos novamente mais tarde."),
        "couldNotFreeUpSpace": MessageLookupByLibrary.simpleMessage(
            "Não foi possível libertar espaço"),
        "couldNotUpdateSubscription": MessageLookupByLibrary.simpleMessage(
            "Não foi possível atualizar a subscrição"),
        "count": MessageLookupByLibrary.simpleMessage("Contagem"),
        "crashReporting":
            MessageLookupByLibrary.simpleMessage("Relatório de falhas"),
        "create": MessageLookupByLibrary.simpleMessage("Criar"),
        "createAccount": MessageLookupByLibrary.simpleMessage("Criar conta"),
        "createAlbumActionHint": MessageLookupByLibrary.simpleMessage(
            "Pressione e segure para selecionar fotos e clique em + para criar um álbum"),
        "createCollaborativeLink":
            MessageLookupByLibrary.simpleMessage("Criar link colaborativo"),
        "createCollage": MessageLookupByLibrary.simpleMessage("Criar coleção"),
        "createNewAccount":
            MessageLookupByLibrary.simpleMessage("Criar nova conta"),
        "createOrSelectAlbum":
            MessageLookupByLibrary.simpleMessage("Criar ou selecionar álbum"),
        "createPublicLink":
            MessageLookupByLibrary.simpleMessage("Criar link público"),
        "creatingLink": MessageLookupByLibrary.simpleMessage("Criar link..."),
        "criticalUpdateAvailable": MessageLookupByLibrary.simpleMessage(
            "Atualização crítica disponível"),
        "crop": MessageLookupByLibrary.simpleMessage("Recortar"),
        "curatedMemories":
            MessageLookupByLibrary.simpleMessage("Curated memories"),
        "currentUsageIs":
            MessageLookupByLibrary.simpleMessage("O uso atual é "),
        "currentlyRunning":
            MessageLookupByLibrary.simpleMessage("Atualmente executando"),
        "custom": MessageLookupByLibrary.simpleMessage("Personalizado"),
        "customEndpoint": m20,
        "darkTheme": MessageLookupByLibrary.simpleMessage("Escuro"),
        "dayToday": MessageLookupByLibrary.simpleMessage("Hoje"),
        "dayYesterday": MessageLookupByLibrary.simpleMessage("Ontem"),
        "declineTrustInvite":
            MessageLookupByLibrary.simpleMessage("Recusar convite"),
        "decrypting": MessageLookupByLibrary.simpleMessage("A desencriptar…"),
        "decryptingVideo":
            MessageLookupByLibrary.simpleMessage("Descriptografando vídeo..."),
        "deduplicateFiles":
            MessageLookupByLibrary.simpleMessage("Arquivos duplicados"),
        "delete": MessageLookupByLibrary.simpleMessage("Apagar"),
        "deleteAccount": MessageLookupByLibrary.simpleMessage("Eliminar conta"),
        "deleteAccountFeedbackPrompt": MessageLookupByLibrary.simpleMessage(
            "Lamentamos a sua partida. Indique-nos a razão para podermos melhorar o serviço."),
        "deleteAccountPermanentlyButton": MessageLookupByLibrary.simpleMessage(
            "Excluir conta permanentemente"),
        "deleteAlbum": MessageLookupByLibrary.simpleMessage("Apagar álbum"),
        "deleteAlbumDialog": MessageLookupByLibrary.simpleMessage(
            "Eliminar também as fotos (e vídeos) presentes neste álbum de <bold>all</bold>  os outros álbuns de que fazem parte?"),
        "deleteAlbumsDialogBody": MessageLookupByLibrary.simpleMessage(
            "Esta ação elimina todos os álbuns vazios. Isto é útil quando pretende reduzir a confusão na sua lista de álbuns."),
        "deleteAll": MessageLookupByLibrary.simpleMessage("Apagar tudo"),
        "deleteConfirmDialogBody": MessageLookupByLibrary.simpleMessage(
            "Esta conta está ligada a outras aplicações Ente, se utilizar alguma. Os seus dados carregados, em todas as aplicações Ente, serão agendados para eliminação e a sua conta será permanentemente eliminada."),
        "deleteEmailRequest": MessageLookupByLibrary.simpleMessage(
            "Envie um e-mail para <warning>accountt-deletion@ente.io</warning> a partir do seu endereço de email registrado."),
        "deleteEmptyAlbums":
            MessageLookupByLibrary.simpleMessage("Apagar álbuns vazios"),
        "deleteEmptyAlbumsWithQuestionMark":
            MessageLookupByLibrary.simpleMessage("Apagar álbuns vazios?"),
        "deleteFromBoth":
            MessageLookupByLibrary.simpleMessage("Apagar de ambos"),
        "deleteFromDevice":
            MessageLookupByLibrary.simpleMessage("Apagar do dispositivo"),
        "deleteFromEnte":
            MessageLookupByLibrary.simpleMessage("Apagar do Ente"),
        "deleteItemCount": m21,
        "deleteLocation":
            MessageLookupByLibrary.simpleMessage("Apagar localização"),
        "deletePhotos": MessageLookupByLibrary.simpleMessage("Apagar fotos"),
        "deleteProgress": m23,
        "deleteReason1": MessageLookupByLibrary.simpleMessage(
            "Falta uma funcionalidade-chave de que eu necessito"),
        "deleteReason2": MessageLookupByLibrary.simpleMessage(
            "O aplicativo ou um determinado recurso não se comportou como era suposto"),
        "deleteReason3": MessageLookupByLibrary.simpleMessage(
            "Encontrei outro serviço de que gosto mais"),
        "deleteReason4":
            MessageLookupByLibrary.simpleMessage("O motivo não está na lista"),
        "deleteRequestSLAText": MessageLookupByLibrary.simpleMessage(
            "O seu pedido será processado dentro de 72 horas."),
        "deleteSharedAlbum": MessageLookupByLibrary.simpleMessage(
            "Excluir álbum compartilhado?"),
        "deleteSharedAlbumDialogBody": MessageLookupByLibrary.simpleMessage(
            "O álbum será apagado para todos\n\nVocê perderá o acesso a fotos compartilhadas neste álbum que são propriedade de outros"),
        "deselectAll": MessageLookupByLibrary.simpleMessage("Desmarcar tudo"),
        "designedToOutlive":
            MessageLookupByLibrary.simpleMessage("Feito para ter longevidade"),
        "details": MessageLookupByLibrary.simpleMessage("Detalhes"),
        "developerSettings":
            MessageLookupByLibrary.simpleMessage("Definições do programador"),
        "developerSettingsWarning": MessageLookupByLibrary.simpleMessage(
            "Tem a certeza de que pretende modificar as definições de programador?"),
        "deviceCodeHint":
            MessageLookupByLibrary.simpleMessage("Introduza o código"),
        "deviceFilesAutoUploading": MessageLookupByLibrary.simpleMessage(
            "Os ficheiros adicionados a este álbum de dispositivo serão automaticamente transferidos para o Ente."),
        "deviceLock":
            MessageLookupByLibrary.simpleMessage("Bloqueio do dispositivo"),
        "deviceLockExplanation": MessageLookupByLibrary.simpleMessage(
            "Desativar o bloqueio do ecrã do dispositivo quando o Ente estiver em primeiro plano e houver uma cópia de segurança em curso. Normalmente, isto não é necessário, mas pode ajudar a que os grandes carregamentos e as importações iniciais de grandes bibliotecas sejam concluídos mais rapidamente."),
        "deviceNotFound":
            MessageLookupByLibrary.simpleMessage("Dispositivo não encontrado"),
        "didYouKnow": MessageLookupByLibrary.simpleMessage("Você sabia?"),
        "disableAutoLock": MessageLookupByLibrary.simpleMessage(
            "Desativar bloqueio automático"),
        "disableDownloadWarningBody": MessageLookupByLibrary.simpleMessage(
            "Visualizadores ainda podem fazer capturas de tela ou salvar uma cópia das suas fotos usando ferramentas externas"),
        "disableDownloadWarningTitle":
            MessageLookupByLibrary.simpleMessage("Por favor, observe"),
        "disableLinkMessage": m24,
        "disableTwofactor": MessageLookupByLibrary.simpleMessage(
            "Desativar autenticação de dois fatores"),
        "disablingTwofactorAuthentication":
            MessageLookupByLibrary.simpleMessage(
                "Desativar a autenticação de dois factores..."),
        "discord": MessageLookupByLibrary.simpleMessage("Discord"),
        "discover": MessageLookupByLibrary.simpleMessage("Descobrir"),
        "discover_babies": MessageLookupByLibrary.simpleMessage("Bebés"),
        "discover_celebrations":
            MessageLookupByLibrary.simpleMessage("Comemorações"),
        "discover_food": MessageLookupByLibrary.simpleMessage("Comida"),
        "discover_greenery": MessageLookupByLibrary.simpleMessage("Vegetação"),
        "discover_hills": MessageLookupByLibrary.simpleMessage("Colinas"),
        "discover_identity": MessageLookupByLibrary.simpleMessage("Identidade"),
        "discover_memes": MessageLookupByLibrary.simpleMessage("Memes"),
        "discover_notes": MessageLookupByLibrary.simpleMessage("Notas"),
        "discover_pets":
            MessageLookupByLibrary.simpleMessage("Animais de estimação"),
        "discover_receipts": MessageLookupByLibrary.simpleMessage("Recibos"),
        "discover_screenshots":
            MessageLookupByLibrary.simpleMessage("Capturas de ecrã"),
        "discover_selfies": MessageLookupByLibrary.simpleMessage("Selfies"),
        "discover_sunset": MessageLookupByLibrary.simpleMessage("Pôr do sol"),
        "discover_visiting_cards":
            MessageLookupByLibrary.simpleMessage("Cartões de visita"),
        "discover_wallpapers":
            MessageLookupByLibrary.simpleMessage("Papéis de parede"),
        "dismiss": MessageLookupByLibrary.simpleMessage("Rejeitar"),
        "distanceInKMUnit": MessageLookupByLibrary.simpleMessage("km"),
        "doNotSignOut":
            MessageLookupByLibrary.simpleMessage("Não terminar a sessão"),
        "doThisLater":
            MessageLookupByLibrary.simpleMessage("Fazer isto mais tarde"),
        "doYouWantToDiscardTheEditsYouHaveMade":
            MessageLookupByLibrary.simpleMessage(
                "Pretende eliminar as edições que efectuou?"),
        "done": MessageLookupByLibrary.simpleMessage("Concluído"),
        "dontSave": MessageLookupByLibrary.simpleMessage("Não salvar"),
        "doubleYourStorage": MessageLookupByLibrary.simpleMessage(
            "Duplicar o seu armazenamento"),
        "download": MessageLookupByLibrary.simpleMessage("Download"),
        "downloadFailed":
            MessageLookupByLibrary.simpleMessage("Falha no download"),
        "downloading": MessageLookupByLibrary.simpleMessage("A transferir..."),
        "dropSupportEmail": m25,
        "duplicateFileCountWithStorageSaved": m26,
        "duplicateItemsGroup": m27,
        "edit": MessageLookupByLibrary.simpleMessage("Editar"),
        "editLocation":
            MessageLookupByLibrary.simpleMessage("Editar localização"),
        "editLocationTagTitle":
            MessageLookupByLibrary.simpleMessage("Editar localização"),
        "editPerson": MessageLookupByLibrary.simpleMessage("Editar pessoa"),
        "editTime": MessageLookupByLibrary.simpleMessage("Editar tempo"),
        "editsSaved": MessageLookupByLibrary.simpleMessage("Edição guardada"),
        "editsToLocationWillOnlyBeSeenWithinEnte":
            MessageLookupByLibrary.simpleMessage(
                "Edições para localização só serão vistas dentro do Ente"),
        "eligible": MessageLookupByLibrary.simpleMessage("elegível"),
        "email": MessageLookupByLibrary.simpleMessage("Email"),
        "emailChangedTo": m29,
        "emailDoesNotHaveEnteAccount": m30,
        "emailNoEnteAccount": m31,
        "emailVerificationToggle":
            MessageLookupByLibrary.simpleMessage("Verificação por e-mail"),
        "emailYourLogs":
            MessageLookupByLibrary.simpleMessage("Enviar logs por e-mail"),
        "embracingThem": m32,
        "emergencyContacts":
            MessageLookupByLibrary.simpleMessage("Contatos de emergência"),
        "empty": MessageLookupByLibrary.simpleMessage("Esvaziar"),
        "emptyTrash": MessageLookupByLibrary.simpleMessage("Esvaziar lixo?"),
        "enable": MessageLookupByLibrary.simpleMessage("Ativar"),
        "enableMLIndexingDesc": MessageLookupByLibrary.simpleMessage(
            "O Ente suporta a aprendizagem automática no dispositivo para reconhecimento facial, pesquisa mágica e outras funcionalidades de pesquisa avançadas"),
        "enableMachineLearningBanner": MessageLookupByLibrary.simpleMessage(
            "Habilitar aprendizagem automática para pesquisa mágica e reconhecimento de rosto"),
        "enableMaps": MessageLookupByLibrary.simpleMessage("Ativar mapas"),
        "enableMapsDesc": MessageLookupByLibrary.simpleMessage(
            "Esta opção mostra as suas fotografias num mapa do mundo.\n\n\nEste mapa é alojado pelo Open Street Map e as localizações exactas das suas fotografias nunca são partilhadas.\n\n\nPode desativar esta funcionalidade em qualquer altura nas Definições."),
        "enabled": MessageLookupByLibrary.simpleMessage("Ativado"),
        "encryptingBackup":
            MessageLookupByLibrary.simpleMessage("Criptografando backup..."),
        "encryption": MessageLookupByLibrary.simpleMessage("Encriptação"),
        "encryptionKeys":
            MessageLookupByLibrary.simpleMessage("Chaves de encriptação"),
        "endpointUpdatedMessage": MessageLookupByLibrary.simpleMessage(
            "Endpoint atualizado com sucesso"),
        "endtoendEncryptedByDefault": MessageLookupByLibrary.simpleMessage(
            "Criptografia de ponta a ponta por padrão"),
        "enteCanEncryptAndPreserveFilesOnlyIfYouGrant":
            MessageLookupByLibrary.simpleMessage(
                "Ente pode criptografar e preservar arquivos apenas se você conceder acesso a eles"),
        "entePhotosPerm": MessageLookupByLibrary.simpleMessage(
            "Ente <i>precisa de permissão para</i> preservar suas fotos"),
        "enteSubscriptionPitch": MessageLookupByLibrary.simpleMessage(
            "O Ente preserva as suas memórias, para que estejam sempre disponíveis, mesmo que perca o seu dispositivo."),
        "enteSubscriptionShareWithFamily": MessageLookupByLibrary.simpleMessage(
            "Sua família também pode ser adicionada ao seu plano."),
        "enterAlbumName":
            MessageLookupByLibrary.simpleMessage("Introduzir nome do álbum"),
        "enterCode": MessageLookupByLibrary.simpleMessage("Insira o código"),
        "enterCodeDescription": MessageLookupByLibrary.simpleMessage(
            "Introduza o código fornecido pelo seu amigo para obter armazenamento gratuito para ambos"),
        "enterDateOfBirth":
            MessageLookupByLibrary.simpleMessage("Aniversário (opcional)"),
        "enterEmail": MessageLookupByLibrary.simpleMessage("Digite o e-mail"),
        "enterFileName":
            MessageLookupByLibrary.simpleMessage("Inserir nome do arquivo"),
        "enterName": MessageLookupByLibrary.simpleMessage("Inserir nome"),
        "enterNewPasswordToEncrypt": MessageLookupByLibrary.simpleMessage(
            "Inserir uma nova palavra-passe para encriptar os seus dados"),
        "enterPassword":
            MessageLookupByLibrary.simpleMessage("Introduzir palavra-passe"),
        "enterPasswordToEncrypt": MessageLookupByLibrary.simpleMessage(
            "Inserir uma palavra-passe para encriptar os seus dados"),
        "enterPersonName":
            MessageLookupByLibrary.simpleMessage("Inserir nome da pessoa"),
        "enterPin": MessageLookupByLibrary.simpleMessage("Introduzir PIN"),
        "enterReferralCode": MessageLookupByLibrary.simpleMessage(
            "Insira o código de referência"),
        "enterThe6digitCodeFromnyourAuthenticatorApp":
            MessageLookupByLibrary.simpleMessage(
                "Introduzir o código de 6 dígitos da\nsua aplicação de autenticação"),
        "enterValidEmail": MessageLookupByLibrary.simpleMessage(
            "Por favor, insira um endereço de email válido."),
        "enterYourEmailAddress": MessageLookupByLibrary.simpleMessage(
            "Insira o seu endereço de email"),
        "enterYourPassword": MessageLookupByLibrary.simpleMessage(
            "Introduza a sua palavra-passe"),
        "enterYourRecoveryKey": MessageLookupByLibrary.simpleMessage(
            "Insira a sua chave de recuperação"),
        "error": MessageLookupByLibrary.simpleMessage("Erro"),
        "everywhere": MessageLookupByLibrary.simpleMessage("em todo o lado"),
        "exif": MessageLookupByLibrary.simpleMessage("EXIF"),
        "existingUser":
            MessageLookupByLibrary.simpleMessage("Utilizador existente"),
        "expiredLinkInfo": MessageLookupByLibrary.simpleMessage(
            "Este link expirou. Por favor, selecione um novo tempo de expiração ou desabilite a expiração do link."),
        "exportLogs": MessageLookupByLibrary.simpleMessage("Exportar logs"),
        "exportYourData":
            MessageLookupByLibrary.simpleMessage("Exportar os seus dados"),
        "extraPhotosFound": MessageLookupByLibrary.simpleMessage(
            "Fotos adicionais encontradas"),
        "extraPhotosFoundFor": m33,
        "faceNotClusteredYet": MessageLookupByLibrary.simpleMessage(
            "Rosto não agrupado ainda, volte aqui mais tarde"),
        "faceRecognition":
            MessageLookupByLibrary.simpleMessage("Reconhecimento facial"),
        "faces": MessageLookupByLibrary.simpleMessage("Rostos"),
        "failed": MessageLookupByLibrary.simpleMessage("Falhou"),
        "failedToApplyCode":
            MessageLookupByLibrary.simpleMessage("Falha ao aplicar código"),
        "failedToCancel":
            MessageLookupByLibrary.simpleMessage("Falhou ao cancelar"),
        "failedToDownloadVideo": MessageLookupByLibrary.simpleMessage(
            "Falha ao fazer o download do vídeo"),
        "failedToFetchActiveSessions": MessageLookupByLibrary.simpleMessage(
            "Falha ao obter sessões em atividade"),
        "failedToFetchOriginalForEdit": MessageLookupByLibrary.simpleMessage(
            "Falha ao obter original para edição"),
        "failedToFetchReferralDetails": MessageLookupByLibrary.simpleMessage(
            "Não foi possível obter detalhes de indicação. Por favor, tente novamente mais tarde."),
        "failedToLoadAlbums":
            MessageLookupByLibrary.simpleMessage("Falha ao carregar álbuns"),
        "failedToPlayVideo": MessageLookupByLibrary.simpleMessage(
            "Falha ao reproduzir multimédia"),
        "failedToRefreshStripeSubscription":
            MessageLookupByLibrary.simpleMessage(
                "Falha ao atualizar subscrição"),
        "failedToRenew":
            MessageLookupByLibrary.simpleMessage("Falhou ao renovar"),
        "failedToVerifyPaymentStatus": MessageLookupByLibrary.simpleMessage(
            "Falha ao verificar status do pagamento"),
        "familyPlanOverview": MessageLookupByLibrary.simpleMessage(
            "Adicione 5 membros da família ao seu plano existente sem pagar mais.\n\n\nCada membro tem o seu próprio espaço privado e não pode ver os ficheiros dos outros, a menos que sejam partilhados.\n\n\nOs planos familiares estão disponíveis para clientes que tenham uma subscrição paga do Ente.\n\n\nSubscreva agora para começar!"),
        "familyPlanPortalTitle":
            MessageLookupByLibrary.simpleMessage("Família"),
        "familyPlans":
            MessageLookupByLibrary.simpleMessage("Planos familiares"),
        "faq": MessageLookupByLibrary.simpleMessage("Perguntas Frequentes"),
        "faqs": MessageLookupByLibrary.simpleMessage("Perguntas frequentes"),
        "favorite": MessageLookupByLibrary.simpleMessage("Favorito"),
        "feastingWithThem": m34,
        "feedback": MessageLookupByLibrary.simpleMessage("Opinião"),
        "file": MessageLookupByLibrary.simpleMessage("Arquivo"),
        "fileFailedToSaveToGallery": MessageLookupByLibrary.simpleMessage(
            "Falha ao guardar o ficheiro na galeria"),
        "fileInfoAddDescHint":
            MessageLookupByLibrary.simpleMessage("Acrescente uma descrição..."),
        "fileNotUploadedYet":
            MessageLookupByLibrary.simpleMessage("Arquivo ainda não enviado"),
        "fileSavedToGallery":
            MessageLookupByLibrary.simpleMessage("Arquivo guardado na galeria"),
        "fileTypes": MessageLookupByLibrary.simpleMessage("Tipos de arquivo"),
        "fileTypesAndNames":
            MessageLookupByLibrary.simpleMessage("Tipos de arquivo e nomes"),
        "filesBackedUpFromDevice": m35,
        "filesBackedUpInAlbum": m36,
        "filesDeleted":
            MessageLookupByLibrary.simpleMessage("Arquivos apagados"),
        "filesSavedToGallery": MessageLookupByLibrary.simpleMessage(
            "Arquivos guardados na galeria"),
        "findPeopleByName": MessageLookupByLibrary.simpleMessage(
            "Encontrar pessoas rapidamente pelo nome"),
        "findThemQuickly":
            MessageLookupByLibrary.simpleMessage("Ache-os rapidamente"),
        "flip": MessageLookupByLibrary.simpleMessage("Inverter"),
        "food": MessageLookupByLibrary.simpleMessage("Prazer em culinária"),
        "forYourMemories":
            MessageLookupByLibrary.simpleMessage("para suas memórias"),
        "forgotPassword": MessageLookupByLibrary.simpleMessage(
            "Esqueceu-se da palavra-passe"),
        "foundFaces":
            MessageLookupByLibrary.simpleMessage("Rostos encontrados"),
        "freeStorageClaimed": MessageLookupByLibrary.simpleMessage(
            "Armazenamento gratuito reclamado"),
        "freeStorageOnReferralSuccess": m37,
        "freeStorageUsable": MessageLookupByLibrary.simpleMessage(
            "Armazenamento livre utilizável"),
        "freeTrial": MessageLookupByLibrary.simpleMessage("Teste grátis"),
        "freeTrialValidTill": m38,
        "freeUpAmount": m40,
        "freeUpDeviceSpace": MessageLookupByLibrary.simpleMessage(
            "Libertar espaço no dispositivo"),
        "freeUpDeviceSpaceDesc": MessageLookupByLibrary.simpleMessage(
            "Poupe espaço no seu dispositivo limpando ficheiros dos quais já foi feita uma cópia de segurança."),
        "freeUpSpace": MessageLookupByLibrary.simpleMessage("Libertar espaço"),
        "gallery": MessageLookupByLibrary.simpleMessage("Galeria"),
        "galleryMemoryLimitInfo": MessageLookupByLibrary.simpleMessage(
            "Até 1000 memórias mostradas na galeria"),
        "general": MessageLookupByLibrary.simpleMessage("Geral"),
        "generatingEncryptionKeys": MessageLookupByLibrary.simpleMessage(
            "Gerando chaves de encriptação..."),
        "genericProgress": m42,
        "goToSettings":
            MessageLookupByLibrary.simpleMessage("Ir para as definições"),
        "googlePlayId":
            MessageLookupByLibrary.simpleMessage("ID do Google Play"),
        "grantFullAccessPrompt": MessageLookupByLibrary.simpleMessage(
            "Por favor, permita o acesso a todas as fotos nas definições do aplicativo"),
        "grantPermission":
            MessageLookupByLibrary.simpleMessage("Conceder permissão"),
        "greenery": MessageLookupByLibrary.simpleMessage("A vegetação verde"),
        "groupNearbyPhotos":
            MessageLookupByLibrary.simpleMessage("Agrupar fotos próximas"),
        "guestView": MessageLookupByLibrary.simpleMessage("Visão de convidado"),
        "guestViewEnablePreSteps": MessageLookupByLibrary.simpleMessage(
            "Para ativar a vista de convidado, configure o código de acesso do dispositivo ou o bloqueio do ecrã nas definições do sistema."),
        "happyBirthday":
            MessageLookupByLibrary.simpleMessage("Happy birthday! 🥳"),
        "hearUsExplanation": MessageLookupByLibrary.simpleMessage(
            "Não monitorizamos as instalações de aplicações. Ajudaria se nos dissesse onde nos encontrou!"),
        "hearUsWhereTitle": MessageLookupByLibrary.simpleMessage(
            "Como é que soube do Ente? (opcional)"),
        "help": MessageLookupByLibrary.simpleMessage("Ajuda"),
        "hidden": MessageLookupByLibrary.simpleMessage("Oculto"),
        "hide": MessageLookupByLibrary.simpleMessage("Ocultar"),
        "hideContent": MessageLookupByLibrary.simpleMessage("Ocultar conteúdo"),
        "hideContentDescriptionAndroid": MessageLookupByLibrary.simpleMessage(
            "Oculta o conteúdo da aplicação no alternador de aplicações e desactiva as capturas de ecrã"),
        "hideContentDescriptionIos": MessageLookupByLibrary.simpleMessage(
            "Oculta o conteúdo da aplicação no alternador de aplicações"),
        "hideSharedItemsFromHomeGallery": MessageLookupByLibrary.simpleMessage(
            "Ocultar itens compartilhados da galeria inicial"),
        "hiding": MessageLookupByLibrary.simpleMessage("Ocultando..."),
<<<<<<< HEAD
        "hikingWithThem": m44,
=======
        "hikingWithThem": m43,
>>>>>>> 76bff25d
        "hostedAtOsmFrance":
            MessageLookupByLibrary.simpleMessage("Hospedado na OSM France"),
        "howItWorks": MessageLookupByLibrary.simpleMessage("Como funciona"),
        "howToViewShareeVerificationID": MessageLookupByLibrary.simpleMessage(
            "Por favor, peça-lhes para pressionar longamente o endereço de e-mail na tela de configurações e verifique se os IDs de ambos os dispositivos coincidem."),
        "iOSGoToSettingsDescription": MessageLookupByLibrary.simpleMessage(
            "A autenticação biométrica não está configurada no seu dispositivo. Active o Touch ID ou o Face ID no seu telemóvel."),
        "iOSLockOut": MessageLookupByLibrary.simpleMessage(
            "A autenticação biométrica está desativada. Por favor, bloqueie e desbloqueie o ecrã para ativá-la."),
        "iOSOkButton": MessageLookupByLibrary.simpleMessage("OK"),
        "ignoreUpdate": MessageLookupByLibrary.simpleMessage("Ignorar"),
        "ignored": MessageLookupByLibrary.simpleMessage("ignorado"),
        "ignoredFolderUploadReason": MessageLookupByLibrary.simpleMessage(
            "Alguns ficheiros deste álbum não podem ser carregados porque foram anteriormente eliminados do Ente."),
        "imageNotAnalyzed":
            MessageLookupByLibrary.simpleMessage("Imagem não analisada"),
        "immediately": MessageLookupByLibrary.simpleMessage("Imediatamente"),
        "importing": MessageLookupByLibrary.simpleMessage("A importar..."),
        "incorrectCode":
            MessageLookupByLibrary.simpleMessage("Código incorrecto"),
        "incorrectPasswordTitle":
            MessageLookupByLibrary.simpleMessage("Palavra-passe incorreta"),
        "incorrectRecoveryKey": MessageLookupByLibrary.simpleMessage(
            "Chave de recuperação incorreta"),
        "incorrectRecoveryKeyBody": MessageLookupByLibrary.simpleMessage(
            "A chave de recuperação inserida está incorreta"),
        "incorrectRecoveryKeyTitle": MessageLookupByLibrary.simpleMessage(
            "Chave de recuperação incorreta"),
        "indexedItems": MessageLookupByLibrary.simpleMessage("Itens indexados"),
        "indexingIsPaused": MessageLookupByLibrary.simpleMessage(
            "A indexação está pausada, será retomada automaticamente quando o dispositivo estiver pronto."),
        "ineligible": MessageLookupByLibrary.simpleMessage("Inelegível"),
        "info": MessageLookupByLibrary.simpleMessage("Info"),
        "insecureDevice":
            MessageLookupByLibrary.simpleMessage("Dispositivo inseguro"),
        "installManually":
            MessageLookupByLibrary.simpleMessage("Instalar manualmente"),
        "invalidEmailAddress":
            MessageLookupByLibrary.simpleMessage("Endereço de email inválido"),
        "invalidEndpoint":
            MessageLookupByLibrary.simpleMessage("Endpoint inválido"),
        "invalidEndpointMessage": MessageLookupByLibrary.simpleMessage(
            "Desculpe, o endpoint que introduziu é inválido. Introduza um ponto final válido e tente novamente."),
        "invalidKey": MessageLookupByLibrary.simpleMessage("Chave inválida"),
        "invalidRecoveryKey": MessageLookupByLibrary.simpleMessage(
            "A chave de recuperação que inseriu não é válida. Por favor, certifique-se que ela contém 24 palavras e verifique a ortografia de cada uma.\n\nSe inseriu um código de recuperação mais antigo, certifique-se de que tem 64 caracteres e verifique cada um deles."),
        "invite": MessageLookupByLibrary.simpleMessage("Convidar"),
        "inviteToEnte":
            MessageLookupByLibrary.simpleMessage("Convidar para Ente"),
        "inviteYourFriends":
            MessageLookupByLibrary.simpleMessage("Convide os seus amigos"),
        "inviteYourFriendsToEnte": MessageLookupByLibrary.simpleMessage(
            "Convide seus amigos para o Ente"),
        "itLooksLikeSomethingWentWrongPleaseRetryAfterSome":
            MessageLookupByLibrary.simpleMessage(
                "Parece que algo correu mal. Por favor, tente novamente após algum tempo. Se o erro persistir, contacte a nossa equipa de apoio."),
<<<<<<< HEAD
        "itemCount": m45,
=======
        "itemCount": m44,
>>>>>>> 76bff25d
        "itemsShowTheNumberOfDaysRemainingBeforePermanentDeletion":
            MessageLookupByLibrary.simpleMessage(
                "Os itens mostram o número de dias restantes antes da eliminação permanente"),
        "itemsWillBeRemovedFromAlbum": MessageLookupByLibrary.simpleMessage(
            "Os itens selecionados serão removidos deste álbum"),
        "join": MessageLookupByLibrary.simpleMessage("Unir-se"),
        "joinAlbum": MessageLookupByLibrary.simpleMessage("Unir-se ao álbum"),
        "joinAlbumConfirmationDialogBody": MessageLookupByLibrary.simpleMessage(
            "Unir-se ao álbum fará que seu e-mail seja visível a todos do álbum."),
        "joinAlbumSubtext": MessageLookupByLibrary.simpleMessage(
            "para visualizar e adicionar suas fotos"),
        "joinAlbumSubtextViewer": MessageLookupByLibrary.simpleMessage(
            "para adicionar isso aos álbuns compartilhados"),
        "joinDiscord":
            MessageLookupByLibrary.simpleMessage("Juntar-se ao Discord"),
        "keepPhotos": MessageLookupByLibrary.simpleMessage("Manter fotos"),
        "kiloMeterUnit": MessageLookupByLibrary.simpleMessage("km"),
        "kindlyHelpUsWithThisInformation": MessageLookupByLibrary.simpleMessage(
            "Por favor, ajude-nos com esta informação"),
        "language": MessageLookupByLibrary.simpleMessage("Idioma"),
<<<<<<< HEAD
        "lastTimeWithThem": m46,
=======
        "lastTimeWithThem": m45,
>>>>>>> 76bff25d
        "lastUpdated":
            MessageLookupByLibrary.simpleMessage("Última atualização"),
        "lastYearsTrip":
            MessageLookupByLibrary.simpleMessage("Viajem do ano passado"),
        "leave": MessageLookupByLibrary.simpleMessage("Sair"),
        "leaveAlbum": MessageLookupByLibrary.simpleMessage("Sair do álbum"),
        "leaveFamily":
            MessageLookupByLibrary.simpleMessage("Deixar plano famíliar"),
        "leaveSharedAlbum": MessageLookupByLibrary.simpleMessage(
            "Sair do álbum compartilhado?"),
        "left": MessageLookupByLibrary.simpleMessage("Esquerda"),
        "legacy": MessageLookupByLibrary.simpleMessage("Legado"),
        "legacyAccounts":
            MessageLookupByLibrary.simpleMessage("Contas legadas"),
<<<<<<< HEAD
        "legacyInvite": m47,
=======
        "legacyInvite": m46,
>>>>>>> 76bff25d
        "legacyPageDesc": MessageLookupByLibrary.simpleMessage(
            "O legado permite que contatos confiáveis acessem sua conta em sua ausência."),
        "legacyPageDesc2": MessageLookupByLibrary.simpleMessage(
            "Contatos confiáveis podem iniciar recuperação de conta. Se não cancelado dentro de 30 dias, redefina sua senha e acesse sua conta."),
        "light": MessageLookupByLibrary.simpleMessage("Claro"),
        "lightTheme": MessageLookupByLibrary.simpleMessage("Claro"),
        "link": MessageLookupByLibrary.simpleMessage("Vincular"),
        "linkCopiedToClipboard": MessageLookupByLibrary.simpleMessage(
            "Link copiado para a área de transferência"),
        "linkDeviceLimit":
            MessageLookupByLibrary.simpleMessage("Limite de dispositivo"),
        "linkEmail": MessageLookupByLibrary.simpleMessage("Vincular e-mail"),
        "linkEmailToContactBannerCaption":
            MessageLookupByLibrary.simpleMessage("para compartilhar rápido"),
        "linkEnabled": MessageLookupByLibrary.simpleMessage("Ativado"),
        "linkExpired": MessageLookupByLibrary.simpleMessage("Expirado"),
<<<<<<< HEAD
        "linkExpiresOn": m48,
=======
        "linkExpiresOn": m47,
>>>>>>> 76bff25d
        "linkExpiry": MessageLookupByLibrary.simpleMessage("Link expirado"),
        "linkHasExpired":
            MessageLookupByLibrary.simpleMessage("O link expirou"),
        "linkNeverExpires": MessageLookupByLibrary.simpleMessage("Nunca"),
        "linkPerson": MessageLookupByLibrary.simpleMessage("Vincular pessoa"),
        "linkPersonCaption": MessageLookupByLibrary.simpleMessage(
            "para melhor experiência de compartilhamento"),
<<<<<<< HEAD
        "linkPersonToEmail": m49,
        "linkPersonToEmailConfirmation": m50,
=======
        "linkPersonToEmail": m48,
        "linkPersonToEmailConfirmation": m49,
>>>>>>> 76bff25d
        "livePhotos":
            MessageLookupByLibrary.simpleMessage("Fotos Em Tempo Real"),
        "loadMessage1": MessageLookupByLibrary.simpleMessage(
            "Pode partilhar a sua subscrição com a sua família"),
        "loadMessage3": MessageLookupByLibrary.simpleMessage(
            "Mantemos 3 cópias dos seus dados, uma em um abrigo subterrâneo"),
        "loadMessage4": MessageLookupByLibrary.simpleMessage(
            "Todos os nossos aplicativos são de código aberto"),
        "loadMessage5": MessageLookupByLibrary.simpleMessage(
            "Nosso código-fonte e criptografia foram auditadas externamente"),
        "loadMessage6":
            MessageLookupByLibrary.simpleMessage("Deixar o álbum partilhado?"),
        "loadMessage7": MessageLookupByLibrary.simpleMessage(
            "Nossos aplicativos móveis são executados em segundo plano para criptografar e fazer backup de quaisquer novas fotos que você clique"),
        "loadMessage8": MessageLookupByLibrary.simpleMessage(
            "web.ente.io tem um envio mais rápido"),
        "loadMessage9": MessageLookupByLibrary.simpleMessage(
            "Nós usamos Xchacha20Poly1305 para criptografar seus dados com segurança"),
        "loadingExifData":
            MessageLookupByLibrary.simpleMessage("Carregando dados EXIF..."),
        "loadingGallery":
            MessageLookupByLibrary.simpleMessage("Carregando galeria..."),
        "loadingMessage":
            MessageLookupByLibrary.simpleMessage("Carregar as suas fotos..."),
        "loadingModel":
            MessageLookupByLibrary.simpleMessage("Transferindo modelos..."),
        "loadingYourPhotos":
            MessageLookupByLibrary.simpleMessage("Carregar as suas fotos..."),
        "localGallery": MessageLookupByLibrary.simpleMessage("Galeria local"),
        "localIndexing":
            MessageLookupByLibrary.simpleMessage("Indexação local"),
        "localSyncErrorMessage": MessageLookupByLibrary.simpleMessage(
            "Parece que algo correu mal, uma vez que a sincronização de fotografias locais está a demorar mais tempo do que o esperado. Contacte a nossa equipa de apoio"),
        "location": MessageLookupByLibrary.simpleMessage("Localização"),
        "locationName":
            MessageLookupByLibrary.simpleMessage("Nome da localização"),
        "locationTagFeatureDescription": MessageLookupByLibrary.simpleMessage(
            "Uma etiqueta de localização agrupa todas as fotos que foram tiradas num determinado raio de uma fotografia"),
        "locations": MessageLookupByLibrary.simpleMessage("Localizações"),
        "lockButtonLabel": MessageLookupByLibrary.simpleMessage("Bloquear"),
        "lockscreen": MessageLookupByLibrary.simpleMessage("Ecrã de bloqueio"),
        "logInLabel": MessageLookupByLibrary.simpleMessage("Iniciar sessão"),
        "loggingOut":
            MessageLookupByLibrary.simpleMessage("Terminar a sessão..."),
        "loginSessionExpired":
            MessageLookupByLibrary.simpleMessage("Sessão expirada"),
        "loginSessionExpiredDetails": MessageLookupByLibrary.simpleMessage(
            "A sua sessão expirou. Por favor, inicie sessão novamente."),
        "loginTerms": MessageLookupByLibrary.simpleMessage(
            "Ao clicar em iniciar sessão, eu concordo com os termos <u-terms>de serviço</u-terms> e <u-policy>política de privacidade</u-policy>"),
        "loginWithTOTP":
            MessageLookupByLibrary.simpleMessage("Iniciar sessão com TOTP"),
        "logout": MessageLookupByLibrary.simpleMessage("Terminar sessão"),
        "logsDialogBody": MessageLookupByLibrary.simpleMessage(
            "Isto enviará os registos para nos ajudar a resolver o problema. Tenha em atenção que os nomes dos ficheiros serão incluídos para ajudar a localizar problemas com ficheiros específicos."),
        "longPressAnEmailToVerifyEndToEndEncryption":
            MessageLookupByLibrary.simpleMessage(
                "Pressione e segure um e-mail para verificar a criptografia de ponta a ponta."),
        "longpressOnAnItemToViewInFullscreen":
            MessageLookupByLibrary.simpleMessage(
                "Pressione e segure em um item para ver em tela cheia"),
        "lookBackOnYourMemories": MessageLookupByLibrary.simpleMessage(
            "Look back on your memories 🌄"),
        "loopVideoOff":
            MessageLookupByLibrary.simpleMessage("Repetir vídeo desligado"),
        "loopVideoOn":
            MessageLookupByLibrary.simpleMessage("Repetir vídeo ligado"),
        "lostDevice":
            MessageLookupByLibrary.simpleMessage("Perdeu o seu dispositívo?"),
        "machineLearning":
            MessageLookupByLibrary.simpleMessage("Aprendizagem automática"),
        "magicSearch": MessageLookupByLibrary.simpleMessage("Pesquisa mágica"),
        "magicSearchHint": MessageLookupByLibrary.simpleMessage(
            "A pesquisa mágica permite pesquisar fotos por seu conteúdo, por exemplo, \'flor\', \'carro vermelho\', \'documentos de identidade\'"),
        "manage": MessageLookupByLibrary.simpleMessage("Gerir"),
        "manageDeviceStorageDesc": MessageLookupByLibrary.simpleMessage(
            "Reveja e limpe o armazenamento de cache local."),
        "manageFamily": MessageLookupByLibrary.simpleMessage("Gerir família"),
        "manageLink": MessageLookupByLibrary.simpleMessage("Gerir link"),
        "manageParticipants": MessageLookupByLibrary.simpleMessage("Gerir"),
        "manageSubscription":
            MessageLookupByLibrary.simpleMessage("Gerir subscrição"),
        "manualPairDesc": MessageLookupByLibrary.simpleMessage(
            "Emparelhar com PIN funciona com qualquer ecrã onde pretenda ver o seu álbum."),
        "map": MessageLookupByLibrary.simpleMessage("Mapa"),
        "maps": MessageLookupByLibrary.simpleMessage("Mapas"),
        "mastodon": MessageLookupByLibrary.simpleMessage("Mastodon"),
        "matrix": MessageLookupByLibrary.simpleMessage("Matrix"),
        "me": MessageLookupByLibrary.simpleMessage("Eu"),
        "merchandise": MessageLookupByLibrary.simpleMessage("Produtos"),
        "mergeWithExisting":
            MessageLookupByLibrary.simpleMessage("Juntar com o existente"),
        "mergedPhotos":
            MessageLookupByLibrary.simpleMessage("Fotos combinadas"),
        "mlConsent": MessageLookupByLibrary.simpleMessage(
            "Ativar aprendizagem automática"),
        "mlConsentConfirmation": MessageLookupByLibrary.simpleMessage(
            "Eu entendo, e desejo ativar a aprendizagem automática"),
        "mlConsentDescription": MessageLookupByLibrary.simpleMessage(
            "Se ativar a aprendizagem automática, o Ente extrairá informações como a geometria do rosto de ficheiros, incluindo os partilhados consigo.\n\n\nIsto acontecerá no seu dispositivo e todas as informações biométricas geradas serão encriptadas de ponta a ponta."),
        "mlConsentPrivacy": MessageLookupByLibrary.simpleMessage(
            "Por favor, clique aqui para mais detalhes sobre este recurso na nossa política de privacidade"),
        "mlConsentTitle": MessageLookupByLibrary.simpleMessage(
            "Ativar aprendizagem automática?"),
        "mlIndexingDescription": MessageLookupByLibrary.simpleMessage(
            "Tenha em atenção que a aprendizagem automática resultará numa maior utilização da largura de banda e da bateria até que todos os itens sejam indexados. Considere utilizar a aplicação de ambiente de trabalho para uma indexação mais rápida, todos os resultados serão sincronizados automaticamente."),
        "mobileWebDesktop":
            MessageLookupByLibrary.simpleMessage("Mobile, Web, Desktop"),
        "moderateStrength": MessageLookupByLibrary.simpleMessage("Moderada"),
        "modifyYourQueryOrTrySearchingFor":
            MessageLookupByLibrary.simpleMessage(
                "Modifique a sua consulta ou tente pesquisar por"),
        "moments": MessageLookupByLibrary.simpleMessage("Momentos"),
        "month": MessageLookupByLibrary.simpleMessage("mês"),
        "monthly": MessageLookupByLibrary.simpleMessage("Mensal"),
        "moon": MessageLookupByLibrary.simpleMessage("Na luz do luar"),
        "moreDetails": MessageLookupByLibrary.simpleMessage("Mais detalhes"),
        "mostRecent": MessageLookupByLibrary.simpleMessage("Mais recente"),
        "mostRelevant": MessageLookupByLibrary.simpleMessage("Mais relevante"),
        "mountains": MessageLookupByLibrary.simpleMessage("Sob as montanhas"),
        "moveSelectedPhotosToOneDate": MessageLookupByLibrary.simpleMessage(
            "Mover fotos selecionadas para uma data"),
        "moveToAlbum": MessageLookupByLibrary.simpleMessage("Mover para álbum"),
        "moveToHiddenAlbum":
            MessageLookupByLibrary.simpleMessage("Mover para álbum oculto"),
<<<<<<< HEAD
        "movedSuccessfullyTo": m53,
=======
        "movedSuccessfullyTo": m52,
>>>>>>> 76bff25d
        "movedToTrash":
            MessageLookupByLibrary.simpleMessage("Mover para o lixo"),
        "movingFilesToAlbum": MessageLookupByLibrary.simpleMessage(
            "Mover arquivos para o álbum..."),
        "name": MessageLookupByLibrary.simpleMessage("Nome"),
        "nameTheAlbum": MessageLookupByLibrary.simpleMessage("Nomear o álbum"),
        "networkConnectionRefusedErr": MessageLookupByLibrary.simpleMessage(
            "Não foi possível conectar ao Ente, tente novamente após algum tempo. Se o erro persistir, entre em contato com o suporte."),
        "networkHostLookUpErr": MessageLookupByLibrary.simpleMessage(
            "Não foi possível estabelecer ligação ao Ente. Verifique as definições de rede e contacte o serviço de apoio se o erro persistir."),
        "never": MessageLookupByLibrary.simpleMessage("Nunca"),
        "newAlbum": MessageLookupByLibrary.simpleMessage("Novo álbum"),
        "newLocation": MessageLookupByLibrary.simpleMessage("Nova localização"),
        "newPerson": MessageLookupByLibrary.simpleMessage("Nova pessoa"),
        "newPhotosEmoji": MessageLookupByLibrary.simpleMessage(" new 📸"),
        "newRange": MessageLookupByLibrary.simpleMessage("Novo intervalo"),
        "newToEnte": MessageLookupByLibrary.simpleMessage("Novo no Ente"),
        "newest": MessageLookupByLibrary.simpleMessage("Recentes"),
        "next": MessageLookupByLibrary.simpleMessage("Seguinte"),
        "no": MessageLookupByLibrary.simpleMessage("Não"),
        "noAlbumsSharedByYouYet": MessageLookupByLibrary.simpleMessage(
            "Ainda não há álbuns partilhados por si"),
        "noDeviceFound": MessageLookupByLibrary.simpleMessage(
            "Nenhum dispositivo encontrado"),
        "noDeviceLimit": MessageLookupByLibrary.simpleMessage("Nenhum"),
        "noDeviceThatCanBeDeleted": MessageLookupByLibrary.simpleMessage(
            "Você não tem arquivos neste dispositivo que possam ser apagados"),
        "noDuplicates":
            MessageLookupByLibrary.simpleMessage("✨ Sem duplicados"),
        "noEnteAccountExclamation":
            MessageLookupByLibrary.simpleMessage("Nenhuma conta Ente!"),
        "noExifData": MessageLookupByLibrary.simpleMessage("Sem dados EXIF"),
        "noFacesFound":
            MessageLookupByLibrary.simpleMessage("Nenhum rosto encontrado"),
        "noHiddenPhotosOrVideos":
            MessageLookupByLibrary.simpleMessage("Sem fotos ou vídeos ocultos"),
        "noImagesWithLocation": MessageLookupByLibrary.simpleMessage(
            "Nenhuma imagem com localização"),
        "noInternetConnection":
            MessageLookupByLibrary.simpleMessage("Sem ligação à internet"),
        "noPhotosAreBeingBackedUpRightNow":
            MessageLookupByLibrary.simpleMessage(
                "No momento não há backup de fotos sendo feito"),
        "noPhotosFoundHere": MessageLookupByLibrary.simpleMessage(
            "Nenhuma foto encontrada aqui"),
        "noQuickLinksSelected": MessageLookupByLibrary.simpleMessage(
            "Nenhum link rápido selecionado"),
        "noRecoveryKey": MessageLookupByLibrary.simpleMessage(
            "Não tem chave de recuperação?"),
        "noRecoveryKeyNoDecryption": MessageLookupByLibrary.simpleMessage(
            "Devido à natureza do nosso protocolo de criptografia de ponta a ponta, os seus dados não podem ser descriptografados sem a sua palavra-passe ou a sua chave de recuperação"),
        "noResults": MessageLookupByLibrary.simpleMessage("Nenhum resultado"),
        "noResultsFound": MessageLookupByLibrary.simpleMessage(
            "Não foram encontrados resultados"),
<<<<<<< HEAD
        "noSuggestionsForPerson": m54,
        "noSystemLockFound": MessageLookupByLibrary.simpleMessage(
            "Nenhum bloqueio de sistema encontrado"),
        "notPersonLabel": m55,
=======
        "noSuggestionsForPerson": m53,
        "noSystemLockFound": MessageLookupByLibrary.simpleMessage(
            "Nenhum bloqueio de sistema encontrado"),
        "notPersonLabel": m54,
>>>>>>> 76bff25d
        "notThisPerson":
            MessageLookupByLibrary.simpleMessage("Não é esta pessoa?"),
        "nothingSharedWithYouYet": MessageLookupByLibrary.simpleMessage(
            "Ainda nada partilhado consigo"),
        "nothingToSeeHere":
            MessageLookupByLibrary.simpleMessage("Nada para ver aqui! 👀"),
        "notifications": MessageLookupByLibrary.simpleMessage("Notificações"),
        "ok": MessageLookupByLibrary.simpleMessage("Ok"),
        "onDevice": MessageLookupByLibrary.simpleMessage("No dispositivo"),
        "onEnte": MessageLookupByLibrary.simpleMessage(
            "Em <branding>ente</branding>"),
        "onTheRoad": MessageLookupByLibrary.simpleMessage("Na estrada de novo"),
        "onThisDay": MessageLookupByLibrary.simpleMessage("On this day"),
        "onThisDayNotificationExplanation": MessageLookupByLibrary.simpleMessage(
            "Receive reminders about memories from this day in previous years."),
<<<<<<< HEAD
        "onlyFamilyAdminCanChangeCode": m56,
=======
        "onlyFamilyAdminCanChangeCode": m55,
>>>>>>> 76bff25d
        "onlyThem": MessageLookupByLibrary.simpleMessage("Apenas eles"),
        "oops": MessageLookupByLibrary.simpleMessage("Oops"),
        "oopsCouldNotSaveEdits": MessageLookupByLibrary.simpleMessage(
            "Oops, não foi possível guardar as edições"),
        "oopsSomethingWentWrong":
            MessageLookupByLibrary.simpleMessage("Ops, algo deu errado"),
        "openAlbumInBrowser":
            MessageLookupByLibrary.simpleMessage("Abrir álbum no navegador"),
        "openAlbumInBrowserTitle": MessageLookupByLibrary.simpleMessage(
            "Use o aplicativo da web para adicionar fotos a este álbum"),
        "openFile": MessageLookupByLibrary.simpleMessage("Abrir arquivo"),
        "openSettings":
            MessageLookupByLibrary.simpleMessage("Abrir Definições"),
        "openTheItem": MessageLookupByLibrary.simpleMessage("• Abra o item"),
        "openstreetmapContributors": MessageLookupByLibrary.simpleMessage(
            "Contribuidores do OpenStreetMap"),
        "optionalAsShortAsYouLike": MessageLookupByLibrary.simpleMessage(
            "Opcional, o mais breve que quiser..."),
        "orMergeWithExistingPerson": MessageLookupByLibrary.simpleMessage(
            "Ou combinar com já existente"),
        "orPickAnExistingOne":
            MessageLookupByLibrary.simpleMessage("Ou escolha um já existente"),
        "orPickFromYourContacts": MessageLookupByLibrary.simpleMessage(
            "ou escolher dos seus contatos"),
        "otherDetectedFaces":
            MessageLookupByLibrary.simpleMessage("Other detected faces"),
        "pair": MessageLookupByLibrary.simpleMessage("Emparelhar"),
        "pairWithPin":
            MessageLookupByLibrary.simpleMessage("Emparelhar com PIN"),
        "pairingComplete":
            MessageLookupByLibrary.simpleMessage("Emparelhamento concluído"),
        "panorama": MessageLookupByLibrary.simpleMessage("Panorama"),
<<<<<<< HEAD
        "partyWithThem": m57,
=======
        "partyWithThem": m56,
>>>>>>> 76bff25d
        "passKeyPendingVerification": MessageLookupByLibrary.simpleMessage(
            "A verificação ainda está pendente"),
        "passkey": MessageLookupByLibrary.simpleMessage("Chave de acesso"),
        "passkeyAuthTitle": MessageLookupByLibrary.simpleMessage(
            "Verificação da chave de acesso"),
        "password": MessageLookupByLibrary.simpleMessage("Palavra-passe"),
        "passwordChangedSuccessfully": MessageLookupByLibrary.simpleMessage(
            "Palavra-passe alterada com sucesso"),
        "passwordLock":
            MessageLookupByLibrary.simpleMessage("Bloqueio da palavra-passe"),
<<<<<<< HEAD
        "passwordStrength": m58,
=======
        "passwordStrength": m57,
>>>>>>> 76bff25d
        "passwordStrengthInfo": MessageLookupByLibrary.simpleMessage(
            "A força da palavra-passe é calculada tendo em conta o comprimento da palavra-passe, os caracteres utilizados e se a palavra-passe aparece ou não nas 10.000 palavras-passe mais utilizadas"),
        "passwordWarning": MessageLookupByLibrary.simpleMessage(
            "Não armazenamos esta palavra-passe, se você a esquecer, <underline>não podemos desencriptar os seus dados</underline>"),
        "paymentDetails":
            MessageLookupByLibrary.simpleMessage("Detalhes de pagamento"),
        "paymentFailed":
            MessageLookupByLibrary.simpleMessage("O pagamento falhou"),
        "paymentFailedMessage": MessageLookupByLibrary.simpleMessage(
            "Infelizmente o seu pagamento falhou. Entre em contato com o suporte e nós ajudaremos você!"),
<<<<<<< HEAD
        "paymentFailedTalkToProvider": m59,
=======
        "paymentFailedTalkToProvider": m58,
>>>>>>> 76bff25d
        "pendingItems": MessageLookupByLibrary.simpleMessage("Itens pendentes"),
        "pendingSync":
            MessageLookupByLibrary.simpleMessage("Sincronização pendente"),
        "people": MessageLookupByLibrary.simpleMessage("Pessoas"),
        "peopleUsingYourCode": MessageLookupByLibrary.simpleMessage(
            "Pessoas que utilizam seu código"),
        "permDeleteWarning": MessageLookupByLibrary.simpleMessage(
            "Todos os itens no lixo serão permanentemente eliminados\n\n\nEsta ação não pode ser anulada"),
        "permanentlyDelete":
            MessageLookupByLibrary.simpleMessage("Eliminar permanentemente"),
        "permanentlyDeleteFromDevice": MessageLookupByLibrary.simpleMessage(
            "Apagar permanentemente do dispositivo?"),
<<<<<<< HEAD
        "personIsAge": m60,
        "personName": MessageLookupByLibrary.simpleMessage("Nome da pessoa"),
        "personTurningAge": m61,
=======
        "personIsAge": m59,
        "personName": MessageLookupByLibrary.simpleMessage("Nome da pessoa"),
        "personTurningAge": m60,
>>>>>>> 76bff25d
        "pets": MessageLookupByLibrary.simpleMessage("Companhia de pelos"),
        "photoDescriptions":
            MessageLookupByLibrary.simpleMessage("Descrições das fotos"),
        "photoGridSize":
            MessageLookupByLibrary.simpleMessage("Tamanho da grelha de fotos"),
        "photoSmallCase": MessageLookupByLibrary.simpleMessage("foto"),
<<<<<<< HEAD
        "photocountPhotos": m62,
=======
        "photocountPhotos": m61,
>>>>>>> 76bff25d
        "photos": MessageLookupByLibrary.simpleMessage("Fotos"),
        "photosAddedByYouWillBeRemovedFromTheAlbum":
            MessageLookupByLibrary.simpleMessage(
                "As fotos adicionadas por si serão removidas do álbum"),
<<<<<<< HEAD
        "photosCount": m63,
=======
        "photosCount": m62,
>>>>>>> 76bff25d
        "photosKeepRelativeTimeDifference":
            MessageLookupByLibrary.simpleMessage(
                "As fotos mantêm a diferença de tempo relativo"),
        "pickCenterPoint":
            MessageLookupByLibrary.simpleMessage("Escolha o ponto central"),
        "pinAlbum": MessageLookupByLibrary.simpleMessage("Fixar álbum"),
        "pinLock": MessageLookupByLibrary.simpleMessage("Bloqueio por PIN"),
        "playOnTv":
            MessageLookupByLibrary.simpleMessage("Reproduzir álbum na TV"),
        "playOriginal":
            MessageLookupByLibrary.simpleMessage("Reproduzir original"),
<<<<<<< HEAD
        "playStoreFreeTrialValidTill": m64,
=======
        "playStoreFreeTrialValidTill": m63,
>>>>>>> 76bff25d
        "playStream":
            MessageLookupByLibrary.simpleMessage("Reproduzir transmissão"),
        "playstoreSubscription":
            MessageLookupByLibrary.simpleMessage("Subscrição da PlayStore"),
        "pleaseCheckYourInternetConnectionAndTryAgain":
            MessageLookupByLibrary.simpleMessage(
                "Por favor, verifique a sua ligação à Internet e tente novamente."),
        "pleaseContactSupportAndWeWillBeHappyToHelp":
            MessageLookupByLibrary.simpleMessage(
                "Por favor, entre em contato com support@ente.io e nós ficaremos felizes em ajudar!"),
        "pleaseContactSupportIfTheProblemPersists":
            MessageLookupByLibrary.simpleMessage(
                "Por favor, contate o suporte se o problema persistir"),
<<<<<<< HEAD
        "pleaseEmailUsAt": m65,
=======
        "pleaseEmailUsAt": m64,
>>>>>>> 76bff25d
        "pleaseGrantPermissions": MessageLookupByLibrary.simpleMessage(
            "Por favor, conceda as permissões"),
        "pleaseLoginAgain": MessageLookupByLibrary.simpleMessage(
            "Por favor, inicie sessão novamente"),
        "pleaseSelectQuickLinksToRemove": MessageLookupByLibrary.simpleMessage(
            "Selecione links rápidos para remover"),
<<<<<<< HEAD
        "pleaseSendTheLogsTo": m66,
=======
        "pleaseSendTheLogsTo": m65,
>>>>>>> 76bff25d
        "pleaseTryAgain":
            MessageLookupByLibrary.simpleMessage("Por favor, tente novamente"),
        "pleaseVerifyTheCodeYouHaveEntered":
            MessageLookupByLibrary.simpleMessage(
                "Por favor, verifique se o código que você inseriu"),
        "pleaseWait":
            MessageLookupByLibrary.simpleMessage("Por favor, aguarde ..."),
        "pleaseWaitDeletingAlbum": MessageLookupByLibrary.simpleMessage(
            "Por favor aguarde,  apagar o álbum"),
        "pleaseWaitForSometimeBeforeRetrying":
            MessageLookupByLibrary.simpleMessage(
                "Por favor, aguarde algum tempo antes de tentar novamente"),
        "pleaseWaitThisWillTakeAWhile": MessageLookupByLibrary.simpleMessage(
            "Aguarde um pouco, isso talvez leve um tempo."),
<<<<<<< HEAD
        "posingWithThem": m67,
=======
        "posingWithThem": m66,
>>>>>>> 76bff25d
        "preparingLogs":
            MessageLookupByLibrary.simpleMessage("Preparando logs..."),
        "preserveMore": MessageLookupByLibrary.simpleMessage("Preservar mais"),
        "pressAndHoldToPlayVideo": MessageLookupByLibrary.simpleMessage(
            "Pressione e segure para reproduzir o vídeo"),
        "pressAndHoldToPlayVideoDetailed": MessageLookupByLibrary.simpleMessage(
            "Pressione e segure na imagem para reproduzir o vídeo"),
        "previous": MessageLookupByLibrary.simpleMessage("Anterior"),
        "privacy": MessageLookupByLibrary.simpleMessage("Privacidade"),
        "privacyPolicyTitle":
            MessageLookupByLibrary.simpleMessage("Política de privacidade"),
        "privateBackups":
            MessageLookupByLibrary.simpleMessage("Backups privados"),
        "privateSharing":
            MessageLookupByLibrary.simpleMessage("Partilha privada"),
        "proceed": MessageLookupByLibrary.simpleMessage("Continuar"),
        "processing": MessageLookupByLibrary.simpleMessage("Processando"),
<<<<<<< HEAD
        "processingImport": m68,
=======
        "processingImport": m67,
>>>>>>> 76bff25d
        "processingVideos":
            MessageLookupByLibrary.simpleMessage("Processando vídeos"),
        "publicLinkCreated":
            MessageLookupByLibrary.simpleMessage("Link público criado"),
        "publicLinkEnabled":
            MessageLookupByLibrary.simpleMessage("Link público ativado"),
        "questionmark": MessageLookupByLibrary.simpleMessage("?"),
        "queued": MessageLookupByLibrary.simpleMessage("Na fila"),
        "quickLinks": MessageLookupByLibrary.simpleMessage("Links rápidos"),
        "radius": MessageLookupByLibrary.simpleMessage("Raio"),
        "raiseTicket": MessageLookupByLibrary.simpleMessage("Abrir ticket"),
        "rateTheApp": MessageLookupByLibrary.simpleMessage("Avaliar aplicação"),
        "rateUs": MessageLookupByLibrary.simpleMessage("Avalie-nos"),
<<<<<<< HEAD
        "rateUsOnStore": m69,
        "reassignMe": MessageLookupByLibrary.simpleMessage("Reatribuir \"Eu\""),
        "reassignedToName": m70,
=======
        "rateUsOnStore": m68,
        "reassignMe": MessageLookupByLibrary.simpleMessage("Reatribuir \"Eu\""),
        "reassignedToName": m69,
>>>>>>> 76bff25d
        "reassigningLoading":
            MessageLookupByLibrary.simpleMessage("Reatribuindo..."),
        "receiveRemindersOnBirthdays": MessageLookupByLibrary.simpleMessage(
            "Receive reminders when it\'s someone\'s birthday. Tapping on the notification will take you to photos of the birthday person."),
        "recover": MessageLookupByLibrary.simpleMessage("Recuperar"),
        "recoverAccount":
            MessageLookupByLibrary.simpleMessage("Recuperar conta"),
        "recoverButton": MessageLookupByLibrary.simpleMessage("Recuperar"),
        "recoveryAccount":
            MessageLookupByLibrary.simpleMessage("Recuperar conta"),
        "recoveryInitiated":
            MessageLookupByLibrary.simpleMessage("A recuperação iniciou"),
<<<<<<< HEAD
        "recoveryInitiatedDesc": m71,
=======
        "recoveryInitiatedDesc": m70,
>>>>>>> 76bff25d
        "recoveryKey":
            MessageLookupByLibrary.simpleMessage("Chave de recuperação"),
        "recoveryKeyCopiedToClipboard": MessageLookupByLibrary.simpleMessage(
            "Chave de recuperação copiada para a área de transferência"),
        "recoveryKeyOnForgotPassword": MessageLookupByLibrary.simpleMessage(
            "Se esquecer sua palavra-passe, a única maneira de recuperar os seus dados é com esta chave."),
        "recoveryKeySaveDescription": MessageLookupByLibrary.simpleMessage(
            "Não armazenamos essa chave, por favor, guarde esta chave de 24 palavras num lugar seguro."),
        "recoveryKeySuccessBody": MessageLookupByLibrary.simpleMessage(
            "Ótimo! A sua chave de recuperação é válida. Obrigado por verificar.\n\nLembre-se de manter cópia de segurança da sua chave de recuperação."),
        "recoveryKeyVerified": MessageLookupByLibrary.simpleMessage(
            "Chave de recuperação verificada"),
        "recoveryKeyVerifyReason": MessageLookupByLibrary.simpleMessage(
            "A sua chave de recuperação é a única forma de recuperar as suas fotografias se se esquecer da sua palavra-passe. Pode encontrar a sua chave de recuperação em Definições > Conta.\n\n\nIntroduza aqui a sua chave de recuperação para verificar se a guardou corretamente."),
<<<<<<< HEAD
        "recoveryReady": m72,
=======
        "recoveryReady": m71,
>>>>>>> 76bff25d
        "recoverySuccessful":
            MessageLookupByLibrary.simpleMessage("Recuperação bem sucedida!"),
        "recoveryWarning": MessageLookupByLibrary.simpleMessage(
            "Um contato confiável está tentando acessar sua conta"),
<<<<<<< HEAD
        "recoveryWarningBody": m73,
=======
        "recoveryWarningBody": m72,
>>>>>>> 76bff25d
        "recreatePasswordBody": MessageLookupByLibrary.simpleMessage(
            "O dispositivo atual não é suficientemente poderoso para verificar a palavra-passe, mas podemos regenerar novamente de uma maneira que funcione no seu dispositivo.\n\nPor favor, iniciar sessão utilizando código de recuperação e gerar novamente a sua palavra-passe (pode utilizar a mesma se quiser)."),
        "recreatePasswordTitle":
            MessageLookupByLibrary.simpleMessage("Recriar palavra-passe"),
        "reddit": MessageLookupByLibrary.simpleMessage("Reddit"),
        "reenterPassword": MessageLookupByLibrary.simpleMessage(
            "Insira novamente a palavra-passe"),
        "reenterPin":
            MessageLookupByLibrary.simpleMessage("Inserir PIN novamente"),
        "referFriendsAnd2xYourPlan": MessageLookupByLibrary.simpleMessage(
            "Recomende amigos e duplique o seu plano"),
        "referralStep1": MessageLookupByLibrary.simpleMessage(
            "1. Envie este código aos seus amigos"),
        "referralStep2": MessageLookupByLibrary.simpleMessage(
            "2. Eles se inscrevem em um plano pago"),
<<<<<<< HEAD
        "referralStep3": m74,
=======
        "referralStep3": m73,
>>>>>>> 76bff25d
        "referrals": MessageLookupByLibrary.simpleMessage("Referências"),
        "referralsAreCurrentlyPaused": MessageLookupByLibrary.simpleMessage(
            "As referências estão atualmente em pausa"),
        "rejectRecovery":
            MessageLookupByLibrary.simpleMessage("Rejeitar recuperação"),
        "remindToEmptyDeviceTrash": MessageLookupByLibrary.simpleMessage(
            "Esvazie também a opção “Eliminados recentemente” em “Definições” -> “Armazenamento” para reclamar o espaço libertado"),
        "remindToEmptyEnteTrash": MessageLookupByLibrary.simpleMessage(
            "Esvazie também o seu “Lixo” para reivindicar o espaço libertado"),
        "remoteImages": MessageLookupByLibrary.simpleMessage("Imagens remotas"),
        "remoteThumbnails":
            MessageLookupByLibrary.simpleMessage("Miniaturas remotas"),
        "remoteVideos": MessageLookupByLibrary.simpleMessage("Vídeos remotos"),
        "remove": MessageLookupByLibrary.simpleMessage("Remover"),
        "removeDuplicates":
            MessageLookupByLibrary.simpleMessage("Remover duplicados"),
        "removeDuplicatesDesc": MessageLookupByLibrary.simpleMessage(
            "Rever e remover ficheiros que sejam duplicados exatos."),
        "removeFromAlbum":
            MessageLookupByLibrary.simpleMessage("Remover do álbum"),
        "removeFromAlbumTitle":
            MessageLookupByLibrary.simpleMessage("Remover do álbum"),
        "removeFromFavorite":
            MessageLookupByLibrary.simpleMessage("Remover dos favoritos"),
        "removeInvite": MessageLookupByLibrary.simpleMessage("Remover convite"),
        "removeLink": MessageLookupByLibrary.simpleMessage("Remover link"),
        "removeParticipant":
            MessageLookupByLibrary.simpleMessage("Remover participante"),
<<<<<<< HEAD
        "removeParticipantBody": m75,
=======
        "removeParticipantBody": m74,
>>>>>>> 76bff25d
        "removePersonLabel":
            MessageLookupByLibrary.simpleMessage("Remover etiqueta da pessoa"),
        "removePublicLink":
            MessageLookupByLibrary.simpleMessage("Remover link público"),
        "removePublicLinks":
            MessageLookupByLibrary.simpleMessage("Remover link público"),
        "removeShareItemsWarning": MessageLookupByLibrary.simpleMessage(
            "Alguns dos itens que você está removendo foram adicionados por outras pessoas, e você perderá o acesso a eles"),
        "removeWithQuestionMark":
            MessageLookupByLibrary.simpleMessage("Remover?"),
        "removeYourselfAsTrustedContact": MessageLookupByLibrary.simpleMessage(
            "Remover si mesmo dos contatos confiáveis"),
        "removingFromFavorites":
            MessageLookupByLibrary.simpleMessage("Removendo dos favoritos..."),
        "rename": MessageLookupByLibrary.simpleMessage("Renomear"),
        "renameAlbum": MessageLookupByLibrary.simpleMessage("Renomear álbum"),
        "renameFile": MessageLookupByLibrary.simpleMessage("Renomear arquivo"),
        "renewSubscription":
            MessageLookupByLibrary.simpleMessage("Renovar subscrição"),
<<<<<<< HEAD
        "renewsOn": m76,
=======
        "renewsOn": m75,
>>>>>>> 76bff25d
        "reportABug": MessageLookupByLibrary.simpleMessage("Reporte um bug"),
        "reportBug": MessageLookupByLibrary.simpleMessage("Reportar bug"),
        "resendEmail": MessageLookupByLibrary.simpleMessage("Reenviar e-mail"),
        "resetIgnoredFiles":
            MessageLookupByLibrary.simpleMessage("Repor ficheiros ignorados"),
        "resetPasswordTitle":
            MessageLookupByLibrary.simpleMessage("Redefinir palavra-passe"),
        "resetPerson": MessageLookupByLibrary.simpleMessage("Remover"),
        "resetToDefault":
            MessageLookupByLibrary.simpleMessage("Redefinir para o padrão"),
        "restore": MessageLookupByLibrary.simpleMessage("Restaurar"),
        "restoreToAlbum":
            MessageLookupByLibrary.simpleMessage("Restaurar para álbum"),
        "restoringFiles":
            MessageLookupByLibrary.simpleMessage("Restaurar arquivos..."),
        "resumableUploads":
            MessageLookupByLibrary.simpleMessage("Uploads reenviados"),
        "retry": MessageLookupByLibrary.simpleMessage("Tentar novamente"),
        "review": MessageLookupByLibrary.simpleMessage("Rever"),
        "reviewDeduplicateItems": MessageLookupByLibrary.simpleMessage(
            "Reveja e elimine os itens que considera serem duplicados."),
        "reviewSuggestions":
            MessageLookupByLibrary.simpleMessage("Revisar sugestões"),
        "right": MessageLookupByLibrary.simpleMessage("Direita"),
<<<<<<< HEAD
        "roadtripWithThem": m77,
=======
        "roadtripWithThem": m76,
>>>>>>> 76bff25d
        "rotate": MessageLookupByLibrary.simpleMessage("Rodar"),
        "rotateLeft":
            MessageLookupByLibrary.simpleMessage("Rodar para a esquerda"),
        "rotateRight":
            MessageLookupByLibrary.simpleMessage("Rodar para a direita"),
        "safelyStored":
            MessageLookupByLibrary.simpleMessage("Armazenado com segurança"),
        "save": MessageLookupByLibrary.simpleMessage("Guardar"),
        "saveAsAnotherPerson":
            MessageLookupByLibrary.simpleMessage("Save as another person"),
        "saveChangesBeforeLeavingQuestion":
            MessageLookupByLibrary.simpleMessage(
                "Salvar mudanças antes de sair?"),
        "saveCollage": MessageLookupByLibrary.simpleMessage("Guardar colagem"),
        "saveCopy": MessageLookupByLibrary.simpleMessage("Guardar cópia"),
        "saveKey": MessageLookupByLibrary.simpleMessage("Guardar chave"),
        "savePerson": MessageLookupByLibrary.simpleMessage("Guardar pessoa"),
        "saveYourRecoveryKeyIfYouHaventAlready":
            MessageLookupByLibrary.simpleMessage(
                "Guarde a sua chave de recuperação, caso ainda não o tenha feito"),
        "saving": MessageLookupByLibrary.simpleMessage("A gravar..."),
        "savingEdits":
            MessageLookupByLibrary.simpleMessage("Gravando edições..."),
        "scanCode": MessageLookupByLibrary.simpleMessage("Ler código Qr"),
        "scanThisBarcodeWithnyourAuthenticatorApp":
            MessageLookupByLibrary.simpleMessage(
                "Leia este código com a sua aplicação dois fatores."),
        "search": MessageLookupByLibrary.simpleMessage("Pesquisar"),
        "searchAlbumsEmptySection":
            MessageLookupByLibrary.simpleMessage("Álbuns"),
        "searchByAlbumNameHint":
            MessageLookupByLibrary.simpleMessage("Nome do álbum"),
        "searchByExamples": MessageLookupByLibrary.simpleMessage(
            "• Nomes de álbuns (ex: \"Câmera\")\n• Tipos de arquivos (ex.: \"Vídeos\", \".gif\")\n• Anos e meses (e.. \"2022\", \"Janeiro\")\n• Feriados (por exemplo, \"Natal\")\n• Descrições de fotos (por exemplo, \"#divertido\")"),
        "searchCaptionEmptySection": MessageLookupByLibrary.simpleMessage(
            "Adicione descrições como \"#trip\" nas informações das fotos para encontrá-las aqui rapidamente"),
        "searchDatesEmptySection": MessageLookupByLibrary.simpleMessage(
            "Pesquisar por data, mês ou ano"),
        "searchFaceEmptySection": MessageLookupByLibrary.simpleMessage(
            "As pessoas serão mostradas aqui quando a indexação estiver concluída"),
        "searchFileTypesAndNamesEmptySection":
            MessageLookupByLibrary.simpleMessage("Tipos de arquivo e nomes"),
        "searchHint1": MessageLookupByLibrary.simpleMessage(
            "Pesquisa rápida no dispositivo"),
        "searchHint2":
            MessageLookupByLibrary.simpleMessage("Datas das fotos, descrições"),
        "searchHint3": MessageLookupByLibrary.simpleMessage(
            "Álbuns, nomes de arquivos e tipos"),
        "searchHint4": MessageLookupByLibrary.simpleMessage("Local"),
        "searchHint5": MessageLookupByLibrary.simpleMessage(
            "Em breve: Rostos e pesquisa mágica ✨"),
        "searchLocationEmptySection": MessageLookupByLibrary.simpleMessage(
            "Fotos de grupo que estão sendo tiradas em algum raio da foto"),
        "searchPeopleEmptySection": MessageLookupByLibrary.simpleMessage(
            "Convide pessoas e verá todas as fotos partilhadas por elas aqui"),
<<<<<<< HEAD
        "searchResultCount": m78,
        "searchSectionsLengthMismatch": m79,
=======
        "searchResultCount": m77,
        "searchSectionsLengthMismatch": m78,
>>>>>>> 76bff25d
        "security": MessageLookupByLibrary.simpleMessage("Segurança"),
        "seePublicAlbumLinksInApp": MessageLookupByLibrary.simpleMessage(
            "Ver links de álbum compartilhado no aplicativo"),
        "selectALocation":
            MessageLookupByLibrary.simpleMessage("Selecione uma localização"),
        "selectALocationFirst": MessageLookupByLibrary.simpleMessage(
            "Selecione uma localização primeiro"),
        "selectAlbum": MessageLookupByLibrary.simpleMessage("Selecionar álbum"),
        "selectAll": MessageLookupByLibrary.simpleMessage("Selecionar tudo"),
        "selectAllShort": MessageLookupByLibrary.simpleMessage("Tudo"),
        "selectCoverPhoto":
            MessageLookupByLibrary.simpleMessage("Selecionar foto da capa"),
        "selectDate": MessageLookupByLibrary.simpleMessage("Selecionar data"),
        "selectFoldersForBackup": MessageLookupByLibrary.simpleMessage(
            "Selecionar pastas para cópia de segurança"),
        "selectItemsToAdd": MessageLookupByLibrary.simpleMessage(
            "Selecionar itens para adicionar"),
        "selectLanguage":
            MessageLookupByLibrary.simpleMessage("Selecionar Idioma"),
        "selectMailApp": MessageLookupByLibrary.simpleMessage(
            "Selecionar aplicativo de e-mail"),
        "selectMorePhotos":
            MessageLookupByLibrary.simpleMessage("Selecionar mais fotos"),
        "selectOneDateAndTime":
            MessageLookupByLibrary.simpleMessage("Selecionar data e hora"),
        "selectOneDateAndTimeForAll": MessageLookupByLibrary.simpleMessage(
            "Selecione uma data e hora para todos"),
        "selectPersonToLink": MessageLookupByLibrary.simpleMessage(
            "Selecione a pessoa para vincular"),
        "selectReason":
            MessageLookupByLibrary.simpleMessage("Selecionar motivo"),
        "selectStartOfRange": MessageLookupByLibrary.simpleMessage(
            "Selecionar início de intervalo"),
        "selectTime": MessageLookupByLibrary.simpleMessage("Selecionar tempo"),
        "selectYourFace":
            MessageLookupByLibrary.simpleMessage("Selecione seu rosto"),
        "selectYourPlan":
            MessageLookupByLibrary.simpleMessage("Selecione o seu plano"),
        "selectedFilesAreNotOnEnte": MessageLookupByLibrary.simpleMessage(
            "Os arquivos selecionados não estão no Ente"),
        "selectedFoldersWillBeEncryptedAndBackedUp":
            MessageLookupByLibrary.simpleMessage(
                "As pastas selecionadas serão encriptadas e guardadas como cópia de segurança"),
        "selectedItemsWillBeDeletedFromAllAlbumsAndMoved":
            MessageLookupByLibrary.simpleMessage(
                "Os itens selecionados serão eliminados de todos os álbuns e movidos para o lixo."),
        "selectedItemsWillBeRemovedFromThisPerson":
            MessageLookupByLibrary.simpleMessage(
                "Os itens selecionados serão removidos desta pessoa, entretanto não serão excluídos da sua biblioteca."),
<<<<<<< HEAD
        "selectedPhotos": m81,
        "selectedPhotosWithYours": m82,
        "selfiesWithThem": m83,
=======
        "selectedPhotos": m80,
        "selectedPhotosWithYours": m81,
        "selfiesWithThem": m82,
>>>>>>> 76bff25d
        "send": MessageLookupByLibrary.simpleMessage("Enviar"),
        "sendEmail": MessageLookupByLibrary.simpleMessage("Enviar email"),
        "sendInvite": MessageLookupByLibrary.simpleMessage("Enviar convite"),
        "sendLink": MessageLookupByLibrary.simpleMessage("Enviar link"),
        "serverEndpoint":
            MessageLookupByLibrary.simpleMessage("Endpoint do servidor"),
        "sessionExpired":
            MessageLookupByLibrary.simpleMessage("Sessão expirada"),
        "sessionIdMismatch": MessageLookupByLibrary.simpleMessage(
            "Incompatibilidade de ID de sessão"),
        "setAPassword":
            MessageLookupByLibrary.simpleMessage("Definir uma palavra-passe"),
        "setAs": MessageLookupByLibrary.simpleMessage("Definir como"),
        "setCover": MessageLookupByLibrary.simpleMessage("Definir capa"),
        "setLabel": MessageLookupByLibrary.simpleMessage("Definir"),
        "setNewPassword":
            MessageLookupByLibrary.simpleMessage("Definir nova palavra-passe"),
        "setNewPin": MessageLookupByLibrary.simpleMessage("Definir novo PIN"),
        "setPasswordTitle":
            MessageLookupByLibrary.simpleMessage("Definir palavra-passe"),
        "setRadius": MessageLookupByLibrary.simpleMessage("Definir raio"),
        "setupComplete":
            MessageLookupByLibrary.simpleMessage("Configuração concluída"),
        "share": MessageLookupByLibrary.simpleMessage("Partilhar"),
        "shareALink": MessageLookupByLibrary.simpleMessage("Partilhar um link"),
        "shareAlbumHint": MessageLookupByLibrary.simpleMessage(
            "Abra um álbum e toque no botão de partilha no canto superior direito para partilhar"),
        "shareAnAlbumNow":
            MessageLookupByLibrary.simpleMessage("Partilhar um álbum"),
        "shareLink": MessageLookupByLibrary.simpleMessage("Partilhar link"),
<<<<<<< HEAD
        "shareMyVerificationID": m84,
        "shareOnlyWithThePeopleYouWant": MessageLookupByLibrary.simpleMessage(
            "Partilhar apenas com as pessoas que deseja"),
        "shareTextConfirmOthersVerificationID": m85,
        "shareTextRecommendUsingEnte": MessageLookupByLibrary.simpleMessage(
            "Descarregue o Ente para poder partilhar facilmente fotografias e vídeos de qualidade original\n\n\nhttps://ente.io"),
        "shareTextReferralCode": m86,
        "shareWithNonenteUsers": MessageLookupByLibrary.simpleMessage(
            "Compartilhar com usuários que não usam Ente"),
        "shareWithPeopleSectionTitle": m87,
=======
        "shareMyVerificationID": m83,
        "shareOnlyWithThePeopleYouWant": MessageLookupByLibrary.simpleMessage(
            "Partilhar apenas com as pessoas que deseja"),
        "shareTextConfirmOthersVerificationID": m84,
        "shareTextRecommendUsingEnte": MessageLookupByLibrary.simpleMessage(
            "Descarregue o Ente para poder partilhar facilmente fotografias e vídeos de qualidade original\n\n\nhttps://ente.io"),
        "shareTextReferralCode": m85,
        "shareWithNonenteUsers": MessageLookupByLibrary.simpleMessage(
            "Compartilhar com usuários que não usam Ente"),
        "shareWithPeopleSectionTitle": m86,
>>>>>>> 76bff25d
        "shareYourFirstAlbum": MessageLookupByLibrary.simpleMessage(
            "Partilhe o seu primeiro álbum"),
        "sharedAlbumSectionDescription": MessageLookupByLibrary.simpleMessage(
            "Criar álbuns compartilhados e colaborativos com outros usuários da Ente, incluindo usuários em planos gratuitos."),
        "sharedByMe":
            MessageLookupByLibrary.simpleMessage("Partilhado por mim"),
        "sharedByYou":
            MessageLookupByLibrary.simpleMessage("Partilhado por si"),
        "sharedPhotoNotifications":
            MessageLookupByLibrary.simpleMessage("Novas fotos partilhadas"),
        "sharedPhotoNotificationsExplanation": MessageLookupByLibrary.simpleMessage(
            "Receber notificações quando alguém adiciona uma foto a um álbum partilhado do qual faz parte"),
<<<<<<< HEAD
        "sharedWith": m88,
=======
        "sharedWith": m87,
>>>>>>> 76bff25d
        "sharedWithMe":
            MessageLookupByLibrary.simpleMessage("Partilhado comigo"),
        "sharedWithYou":
            MessageLookupByLibrary.simpleMessage("Partilhado consigo"),
        "sharing": MessageLookupByLibrary.simpleMessage("Partilhar..."),
        "shiftDatesAndTime":
            MessageLookupByLibrary.simpleMessage("Alterar as datas e horas"),
        "showLessFaces":
            MessageLookupByLibrary.simpleMessage("Show less faces"),
        "showMemories":
            MessageLookupByLibrary.simpleMessage("Mostrar memórias"),
        "showMoreFaces":
            MessageLookupByLibrary.simpleMessage("Show more faces"),
        "showPerson": MessageLookupByLibrary.simpleMessage("Mostrar pessoa"),
        "signOutFromOtherDevices": MessageLookupByLibrary.simpleMessage(
            "Terminar sessão noutros dispositivos"),
        "signOutOtherBody": MessageLookupByLibrary.simpleMessage(
            "Se pensa que alguém pode saber a sua palavra-passe, pode forçar todos os outros dispositivos que utilizam a sua conta a terminar a sessão."),
        "signOutOtherDevices": MessageLookupByLibrary.simpleMessage(
            "Terminar a sessão noutros dispositivos"),
        "signUpTerms": MessageLookupByLibrary.simpleMessage(
            "Eu concordo com os <u-terms>termos de serviço</u-terms> e <u-policy>política de privacidade</u-policy>"),
<<<<<<< HEAD
        "singleFileDeleteFromDevice": m89,
        "singleFileDeleteHighlight": MessageLookupByLibrary.simpleMessage(
            "Será eliminado de todos os álbuns."),
        "singleFileInBothLocalAndRemote": m90,
        "singleFileInRemoteOnly": m91,
=======
        "singleFileDeleteFromDevice": m88,
        "singleFileDeleteHighlight": MessageLookupByLibrary.simpleMessage(
            "Será eliminado de todos os álbuns."),
        "singleFileInBothLocalAndRemote": m89,
        "singleFileInRemoteOnly": m90,
>>>>>>> 76bff25d
        "skip": MessageLookupByLibrary.simpleMessage("Pular"),
        "social": MessageLookupByLibrary.simpleMessage("Social"),
        "someItemsAreInBothEnteAndYourDevice":
            MessageLookupByLibrary.simpleMessage(
                "Alguns itens estão tanto no Ente como no seu dispositivo."),
        "someOfTheFilesYouAreTryingToDeleteAre":
            MessageLookupByLibrary.simpleMessage(
                "Alguns dos ficheiros que está a tentar eliminar só estão disponíveis no seu dispositivo e não podem ser recuperados se forem eliminados"),
        "someoneSharingAlbumsWithYouShouldSeeTheSameId":
            MessageLookupByLibrary.simpleMessage(
                "Alguém compartilhando álbuns com você deve ver o mesmo ID no seu dispositivo."),
        "somethingWentWrong":
            MessageLookupByLibrary.simpleMessage("Ocorreu um erro"),
        "somethingWentWrongPleaseTryAgain":
            MessageLookupByLibrary.simpleMessage(
                "Ocorreu um erro. Tente novamente"),
        "sorry": MessageLookupByLibrary.simpleMessage("Desculpe"),
        "sorryCouldNotAddToFavorites": MessageLookupByLibrary.simpleMessage(
            "Desculpe, não foi possível adicionar aos favoritos!"),
        "sorryCouldNotRemoveFromFavorites":
            MessageLookupByLibrary.simpleMessage(
                "Desculpe, não foi possível remover dos favoritos!"),
        "sorryTheCodeYouveEnteredIsIncorrect":
            MessageLookupByLibrary.simpleMessage(
                "Desculpe, o código inserido está incorreto"),
        "sorryWeCouldNotGenerateSecureKeysOnThisDevicennplease":
            MessageLookupByLibrary.simpleMessage(
                "Desculpe, não foi possível gerar chaves seguras neste dispositivo.\n\npor favor iniciar sessão com um dispositivo diferente."),
        "sorryWeHadToPauseYourBackups": MessageLookupByLibrary.simpleMessage(
            "Sorry, we had to pause your backups"),
        "sort": MessageLookupByLibrary.simpleMessage("Ordenar"),
        "sortAlbumsBy": MessageLookupByLibrary.simpleMessage("Ordenar por"),
        "sortNewestFirst":
            MessageLookupByLibrary.simpleMessage("Mais recentes primeiro"),
        "sortOldestFirst":
            MessageLookupByLibrary.simpleMessage("Mais antigos primeiro"),
        "sparkleSuccess": MessageLookupByLibrary.simpleMessage("✨ Sucesso"),
<<<<<<< HEAD
        "sportsWithThem": m92,
        "spotlightOnThem": m93,
=======
        "sportsWithThem": m91,
        "spotlightOnThem": m92,
>>>>>>> 76bff25d
        "spotlightOnYourself":
            MessageLookupByLibrary.simpleMessage("Destacar si mesmo"),
        "startAccountRecoveryTitle":
            MessageLookupByLibrary.simpleMessage("Iniciar recuperação"),
        "startBackup":
            MessageLookupByLibrary.simpleMessage("Iniciar cópia de segurança"),
        "status": MessageLookupByLibrary.simpleMessage("Status"),
        "stopCastingBody": MessageLookupByLibrary.simpleMessage(
            "Queres parar de fazer transmissão?"),
        "stopCastingTitle":
            MessageLookupByLibrary.simpleMessage("Parar transmissão"),
        "storage": MessageLookupByLibrary.simpleMessage("Armazenamento"),
        "storageBreakupFamily": MessageLookupByLibrary.simpleMessage("Família"),
        "storageBreakupYou": MessageLookupByLibrary.simpleMessage("Tu"),
<<<<<<< HEAD
        "storageInGB": m94,
        "storageLimitExceeded": MessageLookupByLibrary.simpleMessage(
            "Limite de armazenamento excedido"),
        "storageUsageInfo": m95,
        "streamDetails":
            MessageLookupByLibrary.simpleMessage("Detalhes da transmissão"),
        "strongStrength": MessageLookupByLibrary.simpleMessage("Forte"),
        "subAlreadyLinkedErrMessage": m96,
        "subWillBeCancelledOn": m97,
=======
        "storageInGB": m93,
        "storageLimitExceeded": MessageLookupByLibrary.simpleMessage(
            "Limite de armazenamento excedido"),
        "storageUsageInfo": m94,
        "streamDetails":
            MessageLookupByLibrary.simpleMessage("Detalhes da transmissão"),
        "strongStrength": MessageLookupByLibrary.simpleMessage("Forte"),
        "subAlreadyLinkedErrMessage": m95,
        "subWillBeCancelledOn": m96,
>>>>>>> 76bff25d
        "subscribe": MessageLookupByLibrary.simpleMessage("Subscrever"),
        "subscribeToEnableSharing": MessageLookupByLibrary.simpleMessage(
            "Você precisa de uma assinatura paga ativa para ativar o compartilhamento."),
        "subscription": MessageLookupByLibrary.simpleMessage("Subscrição"),
        "success": MessageLookupByLibrary.simpleMessage("Sucesso"),
        "successfullyArchived":
            MessageLookupByLibrary.simpleMessage("Arquivado com sucesso"),
        "successfullyHid":
            MessageLookupByLibrary.simpleMessage("Ocultado com sucesso"),
        "successfullyUnarchived":
            MessageLookupByLibrary.simpleMessage("Desarquivado com sucesso"),
        "successfullyUnhid":
            MessageLookupByLibrary.simpleMessage("Reexibido com sucesso"),
        "suggestFeatures":
            MessageLookupByLibrary.simpleMessage("Sugerir recursos"),
        "sunrise": MessageLookupByLibrary.simpleMessage("No horizonte"),
        "support": MessageLookupByLibrary.simpleMessage("Suporte"),
<<<<<<< HEAD
        "syncProgress": m98,
=======
        "syncProgress": m97,
>>>>>>> 76bff25d
        "syncStopped":
            MessageLookupByLibrary.simpleMessage("Sincronização interrompida"),
        "syncing": MessageLookupByLibrary.simpleMessage("Sincronizando..."),
        "systemTheme": MessageLookupByLibrary.simpleMessage("Sistema"),
        "tapToCopy": MessageLookupByLibrary.simpleMessage("toque para copiar"),
        "tapToEnterCode":
            MessageLookupByLibrary.simpleMessage("Toque para inserir código"),
        "tapToUnlock":
            MessageLookupByLibrary.simpleMessage("Toque para desbloquear"),
        "tapToUpload":
            MessageLookupByLibrary.simpleMessage("Toque para enviar"),
<<<<<<< HEAD
        "tapToUploadIsIgnoredDue": m99,
=======
        "tapToUploadIsIgnoredDue": m98,
>>>>>>> 76bff25d
        "tempErrorContactSupportIfPersists": MessageLookupByLibrary.simpleMessage(
            "Parece que algo correu mal. Por favor, tente novamente mais tarde. Se o erro persistir, entre em contacto com a nossa equipa de suporte."),
        "terminate": MessageLookupByLibrary.simpleMessage("Terminar"),
        "terminateSession":
            MessageLookupByLibrary.simpleMessage("Terminar sessão?"),
        "terms": MessageLookupByLibrary.simpleMessage("Termos"),
        "termsOfServicesTitle": MessageLookupByLibrary.simpleMessage("Termos"),
        "thankYou": MessageLookupByLibrary.simpleMessage("Obrigado"),
        "thankYouForSubscribing": MessageLookupByLibrary.simpleMessage(
            "Obrigado pela sua subscrição!"),
        "theDownloadCouldNotBeCompleted": MessageLookupByLibrary.simpleMessage(
            "Não foi possível concluir o download."),
        "theLinkYouAreTryingToAccessHasExpired":
            MessageLookupByLibrary.simpleMessage(
                "O link que você está tentando acessar já expirou."),
        "theRecoveryKeyYouEnteredIsIncorrect":
            MessageLookupByLibrary.simpleMessage(
                "A chave de recuperação inserida está incorreta"),
        "theme": MessageLookupByLibrary.simpleMessage("Tema"),
        "theseItemsWillBeDeletedFromYourDevice":
            MessageLookupByLibrary.simpleMessage(
                "Estes itens serão eliminados do seu dispositivo."),
<<<<<<< HEAD
        "theyAlsoGetXGb": m100,
=======
        "theyAlsoGetXGb": m99,
>>>>>>> 76bff25d
        "theyWillBeDeletedFromAllAlbums": MessageLookupByLibrary.simpleMessage(
            "Serão eliminados de todos os álbuns."),
        "thisActionCannotBeUndone": MessageLookupByLibrary.simpleMessage(
            "Esta ação não pode ser desfeita"),
        "thisAlbumAlreadyHDACollaborativeLink":
            MessageLookupByLibrary.simpleMessage(
                "Este álbum já tem um link colaborativo"),
        "thisCanBeUsedToRecoverYourAccountIfYou":
            MessageLookupByLibrary.simpleMessage(
                "Isto pode ser usado para recuperar sua conta se você perder seu segundo fator"),
        "thisDevice": MessageLookupByLibrary.simpleMessage("Este dispositivo"),
        "thisEmailIsAlreadyInUse":
            MessageLookupByLibrary.simpleMessage("Este email já está em uso"),
        "thisImageHasNoExifData": MessageLookupByLibrary.simpleMessage(
            "Esta imagem não tem dados exif"),
        "thisIsMeExclamation":
            MessageLookupByLibrary.simpleMessage("Este é você!"),
<<<<<<< HEAD
        "thisIsPersonVerificationId": m101,
=======
        "thisIsPersonVerificationId": m100,
>>>>>>> 76bff25d
        "thisIsYourVerificationId": MessageLookupByLibrary.simpleMessage(
            "Este é o seu ID de verificação"),
        "thisWeekThroughTheYears": MessageLookupByLibrary.simpleMessage(
            "Esta semana com o passar dos anos"),
<<<<<<< HEAD
        "thisWeekXYearsAgo": m102,
=======
        "thisWeekXYearsAgo": m101,
>>>>>>> 76bff25d
        "thisWillLogYouOutOfTheFollowingDevice":
            MessageLookupByLibrary.simpleMessage(
                "Irá desconectar a sua conta do seguinte dispositivo:"),
        "thisWillLogYouOutOfThisDevice": MessageLookupByLibrary.simpleMessage(
            "Irá desconectar a sua conta do seu dispositivo!"),
        "thisWillMakeTheDateAndTimeOfAllSelected":
            MessageLookupByLibrary.simpleMessage(
                "Isso fará que a data e hora de todas as fotos selecionadas fiquem iguais."),
        "thisWillRemovePublicLinksOfAllSelectedQuickLinks":
            MessageLookupByLibrary.simpleMessage(
                "Isto removerá links públicos de todos os links rápidos selecionados."),
<<<<<<< HEAD
        "throughTheYears": m103,
=======
        "throughTheYears": m102,
>>>>>>> 76bff25d
        "toEnableAppLockPleaseSetupDevicePasscodeOrScreen":
            MessageLookupByLibrary.simpleMessage(
                "Para ativar o bloqueio de aplicações, configure o código de acesso do dispositivo ou o bloqueio de ecrã nas definições do sistema."),
        "toHideAPhotoOrVideo": MessageLookupByLibrary.simpleMessage(
            "Para ocultar uma foto ou um vídeo"),
        "toResetVerifyEmail": MessageLookupByLibrary.simpleMessage(
            "Para redefinir a sua palavra-passe, verifique primeiro o seu e-mail."),
        "todaysLogs": MessageLookupByLibrary.simpleMessage("Logs de hoje"),
        "tooManyIncorrectAttempts": MessageLookupByLibrary.simpleMessage(
            "Muitas tentativas incorretas"),
        "total": MessageLookupByLibrary.simpleMessage("total"),
        "totalSize": MessageLookupByLibrary.simpleMessage("Tamanho total"),
        "trash": MessageLookupByLibrary.simpleMessage("Lixo"),
<<<<<<< HEAD
        "trashDaysLeft": m104,
        "trim": MessageLookupByLibrary.simpleMessage("Cortar"),
        "tripInYear": m105,
        "tripToLocation": m106,
        "trustedContacts":
            MessageLookupByLibrary.simpleMessage("Contatos confiáveis"),
        "trustedInviteBody": m107,
=======
        "trashDaysLeft": m103,
        "trim": MessageLookupByLibrary.simpleMessage("Cortar"),
        "tripInYear": m104,
        "tripToLocation": m105,
        "trustedContacts":
            MessageLookupByLibrary.simpleMessage("Contatos confiáveis"),
        "trustedInviteBody": m106,
>>>>>>> 76bff25d
        "tryAgain": MessageLookupByLibrary.simpleMessage("Tente novamente"),
        "turnOnBackupForAutoUpload": MessageLookupByLibrary.simpleMessage(
            "Ative o backup para enviar automaticamente arquivos adicionados a esta pasta do dispositivo para o Ente."),
        "twitter": MessageLookupByLibrary.simpleMessage("Twitter"),
        "twoMonthsFreeOnYearlyPlans": MessageLookupByLibrary.simpleMessage(
            "2 meses grátis em planos anuais"),
        "twofactor": MessageLookupByLibrary.simpleMessage("Dois fatores"),
        "twofactorAuthenticationHasBeenDisabled":
            MessageLookupByLibrary.simpleMessage(
                "A autenticação de dois fatores foi desativada"),
        "twofactorAuthenticationPageTitle":
            MessageLookupByLibrary.simpleMessage(
                "Autenticação de dois fatores"),
        "twofactorAuthenticationSuccessfullyReset":
            MessageLookupByLibrary.simpleMessage(
                "Autenticação de dois fatores redefinida com êxito"),
        "twofactorSetup": MessageLookupByLibrary.simpleMessage(
            "Configuração de dois fatores"),
<<<<<<< HEAD
        "typeOfGallerGallerytypeIsNotSupportedForRename": m108,
=======
        "typeOfGallerGallerytypeIsNotSupportedForRename": m107,
>>>>>>> 76bff25d
        "unarchive": MessageLookupByLibrary.simpleMessage("Desarquivar"),
        "unarchiveAlbum":
            MessageLookupByLibrary.simpleMessage("Desarquivar álbum"),
        "unarchiving": MessageLookupByLibrary.simpleMessage("Desarquivar..."),
        "unavailableReferralCode": MessageLookupByLibrary.simpleMessage(
            "Desculpe, este código não está disponível."),
        "uncategorized": MessageLookupByLibrary.simpleMessage("Sem categoria"),
        "unhide": MessageLookupByLibrary.simpleMessage("Mostrar"),
        "unhideToAlbum":
            MessageLookupByLibrary.simpleMessage("Mostrar para o álbum"),
        "unhiding": MessageLookupByLibrary.simpleMessage("Reexibindo..."),
        "unhidingFilesToAlbum": MessageLookupByLibrary.simpleMessage(
            "Desocultar ficheiros para o álbum"),
        "unlock": MessageLookupByLibrary.simpleMessage("Desbloquear"),
        "unpinAlbum": MessageLookupByLibrary.simpleMessage("Desafixar álbum"),
        "unselectAll": MessageLookupByLibrary.simpleMessage("Desmarcar tudo"),
        "update": MessageLookupByLibrary.simpleMessage("Atualizar"),
        "updateAvailable":
            MessageLookupByLibrary.simpleMessage("Atualização disponível"),
        "updatingFolderSelection": MessageLookupByLibrary.simpleMessage(
            "Atualizando seleção de pasta..."),
        "upgrade": MessageLookupByLibrary.simpleMessage("Atualizar"),
<<<<<<< HEAD
        "uploadIsIgnoredDueToIgnorereason": m109,
        "uploadingFilesToAlbum": MessageLookupByLibrary.simpleMessage(
            "Enviar ficheiros para o álbum..."),
        "uploadingMultipleMemories": m110,
=======
        "uploadIsIgnoredDueToIgnorereason": m108,
        "uploadingFilesToAlbum": MessageLookupByLibrary.simpleMessage(
            "Enviar ficheiros para o álbum..."),
        "uploadingMultipleMemories": m109,
>>>>>>> 76bff25d
        "uploadingSingleMemory":
            MessageLookupByLibrary.simpleMessage("Preservar 1 memória..."),
        "upto50OffUntil4thDec": MessageLookupByLibrary.simpleMessage(
            "Até 50% de desconto, até 4 de dezembro."),
        "usableReferralStorageInfo": MessageLookupByLibrary.simpleMessage(
            "O armazenamento disponível é limitado pelo seu plano atual. O excesso de armazenamento reivindicado tornará automaticamente útil quando você atualizar seu plano."),
        "useAsCover": MessageLookupByLibrary.simpleMessage("Usar como capa"),
        "useDifferentPlayerInfo": MessageLookupByLibrary.simpleMessage(
            "Enfrentando problemas ao reproduzir este vídeo? Mantenha pressionado aqui ou tente outro reprodutor de vídeo"),
        "usePublicLinksForPeopleNotOnEnte":
            MessageLookupByLibrary.simpleMessage(
                "Usar links públicos para pessoas que não estão no Ente"),
        "useRecoveryKey":
            MessageLookupByLibrary.simpleMessage("Usar chave de recuperação"),
        "useSelectedPhoto":
            MessageLookupByLibrary.simpleMessage("Utilizar foto selecionada"),
        "usedSpace": MessageLookupByLibrary.simpleMessage("Espaço utilizado"),
<<<<<<< HEAD
        "validTill": m111,
=======
        "validTill": m110,
>>>>>>> 76bff25d
        "verificationFailedPleaseTryAgain":
            MessageLookupByLibrary.simpleMessage(
                "Falha na verificação, por favor tente novamente"),
        "verificationId":
            MessageLookupByLibrary.simpleMessage("ID de Verificação"),
        "verify": MessageLookupByLibrary.simpleMessage("Verificar"),
        "verifyEmail": MessageLookupByLibrary.simpleMessage("Verificar email"),
<<<<<<< HEAD
        "verifyEmailID": m112,
=======
        "verifyEmailID": m111,
>>>>>>> 76bff25d
        "verifyIDLabel": MessageLookupByLibrary.simpleMessage("Verificar"),
        "verifyPasskey":
            MessageLookupByLibrary.simpleMessage("Verificar chave de acesso"),
        "verifyPassword":
            MessageLookupByLibrary.simpleMessage("Verificar palavra-passe"),
        "verifying": MessageLookupByLibrary.simpleMessage("A verificar…"),
        "verifyingRecoveryKey": MessageLookupByLibrary.simpleMessage(
            "Verificando chave de recuperação..."),
        "videoInfo":
            MessageLookupByLibrary.simpleMessage("Informação de Vídeo"),
        "videoSmallCase": MessageLookupByLibrary.simpleMessage("vídeo"),
        "videoStreaming":
            MessageLookupByLibrary.simpleMessage("Transmissão de vídeo"),
        "videos": MessageLookupByLibrary.simpleMessage("Vídeos"),
        "viewActiveSessions":
            MessageLookupByLibrary.simpleMessage("Ver sessões ativas"),
        "viewAddOnButton": MessageLookupByLibrary.simpleMessage("Ver addons"),
        "viewAll": MessageLookupByLibrary.simpleMessage("Ver tudo"),
        "viewAllExifData":
            MessageLookupByLibrary.simpleMessage("Ver todos os dados EXIF"),
        "viewLargeFiles":
            MessageLookupByLibrary.simpleMessage("Ficheiros grandes"),
        "viewLargeFilesDesc": MessageLookupByLibrary.simpleMessage(
            "Ver os ficheiros que estão a consumir a maior quantidade de armazenamento."),
        "viewLogs": MessageLookupByLibrary.simpleMessage("Ver logs"),
        "viewRecoveryKey":
            MessageLookupByLibrary.simpleMessage("Ver chave de recuperação"),
        "viewer": MessageLookupByLibrary.simpleMessage("Visualizador"),
        "visitWebToManage": MessageLookupByLibrary.simpleMessage(
            "Visite web.ente.io para gerir a sua subscrição"),
        "waitingForVerification":
            MessageLookupByLibrary.simpleMessage("Aguardando verificação..."),
        "waitingForWifi":
            MessageLookupByLibrary.simpleMessage("Aguardando Wi-Fi..."),
        "warning": MessageLookupByLibrary.simpleMessage("Aviso"),
        "weAreOpenSource":
            MessageLookupByLibrary.simpleMessage("Nós somos de código aberto!"),
        "weDontSupportEditingPhotosAndAlbumsThatYouDont":
            MessageLookupByLibrary.simpleMessage(
                "Não suportamos a edição de fotos e álbuns que ainda não possui"),
<<<<<<< HEAD
        "weHaveSendEmailTo": m115,
=======
        "weHaveSendEmailTo": m114,
>>>>>>> 76bff25d
        "weakStrength": MessageLookupByLibrary.simpleMessage("Fraca"),
        "welcomeBack":
            MessageLookupByLibrary.simpleMessage("Bem-vindo(a) de volta!"),
        "whatsNew": MessageLookupByLibrary.simpleMessage("O que há de novo"),
        "whyAddTrustContact": MessageLookupByLibrary.simpleMessage(
            "Um contato confiável pode ajudá-lo em recuperar seus dados."),
        "wishThemAHappyBirthday": m115,
        "yearShort": MessageLookupByLibrary.simpleMessage("ano"),
        "yearly": MessageLookupByLibrary.simpleMessage("Anual"),
        "yearsAgo": m116,
        "yes": MessageLookupByLibrary.simpleMessage("Sim"),
        "yesCancel": MessageLookupByLibrary.simpleMessage("Sim, cancelar"),
        "yesConvertToViewer": MessageLookupByLibrary.simpleMessage(
            "Sim, converter para visualizador"),
        "yesDelete": MessageLookupByLibrary.simpleMessage("Sim, apagar"),
        "yesDiscardChanges":
            MessageLookupByLibrary.simpleMessage("Sim, rejeitar alterações"),
        "yesLogout":
            MessageLookupByLibrary.simpleMessage("Sim, terminar sessão"),
        "yesRemove": MessageLookupByLibrary.simpleMessage("Sim, remover"),
        "yesRenew": MessageLookupByLibrary.simpleMessage("Sim, Renovar"),
        "yesResetPerson":
            MessageLookupByLibrary.simpleMessage("Sim, repor pessoa"),
        "you": MessageLookupByLibrary.simpleMessage("Tu"),
        "youAndThem": m117,
        "youAreOnAFamilyPlan": MessageLookupByLibrary.simpleMessage(
            "Você está em um plano familiar!"),
        "youAreOnTheLatestVersion": MessageLookupByLibrary.simpleMessage(
            "Está a utilizar a versão mais recente"),
        "youCanAtMaxDoubleYourStorage": MessageLookupByLibrary.simpleMessage(
            "* Você pode duplicar seu armazenamento no máximo"),
        "youCanManageYourLinksInTheShareTab":
            MessageLookupByLibrary.simpleMessage(
                "Pode gerir as suas ligações no separador partilhar."),
        "youCanTrySearchingForADifferentQuery":
            MessageLookupByLibrary.simpleMessage(
                "Pode tentar pesquisar uma consulta diferente."),
        "youCannotDowngradeToThisPlan": MessageLookupByLibrary.simpleMessage(
            "Não é possível fazer o downgrade para este plano"),
        "youCannotShareWithYourself": MessageLookupByLibrary.simpleMessage(
            "Não podes partilhar contigo mesmo"),
        "youDontHaveAnyArchivedItems": MessageLookupByLibrary.simpleMessage(
            "Não tem nenhum item arquivado."),
        "youHaveSuccessfullyFreedUp": m118,
        "yourAccountHasBeenDeleted":
            MessageLookupByLibrary.simpleMessage("A sua conta foi eliminada"),
        "yourMap": MessageLookupByLibrary.simpleMessage("Seu mapa"),
        "yourPlanWasSuccessfullyDowngraded":
            MessageLookupByLibrary.simpleMessage(
                "O seu plano foi rebaixado com sucesso"),
        "yourPlanWasSuccessfullyUpgraded": MessageLookupByLibrary.simpleMessage(
            "O seu plano foi atualizado com sucesso"),
        "yourPurchaseWasSuccessful": MessageLookupByLibrary.simpleMessage(
            "Sua compra foi realizada com sucesso"),
        "yourStorageDetailsCouldNotBeFetched":
            MessageLookupByLibrary.simpleMessage(
                "Não foi possível obter os seus dados de armazenamento"),
        "yourSubscriptionHasExpired":
            MessageLookupByLibrary.simpleMessage("A sua subscrição expirou"),
        "yourSubscriptionWasUpdatedSuccessfully":
            MessageLookupByLibrary.simpleMessage(
                "A sua subscrição foi actualizada com sucesso"),
        "yourVerificationCodeHasExpired": MessageLookupByLibrary.simpleMessage(
            "O seu código de verificação expirou"),
        "youveNoFilesInThisAlbumThatCanBeDeleted":
            MessageLookupByLibrary.simpleMessage(
                "Não existem ficheiros neste álbum que possam ser eliminados"),
        "zoomOutToSeePhotos": MessageLookupByLibrary.simpleMessage(
            "Diminuir o zoom para ver fotos")
      };
}<|MERGE_RESOLUTION|>--- conflicted
+++ resolved
@@ -117,175 +117,6 @@
   static String m42(currentlyProcessing, totalCount) =>
       "Processando ${currentlyProcessing} / ${totalCount}";
 
-<<<<<<< HEAD
-  static String m44(name) => "Caminhando com ${name}";
-
-  static String m45(count) =>
-      "${Intl.plural(count, one: '${count} item', other: '${count} itens')}";
-
-  static String m46(name) => "Últimos momentos com ${name}";
-
-  static String m47(email) =>
-      "${email} convidou você para ser um contato confiável";
-
-  static String m48(expiryTime) => "O link expirará em ${expiryTime}";
-
-  static String m49(email) => "Vincular pessoa a ${email}";
-
-  static String m50(personName, email) =>
-      "Isso vinculará ${personName} a ${email}";
-
-  static String m53(albumName) => "Movido com sucesso para ${albumName}";
-
-  static String m54(personName) => "Sem sugestões para ${personName}";
-
-  static String m55(name) => "Não é ${name}?";
-
-  static String m56(familyAdminEmail) =>
-      "Entre em contato com ${familyAdminEmail} para alterar o seu código.";
-
-  static String m57(name) => "Festejando com ${name}";
-
-  static String m58(passwordStrengthValue) =>
-      "Força da palavra-passe: ${passwordStrengthValue}";
-
-  static String m59(providerName) =>
-      "Por favor, fale com o suporte ${providerName} se você foi cobrado";
-
-  static String m60(name, age) => "${name} está com ${age}!";
-
-  static String m61(name, age) => "${name} terá ${age} em breve";
-
-  static String m62(count) =>
-      "${Intl.plural(count, zero: 'Sem fotos', one: '1 foto', other: '${count} fotos')}";
-
-  static String m63(count) =>
-      "${Intl.plural(count, zero: '0 fotos', one: '1 foto', other: '${count} fotos')}";
-
-  static String m64(endDate) =>
-      "Teste gratuito válido até ${endDate}.\nVocê pode escolher um plano pago depois.";
-
-  static String m65(toEmail) =>
-      "Por favor, envie-nos um e-mail para ${toEmail}";
-
-  static String m66(toEmail) => "Por favor, envie os logs para \n${toEmail}";
-
-  static String m67(name) => "Fazendo pose com ${name}";
-
-  static String m68(folderName) => "Processando ${folderName}...";
-
-  static String m69(storeName) => "Avalie-nos em ${storeName}";
-
-  static String m70(name) => "Atribuído a ${name}";
-
-  static String m71(days, email) =>
-      "Você poderá acessar a conta após ${days} dias.  Uma notificação será enviada para ${email}.";
-
-  static String m72(email) =>
-      "Você pode recuperar a conta com e-mail ${email} por definir uma nova senha.";
-
-  static String m73(email) => "${email} está tentando recuperar sua conta.";
-
-  static String m74(storageInGB) => "3. Ambos ganham ${storageInGB} GB* grátis";
-
-  static String m75(userEmail) =>
-      "${userEmail} será removido deste álbum compartilhado\n\nQuaisquer fotos adicionadas por elas também serão removidas do álbum";
-
-  static String m76(endDate) => "A subscrição é renovada em ${endDate}";
-
-  static String m77(name) => "Viajando de carro com ${name}";
-
-  static String m78(count) =>
-      "${Intl.plural(count, one: '${count} ano atrás', other: '${count} anos atrás')}";
-
-  static String m79(snapshotLength, searchLength) =>
-      "Incompatibilidade de comprimento de seções: ${snapshotLength} != ${searchLength}";
-
-  static String m81(count) => "${count} selecionado(s)";
-
-  static String m82(count, yourCount) =>
-      "${count} selecionado(s) (${yourCount} seus)";
-
-  static String m83(name) => "Tirando selfies com ${name}";
-
-  static String m84(verificationID) =>
-      "Aqui está o meu ID de verificação: ${verificationID} para ente.io.";
-
-  static String m85(verificationID) =>
-      "Ei, você pode confirmar que este é seu ID de verificação do ente.io: ${verificationID}";
-
-  static String m86(referralCode, referralStorageInGB) =>
-      "Insira o código de referência: ${referralCode} \n\nAplique-o em Configurações → Geral → Indicações para obter ${referralStorageInGB} GB gratuitamente após a sua inscrição para um plano pago\n\nhttps://ente.io";
-
-  static String m87(numberOfPeople) =>
-      "${Intl.plural(numberOfPeople, zero: 'Compartilhe com pessoas específicas', one: 'Compartilhado com 1 pessoa', other: 'Compartilhado com ${numberOfPeople} pessoas')}";
-
-  static String m88(emailIDs) => "Partilhado com ${emailIDs}";
-
-  static String m89(fileType) =>
-      "Este ${fileType} será eliminado do seu dispositivo.";
-
-  static String m90(fileType) =>
-      "Este ${fileType} encontra-se tanto no Ente como no seu dispositivo.";
-
-  static String m91(fileType) => "Este ${fileType} será eliminado do Ente.";
-
-  static String m92(name) => "Jogando esportes com ${name}";
-
-  static String m93(name) => "Destacar ${name}";
-
-  static String m94(storageAmountInGB) => "${storageAmountInGB} GB";
-
-  static String m95(
-          usedAmount, usedStorageUnit, totalAmount, totalStorageUnit) =>
-      "${usedAmount} ${usedStorageUnit} de ${totalAmount} ${totalStorageUnit} usado";
-
-  static String m96(id) =>
-      "Seu ${id} já está vinculado a outra conta Ente.\nSe você gostaria de usar seu ${id} com esta conta, por favor contate nosso suporte\'\'";
-
-  static String m97(endDate) => "A sua subscrição será cancelada em ${endDate}";
-
-  static String m98(completed, total) =>
-      "${completed}/${total} memórias preservadas";
-
-  static String m99(ignoreReason) =>
-      "Toque para enviar, atualmente o envio é ignorado devido a ${ignoreReason}";
-
-  static String m100(storageAmountInGB) =>
-      "Eles também recebem ${storageAmountInGB} GB";
-
-  static String m101(email) => "Este é o ID de verificação de ${email}";
-
-  static String m102(count) =>
-      "${Intl.plural(count, one: 'Esta semana, ${count} ano atrás', other: 'Esta semana, ${count} anos atrás')}";
-
-  static String m103(dateFormat) => "${dateFormat} com o passar dos anos";
-
-  static String m104(count) =>
-      "${Intl.plural(count, zero: 'Brevemente', one: '1 dia', other: '${count} dias')}";
-
-  static String m105(year) => "Viajem em ${year}";
-
-  static String m106(location) => "Viajem à ${location}";
-
-  static String m107(email) =>
-      "Você foi convidado para ser um contato legado por ${email}.";
-
-  static String m108(galleryType) =>
-      "Tipo de galeria ${galleryType} não é permitido para renomear";
-
-  static String m109(ignoreReason) => "Envio ignorado devido à ${ignoreReason}";
-
-  static String m110(count) => "Preservar ${count} memórias...";
-
-  static String m111(endDate) => "Válido até ${endDate}";
-
-  static String m112(email) => "Verificar e-mail";
-
-  static String m115(email) =>
-      "Enviamos um e-mail para <green>${email}</green>";
-
-=======
   static String m43(name) => "Caminhando com ${name}";
 
   static String m44(count) =>
@@ -455,7 +286,6 @@
 
   static String m115(name) => "Wish \$${name} a happy birthday! 🎉";
 
->>>>>>> 76bff25d
   static String m116(count) =>
       "${Intl.plural(count, one: '${count} ano atrás', other: '${count} anos atrás')}";
 
@@ -592,10 +422,6 @@
         "archive": MessageLookupByLibrary.simpleMessage("............"),
         "archiveAlbum": MessageLookupByLibrary.simpleMessage("Arquivar álbum"),
         "archiving": MessageLookupByLibrary.simpleMessage("Arquivar..."),
-        "areThey": MessageLookupByLibrary.simpleMessage("Are they "),
-        "areYouSureRemoveThisFaceFromPerson":
-            MessageLookupByLibrary.simpleMessage(
-                "Are you sure you want to remove this face from this person?"),
         "areYouSureThatYouWantToLeaveTheFamily":
             MessageLookupByLibrary.simpleMessage(
                 "Tem certeza que deseja sair do plano familiar?"),
@@ -1210,11 +1036,7 @@
         "hideSharedItemsFromHomeGallery": MessageLookupByLibrary.simpleMessage(
             "Ocultar itens compartilhados da galeria inicial"),
         "hiding": MessageLookupByLibrary.simpleMessage("Ocultando..."),
-<<<<<<< HEAD
-        "hikingWithThem": m44,
-=======
         "hikingWithThem": m43,
->>>>>>> 76bff25d
         "hostedAtOsmFrance":
             MessageLookupByLibrary.simpleMessage("Hospedado na OSM France"),
         "howItWorks": MessageLookupByLibrary.simpleMessage("Como funciona"),
@@ -1271,11 +1093,7 @@
         "itLooksLikeSomethingWentWrongPleaseRetryAfterSome":
             MessageLookupByLibrary.simpleMessage(
                 "Parece que algo correu mal. Por favor, tente novamente após algum tempo. Se o erro persistir, contacte a nossa equipa de apoio."),
-<<<<<<< HEAD
-        "itemCount": m45,
-=======
         "itemCount": m44,
->>>>>>> 76bff25d
         "itemsShowTheNumberOfDaysRemainingBeforePermanentDeletion":
             MessageLookupByLibrary.simpleMessage(
                 "Os itens mostram o número de dias restantes antes da eliminação permanente"),
@@ -1296,11 +1114,7 @@
         "kindlyHelpUsWithThisInformation": MessageLookupByLibrary.simpleMessage(
             "Por favor, ajude-nos com esta informação"),
         "language": MessageLookupByLibrary.simpleMessage("Idioma"),
-<<<<<<< HEAD
-        "lastTimeWithThem": m46,
-=======
         "lastTimeWithThem": m45,
->>>>>>> 76bff25d
         "lastUpdated":
             MessageLookupByLibrary.simpleMessage("Última atualização"),
         "lastYearsTrip":
@@ -1315,11 +1129,7 @@
         "legacy": MessageLookupByLibrary.simpleMessage("Legado"),
         "legacyAccounts":
             MessageLookupByLibrary.simpleMessage("Contas legadas"),
-<<<<<<< HEAD
-        "legacyInvite": m47,
-=======
         "legacyInvite": m46,
->>>>>>> 76bff25d
         "legacyPageDesc": MessageLookupByLibrary.simpleMessage(
             "O legado permite que contatos confiáveis acessem sua conta em sua ausência."),
         "legacyPageDesc2": MessageLookupByLibrary.simpleMessage(
@@ -1336,11 +1146,7 @@
             MessageLookupByLibrary.simpleMessage("para compartilhar rápido"),
         "linkEnabled": MessageLookupByLibrary.simpleMessage("Ativado"),
         "linkExpired": MessageLookupByLibrary.simpleMessage("Expirado"),
-<<<<<<< HEAD
-        "linkExpiresOn": m48,
-=======
         "linkExpiresOn": m47,
->>>>>>> 76bff25d
         "linkExpiry": MessageLookupByLibrary.simpleMessage("Link expirado"),
         "linkHasExpired":
             MessageLookupByLibrary.simpleMessage("O link expirou"),
@@ -1348,13 +1154,8 @@
         "linkPerson": MessageLookupByLibrary.simpleMessage("Vincular pessoa"),
         "linkPersonCaption": MessageLookupByLibrary.simpleMessage(
             "para melhor experiência de compartilhamento"),
-<<<<<<< HEAD
-        "linkPersonToEmail": m49,
-        "linkPersonToEmailConfirmation": m50,
-=======
         "linkPersonToEmail": m48,
         "linkPersonToEmailConfirmation": m49,
->>>>>>> 76bff25d
         "livePhotos":
             MessageLookupByLibrary.simpleMessage("Fotos Em Tempo Real"),
         "loadMessage1": MessageLookupByLibrary.simpleMessage(
@@ -1480,11 +1281,7 @@
         "moveToAlbum": MessageLookupByLibrary.simpleMessage("Mover para álbum"),
         "moveToHiddenAlbum":
             MessageLookupByLibrary.simpleMessage("Mover para álbum oculto"),
-<<<<<<< HEAD
-        "movedSuccessfullyTo": m53,
-=======
         "movedSuccessfullyTo": m52,
->>>>>>> 76bff25d
         "movedToTrash":
             MessageLookupByLibrary.simpleMessage("Mover para o lixo"),
         "movingFilesToAlbum": MessageLookupByLibrary.simpleMessage(
@@ -1539,17 +1336,10 @@
         "noResults": MessageLookupByLibrary.simpleMessage("Nenhum resultado"),
         "noResultsFound": MessageLookupByLibrary.simpleMessage(
             "Não foram encontrados resultados"),
-<<<<<<< HEAD
-        "noSuggestionsForPerson": m54,
-        "noSystemLockFound": MessageLookupByLibrary.simpleMessage(
-            "Nenhum bloqueio de sistema encontrado"),
-        "notPersonLabel": m55,
-=======
         "noSuggestionsForPerson": m53,
         "noSystemLockFound": MessageLookupByLibrary.simpleMessage(
             "Nenhum bloqueio de sistema encontrado"),
         "notPersonLabel": m54,
->>>>>>> 76bff25d
         "notThisPerson":
             MessageLookupByLibrary.simpleMessage("Não é esta pessoa?"),
         "nothingSharedWithYouYet": MessageLookupByLibrary.simpleMessage(
@@ -1565,11 +1355,7 @@
         "onThisDay": MessageLookupByLibrary.simpleMessage("On this day"),
         "onThisDayNotificationExplanation": MessageLookupByLibrary.simpleMessage(
             "Receive reminders about memories from this day in previous years."),
-<<<<<<< HEAD
-        "onlyFamilyAdminCanChangeCode": m56,
-=======
         "onlyFamilyAdminCanChangeCode": m55,
->>>>>>> 76bff25d
         "onlyThem": MessageLookupByLibrary.simpleMessage("Apenas eles"),
         "oops": MessageLookupByLibrary.simpleMessage("Oops"),
         "oopsCouldNotSaveEdits": MessageLookupByLibrary.simpleMessage(
@@ -1594,19 +1380,13 @@
             MessageLookupByLibrary.simpleMessage("Ou escolha um já existente"),
         "orPickFromYourContacts": MessageLookupByLibrary.simpleMessage(
             "ou escolher dos seus contatos"),
-        "otherDetectedFaces":
-            MessageLookupByLibrary.simpleMessage("Other detected faces"),
         "pair": MessageLookupByLibrary.simpleMessage("Emparelhar"),
         "pairWithPin":
             MessageLookupByLibrary.simpleMessage("Emparelhar com PIN"),
         "pairingComplete":
             MessageLookupByLibrary.simpleMessage("Emparelhamento concluído"),
         "panorama": MessageLookupByLibrary.simpleMessage("Panorama"),
-<<<<<<< HEAD
-        "partyWithThem": m57,
-=======
         "partyWithThem": m56,
->>>>>>> 76bff25d
         "passKeyPendingVerification": MessageLookupByLibrary.simpleMessage(
             "A verificação ainda está pendente"),
         "passkey": MessageLookupByLibrary.simpleMessage("Chave de acesso"),
@@ -1617,11 +1397,7 @@
             "Palavra-passe alterada com sucesso"),
         "passwordLock":
             MessageLookupByLibrary.simpleMessage("Bloqueio da palavra-passe"),
-<<<<<<< HEAD
-        "passwordStrength": m58,
-=======
         "passwordStrength": m57,
->>>>>>> 76bff25d
         "passwordStrengthInfo": MessageLookupByLibrary.simpleMessage(
             "A força da palavra-passe é calculada tendo em conta o comprimento da palavra-passe, os caracteres utilizados e se a palavra-passe aparece ou não nas 10.000 palavras-passe mais utilizadas"),
         "passwordWarning": MessageLookupByLibrary.simpleMessage(
@@ -1632,11 +1408,7 @@
             MessageLookupByLibrary.simpleMessage("O pagamento falhou"),
         "paymentFailedMessage": MessageLookupByLibrary.simpleMessage(
             "Infelizmente o seu pagamento falhou. Entre em contato com o suporte e nós ajudaremos você!"),
-<<<<<<< HEAD
-        "paymentFailedTalkToProvider": m59,
-=======
         "paymentFailedTalkToProvider": m58,
->>>>>>> 76bff25d
         "pendingItems": MessageLookupByLibrary.simpleMessage("Itens pendentes"),
         "pendingSync":
             MessageLookupByLibrary.simpleMessage("Sincronização pendente"),
@@ -1649,35 +1421,21 @@
             MessageLookupByLibrary.simpleMessage("Eliminar permanentemente"),
         "permanentlyDeleteFromDevice": MessageLookupByLibrary.simpleMessage(
             "Apagar permanentemente do dispositivo?"),
-<<<<<<< HEAD
-        "personIsAge": m60,
-        "personName": MessageLookupByLibrary.simpleMessage("Nome da pessoa"),
-        "personTurningAge": m61,
-=======
         "personIsAge": m59,
         "personName": MessageLookupByLibrary.simpleMessage("Nome da pessoa"),
         "personTurningAge": m60,
->>>>>>> 76bff25d
         "pets": MessageLookupByLibrary.simpleMessage("Companhia de pelos"),
         "photoDescriptions":
             MessageLookupByLibrary.simpleMessage("Descrições das fotos"),
         "photoGridSize":
             MessageLookupByLibrary.simpleMessage("Tamanho da grelha de fotos"),
         "photoSmallCase": MessageLookupByLibrary.simpleMessage("foto"),
-<<<<<<< HEAD
-        "photocountPhotos": m62,
-=======
         "photocountPhotos": m61,
->>>>>>> 76bff25d
         "photos": MessageLookupByLibrary.simpleMessage("Fotos"),
         "photosAddedByYouWillBeRemovedFromTheAlbum":
             MessageLookupByLibrary.simpleMessage(
                 "As fotos adicionadas por si serão removidas do álbum"),
-<<<<<<< HEAD
-        "photosCount": m63,
-=======
         "photosCount": m62,
->>>>>>> 76bff25d
         "photosKeepRelativeTimeDifference":
             MessageLookupByLibrary.simpleMessage(
                 "As fotos mantêm a diferença de tempo relativo"),
@@ -1689,11 +1447,7 @@
             MessageLookupByLibrary.simpleMessage("Reproduzir álbum na TV"),
         "playOriginal":
             MessageLookupByLibrary.simpleMessage("Reproduzir original"),
-<<<<<<< HEAD
-        "playStoreFreeTrialValidTill": m64,
-=======
         "playStoreFreeTrialValidTill": m63,
->>>>>>> 76bff25d
         "playStream":
             MessageLookupByLibrary.simpleMessage("Reproduzir transmissão"),
         "playstoreSubscription":
@@ -1707,22 +1461,14 @@
         "pleaseContactSupportIfTheProblemPersists":
             MessageLookupByLibrary.simpleMessage(
                 "Por favor, contate o suporte se o problema persistir"),
-<<<<<<< HEAD
-        "pleaseEmailUsAt": m65,
-=======
         "pleaseEmailUsAt": m64,
->>>>>>> 76bff25d
         "pleaseGrantPermissions": MessageLookupByLibrary.simpleMessage(
             "Por favor, conceda as permissões"),
         "pleaseLoginAgain": MessageLookupByLibrary.simpleMessage(
             "Por favor, inicie sessão novamente"),
         "pleaseSelectQuickLinksToRemove": MessageLookupByLibrary.simpleMessage(
             "Selecione links rápidos para remover"),
-<<<<<<< HEAD
-        "pleaseSendTheLogsTo": m66,
-=======
         "pleaseSendTheLogsTo": m65,
->>>>>>> 76bff25d
         "pleaseTryAgain":
             MessageLookupByLibrary.simpleMessage("Por favor, tente novamente"),
         "pleaseVerifyTheCodeYouHaveEntered":
@@ -1737,11 +1483,7 @@
                 "Por favor, aguarde algum tempo antes de tentar novamente"),
         "pleaseWaitThisWillTakeAWhile": MessageLookupByLibrary.simpleMessage(
             "Aguarde um pouco, isso talvez leve um tempo."),
-<<<<<<< HEAD
-        "posingWithThem": m67,
-=======
         "posingWithThem": m66,
->>>>>>> 76bff25d
         "preparingLogs":
             MessageLookupByLibrary.simpleMessage("Preparando logs..."),
         "preserveMore": MessageLookupByLibrary.simpleMessage("Preservar mais"),
@@ -1759,33 +1501,22 @@
             MessageLookupByLibrary.simpleMessage("Partilha privada"),
         "proceed": MessageLookupByLibrary.simpleMessage("Continuar"),
         "processing": MessageLookupByLibrary.simpleMessage("Processando"),
-<<<<<<< HEAD
-        "processingImport": m68,
-=======
         "processingImport": m67,
->>>>>>> 76bff25d
         "processingVideos":
             MessageLookupByLibrary.simpleMessage("Processando vídeos"),
         "publicLinkCreated":
             MessageLookupByLibrary.simpleMessage("Link público criado"),
         "publicLinkEnabled":
             MessageLookupByLibrary.simpleMessage("Link público ativado"),
-        "questionmark": MessageLookupByLibrary.simpleMessage("?"),
         "queued": MessageLookupByLibrary.simpleMessage("Na fila"),
         "quickLinks": MessageLookupByLibrary.simpleMessage("Links rápidos"),
         "radius": MessageLookupByLibrary.simpleMessage("Raio"),
         "raiseTicket": MessageLookupByLibrary.simpleMessage("Abrir ticket"),
         "rateTheApp": MessageLookupByLibrary.simpleMessage("Avaliar aplicação"),
         "rateUs": MessageLookupByLibrary.simpleMessage("Avalie-nos"),
-<<<<<<< HEAD
-        "rateUsOnStore": m69,
-        "reassignMe": MessageLookupByLibrary.simpleMessage("Reatribuir \"Eu\""),
-        "reassignedToName": m70,
-=======
         "rateUsOnStore": m68,
         "reassignMe": MessageLookupByLibrary.simpleMessage("Reatribuir \"Eu\""),
         "reassignedToName": m69,
->>>>>>> 76bff25d
         "reassigningLoading":
             MessageLookupByLibrary.simpleMessage("Reatribuindo..."),
         "receiveRemindersOnBirthdays": MessageLookupByLibrary.simpleMessage(
@@ -1798,11 +1529,7 @@
             MessageLookupByLibrary.simpleMessage("Recuperar conta"),
         "recoveryInitiated":
             MessageLookupByLibrary.simpleMessage("A recuperação iniciou"),
-<<<<<<< HEAD
-        "recoveryInitiatedDesc": m71,
-=======
         "recoveryInitiatedDesc": m70,
->>>>>>> 76bff25d
         "recoveryKey":
             MessageLookupByLibrary.simpleMessage("Chave de recuperação"),
         "recoveryKeyCopiedToClipboard": MessageLookupByLibrary.simpleMessage(
@@ -1817,20 +1544,12 @@
             "Chave de recuperação verificada"),
         "recoveryKeyVerifyReason": MessageLookupByLibrary.simpleMessage(
             "A sua chave de recuperação é a única forma de recuperar as suas fotografias se se esquecer da sua palavra-passe. Pode encontrar a sua chave de recuperação em Definições > Conta.\n\n\nIntroduza aqui a sua chave de recuperação para verificar se a guardou corretamente."),
-<<<<<<< HEAD
-        "recoveryReady": m72,
-=======
         "recoveryReady": m71,
->>>>>>> 76bff25d
         "recoverySuccessful":
             MessageLookupByLibrary.simpleMessage("Recuperação bem sucedida!"),
         "recoveryWarning": MessageLookupByLibrary.simpleMessage(
             "Um contato confiável está tentando acessar sua conta"),
-<<<<<<< HEAD
-        "recoveryWarningBody": m73,
-=======
         "recoveryWarningBody": m72,
->>>>>>> 76bff25d
         "recreatePasswordBody": MessageLookupByLibrary.simpleMessage(
             "O dispositivo atual não é suficientemente poderoso para verificar a palavra-passe, mas podemos regenerar novamente de uma maneira que funcione no seu dispositivo.\n\nPor favor, iniciar sessão utilizando código de recuperação e gerar novamente a sua palavra-passe (pode utilizar a mesma se quiser)."),
         "recreatePasswordTitle":
@@ -1846,11 +1565,7 @@
             "1. Envie este código aos seus amigos"),
         "referralStep2": MessageLookupByLibrary.simpleMessage(
             "2. Eles se inscrevem em um plano pago"),
-<<<<<<< HEAD
-        "referralStep3": m74,
-=======
         "referralStep3": m73,
->>>>>>> 76bff25d
         "referrals": MessageLookupByLibrary.simpleMessage("Referências"),
         "referralsAreCurrentlyPaused": MessageLookupByLibrary.simpleMessage(
             "As referências estão atualmente em pausa"),
@@ -1879,11 +1594,7 @@
         "removeLink": MessageLookupByLibrary.simpleMessage("Remover link"),
         "removeParticipant":
             MessageLookupByLibrary.simpleMessage("Remover participante"),
-<<<<<<< HEAD
-        "removeParticipantBody": m75,
-=======
         "removeParticipantBody": m74,
->>>>>>> 76bff25d
         "removePersonLabel":
             MessageLookupByLibrary.simpleMessage("Remover etiqueta da pessoa"),
         "removePublicLink":
@@ -1903,11 +1614,7 @@
         "renameFile": MessageLookupByLibrary.simpleMessage("Renomear arquivo"),
         "renewSubscription":
             MessageLookupByLibrary.simpleMessage("Renovar subscrição"),
-<<<<<<< HEAD
-        "renewsOn": m76,
-=======
         "renewsOn": m75,
->>>>>>> 76bff25d
         "reportABug": MessageLookupByLibrary.simpleMessage("Reporte um bug"),
         "reportBug": MessageLookupByLibrary.simpleMessage("Reportar bug"),
         "resendEmail": MessageLookupByLibrary.simpleMessage("Reenviar e-mail"),
@@ -1932,11 +1639,7 @@
         "reviewSuggestions":
             MessageLookupByLibrary.simpleMessage("Revisar sugestões"),
         "right": MessageLookupByLibrary.simpleMessage("Direita"),
-<<<<<<< HEAD
-        "roadtripWithThem": m77,
-=======
         "roadtripWithThem": m76,
->>>>>>> 76bff25d
         "rotate": MessageLookupByLibrary.simpleMessage("Rodar"),
         "rotateLeft":
             MessageLookupByLibrary.simpleMessage("Rodar para a esquerda"),
@@ -1945,8 +1648,6 @@
         "safelyStored":
             MessageLookupByLibrary.simpleMessage("Armazenado com segurança"),
         "save": MessageLookupByLibrary.simpleMessage("Guardar"),
-        "saveAsAnotherPerson":
-            MessageLookupByLibrary.simpleMessage("Save as another person"),
         "saveChangesBeforeLeavingQuestion":
             MessageLookupByLibrary.simpleMessage(
                 "Salvar mudanças antes de sair?"),
@@ -1992,13 +1693,8 @@
             "Fotos de grupo que estão sendo tiradas em algum raio da foto"),
         "searchPeopleEmptySection": MessageLookupByLibrary.simpleMessage(
             "Convide pessoas e verá todas as fotos partilhadas por elas aqui"),
-<<<<<<< HEAD
-        "searchResultCount": m78,
-        "searchSectionsLengthMismatch": m79,
-=======
         "searchResultCount": m77,
         "searchSectionsLengthMismatch": m78,
->>>>>>> 76bff25d
         "security": MessageLookupByLibrary.simpleMessage("Segurança"),
         "seePublicAlbumLinksInApp": MessageLookupByLibrary.simpleMessage(
             "Ver links de álbum compartilhado no aplicativo"),
@@ -2048,15 +1744,9 @@
         "selectedItemsWillBeRemovedFromThisPerson":
             MessageLookupByLibrary.simpleMessage(
                 "Os itens selecionados serão removidos desta pessoa, entretanto não serão excluídos da sua biblioteca."),
-<<<<<<< HEAD
-        "selectedPhotos": m81,
-        "selectedPhotosWithYours": m82,
-        "selfiesWithThem": m83,
-=======
         "selectedPhotos": m80,
         "selectedPhotosWithYours": m81,
         "selfiesWithThem": m82,
->>>>>>> 76bff25d
         "send": MessageLookupByLibrary.simpleMessage("Enviar"),
         "sendEmail": MessageLookupByLibrary.simpleMessage("Enviar email"),
         "sendInvite": MessageLookupByLibrary.simpleMessage("Enviar convite"),
@@ -2087,18 +1777,6 @@
         "shareAnAlbumNow":
             MessageLookupByLibrary.simpleMessage("Partilhar um álbum"),
         "shareLink": MessageLookupByLibrary.simpleMessage("Partilhar link"),
-<<<<<<< HEAD
-        "shareMyVerificationID": m84,
-        "shareOnlyWithThePeopleYouWant": MessageLookupByLibrary.simpleMessage(
-            "Partilhar apenas com as pessoas que deseja"),
-        "shareTextConfirmOthersVerificationID": m85,
-        "shareTextRecommendUsingEnte": MessageLookupByLibrary.simpleMessage(
-            "Descarregue o Ente para poder partilhar facilmente fotografias e vídeos de qualidade original\n\n\nhttps://ente.io"),
-        "shareTextReferralCode": m86,
-        "shareWithNonenteUsers": MessageLookupByLibrary.simpleMessage(
-            "Compartilhar com usuários que não usam Ente"),
-        "shareWithPeopleSectionTitle": m87,
-=======
         "shareMyVerificationID": m83,
         "shareOnlyWithThePeopleYouWant": MessageLookupByLibrary.simpleMessage(
             "Partilhar apenas com as pessoas que deseja"),
@@ -2109,7 +1787,6 @@
         "shareWithNonenteUsers": MessageLookupByLibrary.simpleMessage(
             "Compartilhar com usuários que não usam Ente"),
         "shareWithPeopleSectionTitle": m86,
->>>>>>> 76bff25d
         "shareYourFirstAlbum": MessageLookupByLibrary.simpleMessage(
             "Partilhe o seu primeiro álbum"),
         "sharedAlbumSectionDescription": MessageLookupByLibrary.simpleMessage(
@@ -2122,11 +1799,7 @@
             MessageLookupByLibrary.simpleMessage("Novas fotos partilhadas"),
         "sharedPhotoNotificationsExplanation": MessageLookupByLibrary.simpleMessage(
             "Receber notificações quando alguém adiciona uma foto a um álbum partilhado do qual faz parte"),
-<<<<<<< HEAD
-        "sharedWith": m88,
-=======
         "sharedWith": m87,
->>>>>>> 76bff25d
         "sharedWithMe":
             MessageLookupByLibrary.simpleMessage("Partilhado comigo"),
         "sharedWithYou":
@@ -2134,12 +1807,8 @@
         "sharing": MessageLookupByLibrary.simpleMessage("Partilhar..."),
         "shiftDatesAndTime":
             MessageLookupByLibrary.simpleMessage("Alterar as datas e horas"),
-        "showLessFaces":
-            MessageLookupByLibrary.simpleMessage("Show less faces"),
         "showMemories":
             MessageLookupByLibrary.simpleMessage("Mostrar memórias"),
-        "showMoreFaces":
-            MessageLookupByLibrary.simpleMessage("Show more faces"),
         "showPerson": MessageLookupByLibrary.simpleMessage("Mostrar pessoa"),
         "signOutFromOtherDevices": MessageLookupByLibrary.simpleMessage(
             "Terminar sessão noutros dispositivos"),
@@ -2149,19 +1818,11 @@
             "Terminar a sessão noutros dispositivos"),
         "signUpTerms": MessageLookupByLibrary.simpleMessage(
             "Eu concordo com os <u-terms>termos de serviço</u-terms> e <u-policy>política de privacidade</u-policy>"),
-<<<<<<< HEAD
-        "singleFileDeleteFromDevice": m89,
-        "singleFileDeleteHighlight": MessageLookupByLibrary.simpleMessage(
-            "Será eliminado de todos os álbuns."),
-        "singleFileInBothLocalAndRemote": m90,
-        "singleFileInRemoteOnly": m91,
-=======
         "singleFileDeleteFromDevice": m88,
         "singleFileDeleteHighlight": MessageLookupByLibrary.simpleMessage(
             "Será eliminado de todos os álbuns."),
         "singleFileInBothLocalAndRemote": m89,
         "singleFileInRemoteOnly": m90,
->>>>>>> 76bff25d
         "skip": MessageLookupByLibrary.simpleMessage("Pular"),
         "social": MessageLookupByLibrary.simpleMessage("Social"),
         "someItemsAreInBothEnteAndYourDevice":
@@ -2199,13 +1860,8 @@
         "sortOldestFirst":
             MessageLookupByLibrary.simpleMessage("Mais antigos primeiro"),
         "sparkleSuccess": MessageLookupByLibrary.simpleMessage("✨ Sucesso"),
-<<<<<<< HEAD
-        "sportsWithThem": m92,
-        "spotlightOnThem": m93,
-=======
         "sportsWithThem": m91,
         "spotlightOnThem": m92,
->>>>>>> 76bff25d
         "spotlightOnYourself":
             MessageLookupByLibrary.simpleMessage("Destacar si mesmo"),
         "startAccountRecoveryTitle":
@@ -2220,17 +1876,6 @@
         "storage": MessageLookupByLibrary.simpleMessage("Armazenamento"),
         "storageBreakupFamily": MessageLookupByLibrary.simpleMessage("Família"),
         "storageBreakupYou": MessageLookupByLibrary.simpleMessage("Tu"),
-<<<<<<< HEAD
-        "storageInGB": m94,
-        "storageLimitExceeded": MessageLookupByLibrary.simpleMessage(
-            "Limite de armazenamento excedido"),
-        "storageUsageInfo": m95,
-        "streamDetails":
-            MessageLookupByLibrary.simpleMessage("Detalhes da transmissão"),
-        "strongStrength": MessageLookupByLibrary.simpleMessage("Forte"),
-        "subAlreadyLinkedErrMessage": m96,
-        "subWillBeCancelledOn": m97,
-=======
         "storageInGB": m93,
         "storageLimitExceeded": MessageLookupByLibrary.simpleMessage(
             "Limite de armazenamento excedido"),
@@ -2240,7 +1885,6 @@
         "strongStrength": MessageLookupByLibrary.simpleMessage("Forte"),
         "subAlreadyLinkedErrMessage": m95,
         "subWillBeCancelledOn": m96,
->>>>>>> 76bff25d
         "subscribe": MessageLookupByLibrary.simpleMessage("Subscrever"),
         "subscribeToEnableSharing": MessageLookupByLibrary.simpleMessage(
             "Você precisa de uma assinatura paga ativa para ativar o compartilhamento."),
@@ -2258,11 +1902,7 @@
             MessageLookupByLibrary.simpleMessage("Sugerir recursos"),
         "sunrise": MessageLookupByLibrary.simpleMessage("No horizonte"),
         "support": MessageLookupByLibrary.simpleMessage("Suporte"),
-<<<<<<< HEAD
-        "syncProgress": m98,
-=======
         "syncProgress": m97,
->>>>>>> 76bff25d
         "syncStopped":
             MessageLookupByLibrary.simpleMessage("Sincronização interrompida"),
         "syncing": MessageLookupByLibrary.simpleMessage("Sincronizando..."),
@@ -2274,11 +1914,7 @@
             MessageLookupByLibrary.simpleMessage("Toque para desbloquear"),
         "tapToUpload":
             MessageLookupByLibrary.simpleMessage("Toque para enviar"),
-<<<<<<< HEAD
-        "tapToUploadIsIgnoredDue": m99,
-=======
         "tapToUploadIsIgnoredDue": m98,
->>>>>>> 76bff25d
         "tempErrorContactSupportIfPersists": MessageLookupByLibrary.simpleMessage(
             "Parece que algo correu mal. Por favor, tente novamente mais tarde. Se o erro persistir, entre em contacto com a nossa equipa de suporte."),
         "terminate": MessageLookupByLibrary.simpleMessage("Terminar"),
@@ -2301,11 +1937,7 @@
         "theseItemsWillBeDeletedFromYourDevice":
             MessageLookupByLibrary.simpleMessage(
                 "Estes itens serão eliminados do seu dispositivo."),
-<<<<<<< HEAD
-        "theyAlsoGetXGb": m100,
-=======
         "theyAlsoGetXGb": m99,
->>>>>>> 76bff25d
         "theyWillBeDeletedFromAllAlbums": MessageLookupByLibrary.simpleMessage(
             "Serão eliminados de todos os álbuns."),
         "thisActionCannotBeUndone": MessageLookupByLibrary.simpleMessage(
@@ -2323,20 +1955,12 @@
             "Esta imagem não tem dados exif"),
         "thisIsMeExclamation":
             MessageLookupByLibrary.simpleMessage("Este é você!"),
-<<<<<<< HEAD
-        "thisIsPersonVerificationId": m101,
-=======
         "thisIsPersonVerificationId": m100,
->>>>>>> 76bff25d
         "thisIsYourVerificationId": MessageLookupByLibrary.simpleMessage(
             "Este é o seu ID de verificação"),
         "thisWeekThroughTheYears": MessageLookupByLibrary.simpleMessage(
             "Esta semana com o passar dos anos"),
-<<<<<<< HEAD
-        "thisWeekXYearsAgo": m102,
-=======
         "thisWeekXYearsAgo": m101,
->>>>>>> 76bff25d
         "thisWillLogYouOutOfTheFollowingDevice":
             MessageLookupByLibrary.simpleMessage(
                 "Irá desconectar a sua conta do seguinte dispositivo:"),
@@ -2348,11 +1972,7 @@
         "thisWillRemovePublicLinksOfAllSelectedQuickLinks":
             MessageLookupByLibrary.simpleMessage(
                 "Isto removerá links públicos de todos os links rápidos selecionados."),
-<<<<<<< HEAD
-        "throughTheYears": m103,
-=======
         "throughTheYears": m102,
->>>>>>> 76bff25d
         "toEnableAppLockPleaseSetupDevicePasscodeOrScreen":
             MessageLookupByLibrary.simpleMessage(
                 "Para ativar o bloqueio de aplicações, configure o código de acesso do dispositivo ou o bloqueio de ecrã nas definições do sistema."),
@@ -2366,15 +1986,6 @@
         "total": MessageLookupByLibrary.simpleMessage("total"),
         "totalSize": MessageLookupByLibrary.simpleMessage("Tamanho total"),
         "trash": MessageLookupByLibrary.simpleMessage("Lixo"),
-<<<<<<< HEAD
-        "trashDaysLeft": m104,
-        "trim": MessageLookupByLibrary.simpleMessage("Cortar"),
-        "tripInYear": m105,
-        "tripToLocation": m106,
-        "trustedContacts":
-            MessageLookupByLibrary.simpleMessage("Contatos confiáveis"),
-        "trustedInviteBody": m107,
-=======
         "trashDaysLeft": m103,
         "trim": MessageLookupByLibrary.simpleMessage("Cortar"),
         "tripInYear": m104,
@@ -2382,7 +1993,6 @@
         "trustedContacts":
             MessageLookupByLibrary.simpleMessage("Contatos confiáveis"),
         "trustedInviteBody": m106,
->>>>>>> 76bff25d
         "tryAgain": MessageLookupByLibrary.simpleMessage("Tente novamente"),
         "turnOnBackupForAutoUpload": MessageLookupByLibrary.simpleMessage(
             "Ative o backup para enviar automaticamente arquivos adicionados a esta pasta do dispositivo para o Ente."),
@@ -2401,11 +2011,7 @@
                 "Autenticação de dois fatores redefinida com êxito"),
         "twofactorSetup": MessageLookupByLibrary.simpleMessage(
             "Configuração de dois fatores"),
-<<<<<<< HEAD
-        "typeOfGallerGallerytypeIsNotSupportedForRename": m108,
-=======
         "typeOfGallerGallerytypeIsNotSupportedForRename": m107,
->>>>>>> 76bff25d
         "unarchive": MessageLookupByLibrary.simpleMessage("Desarquivar"),
         "unarchiveAlbum":
             MessageLookupByLibrary.simpleMessage("Desarquivar álbum"),
@@ -2428,17 +2034,10 @@
         "updatingFolderSelection": MessageLookupByLibrary.simpleMessage(
             "Atualizando seleção de pasta..."),
         "upgrade": MessageLookupByLibrary.simpleMessage("Atualizar"),
-<<<<<<< HEAD
-        "uploadIsIgnoredDueToIgnorereason": m109,
-        "uploadingFilesToAlbum": MessageLookupByLibrary.simpleMessage(
-            "Enviar ficheiros para o álbum..."),
-        "uploadingMultipleMemories": m110,
-=======
         "uploadIsIgnoredDueToIgnorereason": m108,
         "uploadingFilesToAlbum": MessageLookupByLibrary.simpleMessage(
             "Enviar ficheiros para o álbum..."),
         "uploadingMultipleMemories": m109,
->>>>>>> 76bff25d
         "uploadingSingleMemory":
             MessageLookupByLibrary.simpleMessage("Preservar 1 memória..."),
         "upto50OffUntil4thDec": MessageLookupByLibrary.simpleMessage(
@@ -2456,11 +2055,7 @@
         "useSelectedPhoto":
             MessageLookupByLibrary.simpleMessage("Utilizar foto selecionada"),
         "usedSpace": MessageLookupByLibrary.simpleMessage("Espaço utilizado"),
-<<<<<<< HEAD
-        "validTill": m111,
-=======
         "validTill": m110,
->>>>>>> 76bff25d
         "verificationFailedPleaseTryAgain":
             MessageLookupByLibrary.simpleMessage(
                 "Falha na verificação, por favor tente novamente"),
@@ -2468,11 +2063,7 @@
             MessageLookupByLibrary.simpleMessage("ID de Verificação"),
         "verify": MessageLookupByLibrary.simpleMessage("Verificar"),
         "verifyEmail": MessageLookupByLibrary.simpleMessage("Verificar email"),
-<<<<<<< HEAD
-        "verifyEmailID": m112,
-=======
         "verifyEmailID": m111,
->>>>>>> 76bff25d
         "verifyIDLabel": MessageLookupByLibrary.simpleMessage("Verificar"),
         "verifyPasskey":
             MessageLookupByLibrary.simpleMessage("Verificar chave de acesso"),
@@ -2513,11 +2104,7 @@
         "weDontSupportEditingPhotosAndAlbumsThatYouDont":
             MessageLookupByLibrary.simpleMessage(
                 "Não suportamos a edição de fotos e álbuns que ainda não possui"),
-<<<<<<< HEAD
-        "weHaveSendEmailTo": m115,
-=======
         "weHaveSendEmailTo": m114,
->>>>>>> 76bff25d
         "weakStrength": MessageLookupByLibrary.simpleMessage("Fraca"),
         "welcomeBack":
             MessageLookupByLibrary.simpleMessage("Bem-vindo(a) de volta!"),
