// DO NOT EDIT. This is code generated via package:intl/generate_localized.dart
// This is a library that provides messages for a fr locale. All the
// messages from the main program should be duplicated here with the same
// function name.

// Ignore issues from commonly used lints in this file.
// ignore_for_file:unnecessary_brace_in_string_interps, unnecessary_new
// ignore_for_file:prefer_single_quotes,comment_references, directives_ordering
// ignore_for_file:annotate_overrides,prefer_generic_function_type_aliases
// ignore_for_file:unused_import, file_names, avoid_escaping_inner_quotes
// ignore_for_file:unnecessary_string_interpolations, unnecessary_string_escapes

import 'package:intl/intl.dart';
import 'package:intl/message_lookup_by_library.dart';

final messages = new MessageLookup();

typedef String MessageIfAbsent(String messageStr, List<dynamic> args);

class MessageLookup extends MessageLookupByLibrary {
  String get localeName => 'fr';

  static String m12(count) =>
      "${Intl.plural(count, zero: 'Ajouter un collaborateur', one: 'Ajouter un collaborateur', other: 'Ajouter des collaborateurs')}";

  static String m13(count) =>
      "${Intl.plural(count, one: 'Ajoutez un objet', other: 'Ajoutez des objets')}";

  static String m14(storageAmount, endDate) =>
      "Votre extension de ${storageAmount} est valable jusqu\'au ${endDate}";

  static String m15(count) =>
      "${Intl.plural(count, zero: 'Ajouter un observateur', one: 'Ajouter un observateur', other: 'Ajouter des observateurs')}";

  static String m16(emailOrName) => "Ajouté par ${emailOrName}";

  static String m17(albumName) => "Ajouté avec succès à  ${albumName}";

  static String m18(count) =>
      "${Intl.plural(count, zero: 'Aucun Participant', one: '1 Participant', other: '${count} Participants')}";

  static String m19(versionValue) => "Version : ${versionValue}";

  static String m20(freeAmount, storageUnit) =>
      "${freeAmount} ${storageUnit} gratuit";

  static String m21(paymentProvider) =>
      "Veuillez d\'abord annuler votre abonnement existant de ${paymentProvider}";

  static String m22(user) =>
      "${user} ne pourra pas ajouter plus de photos à cet album\n\nIl pourra toujours supprimer les photos existantes ajoutées par eux";

  static String m23(isFamilyMember, storageAmountInGb) =>
      "${Intl.select(isFamilyMember, {
            'true':
                'Votre famille a demandé ${storageAmountInGb} GB jusqu\'à présent',
            'false':
                'Vous avez réclamé ${storageAmountInGb} GB jusqu\'à présent',
            'other':
                'Vous avez réclamé ${storageAmountInGb} GB jusqu\'à présent!',
          })}";

  static String m24(albumName) => "Lien collaboratif créé pour ${albumName}";

  static String m25(familyAdminEmail) =>
      "Veuillez contacter <green>${familyAdminEmail}</green> pour gérer votre abonnement";

  static String m26(provider) =>
      "Veuillez nous contacter à support@ente.io pour gérer votre abonnement ${provider}.";

  static String m27(endpoint) => "Connecté à ${endpoint}";

  static String m28(count) =>
      "${Intl.plural(count, one: 'Supprimer le fichier', other: 'Supprimer ${count} fichiers')}";

  static String m29(currentlyDeleting, totalCount) =>
      "Suppression de ${currentlyDeleting} / ${totalCount}";

  static String m30(albumName) =>
      "Cela supprimera le lien public pour accéder à \"${albumName}\".";

  static String m31(supportEmail) =>
      "Veuillez envoyer un e-mail à ${supportEmail} depuis votre adresse enregistrée";

  static String m32(count, storageSaved) =>
      "Vous avez nettoyé ${Intl.plural(count, one: '${count} fichier dupliqué', other: '${count} fichiers dupliqués')}, sauvegarde (${storageSaved}!)";

  static String m33(count, formattedSize) =>
      "${count} fichiers, ${formattedSize} chacun";

  static String m34(newEmail) => "L\'e-mail a été changé en ${newEmail}";

  static String m35(email) =>
      "${email} n\'a pas de compte Ente.\n\nEnvoyez une invitation pour partager des photos.";

  static String m36(text) => "Photos supplémentaires trouvées pour ${text}";

  static String m37(count, formattedNumber) =>
      "${Intl.plural(count, one: '1 fichier sur cet appareil a été sauvegardé en toute sécurité', other: '${formattedNumber} fichiers sur cet appareil ont été sauvegardés en toute sécurité')}";

  static String m38(count, formattedNumber) =>
      "${Intl.plural(count, one: '1 fichier dans cet album a été sauvegardé en toute sécurité', other: '${formattedNumber} fichiers dans cet album ont été sauvegardés en toute sécurité')}";

  static String m39(storageAmountInGB) =>
      "${storageAmountInGB} Go chaque fois que quelqu\'un s\'inscrit à une offre payante et applique votre code";

  static String m40(endDate) => "Essai gratuit valide jusqu’au ${endDate}";

  static String m41(count) =>
      "Vous pouvez toujours ${Intl.plural(count, one: 'y', other: 'y')} accéder sur ente tant que vous avez un abonnement actif";

  static String m42(sizeInMBorGB) => "Libérer ${sizeInMBorGB}";

  static String m43(count, formattedSize) =>
      "${Intl.plural(count, one: 'Peut être supprimé de l\'appareil pour libérer ${formattedSize}', other: 'Peuvent être supprimés de l\'appareil pour libérer ${formattedSize}')}";

  static String m44(currentlyProcessing, totalCount) =>
      "Traitement en cours ${currentlyProcessing} / ${totalCount}";

  static String m45(count) =>
      "${Intl.plural(count, one: '${count} objet', other: '${count} objets')}";

  static String m46(expiryTime) => "Le lien expirera le ${expiryTime}";

  static String m9(count, formattedCount) =>
      "${Intl.plural(count, one: '${formattedCount} mémoire', other: '${formattedCount} souvenirs')}";

  static String m47(count) =>
      "${Intl.plural(count, one: 'Déplacez l\'objet', other: 'Déplacez des objets')}";

  static String m48(albumName) => "Déplacé avec succès vers ${albumName}";

  static String m0(personName) => "No suggestions for ${personName}";

  static String m49(name) => "Pas ${name}?";

  static String m50(familyAdminEmail) =>
      "Veuillez contacter ${familyAdminEmail} pour modifier votre code.";

  static String m6(passwordStrengthValue) =>
      "Sécurité du mot de passe : ${passwordStrengthValue}";

  static String m51(providerName) =>
      "Veuillez contacter le support ${providerName} si vous avez été facturé";

  static String m1(count) => "${count} photos";

  static String m52(endDate) =>
      "Essai gratuit valable jusqu\'à ${endDate}.\nVous pouvez choisir un plan payant par la suite.";

  static String m53(toEmail) => "Merci de nous envoyer un e-mail à ${toEmail}";

  static String m54(toEmail) => "Envoyez les logs à ${toEmail}";

  static String m55(folderName) => "Traitement de ${folderName}...";

  static String m56(storeName) => "Notez-nous sur ${storeName}";

  static String m57(storageInGB) =>
      "3. Vous recevez tous les deux ${storageInGB} GB* gratuits";

  static String m58(userEmail) =>
      "${userEmail} sera retiré de cet album partagé\n\nToutes les photos ajoutées par eux seront également retirées de l\'album";

  static String m59(endDate) => "Renouvellement le ${endDate}";

  static String m60(count) =>
      "${Intl.plural(count, one: '${count} résultat trouvé', other: '${count} résultats trouvés')}";

  static String m2(snapshotLenght, searchLenght) =>
      "Sections length mismatch: ${snapshotLenght} != ${searchLenght}";

  static String m10(count) => "${count} sélectionné(s)";

  static String m61(count, yourCount) =>
      "${count} sélectionné(s) (${yourCount} à vous)";

  static String m62(verificationID) =>
      "Voici mon ID de vérification : ${verificationID} pour ente.io.";

  static String m11(verificationID) =>
      "Hé, pouvez-vous confirmer qu\'il s\'agit de votre ID de vérification ente.io : ${verificationID}";

  static String m63(referralCode, referralStorageInGB) =>
      "Code de parrainage Ente : ${referralCode} \n\nValidez le dans Paramètres → Général → Références pour obtenir ${referralStorageInGB} Go gratuitement après votre inscription à un plan payant\n\nhttps://ente.io";

  static String m64(numberOfPeople) =>
      "${Intl.plural(numberOfPeople, zero: 'Partagez avec des personnes spécifiques', one: 'Partagé avec 1 personne', other: 'Partagé avec ${numberOfPeople} personnes')}";

  static String m65(emailIDs) => "Partagé avec ${emailIDs}";

  static String m66(fileType) =>
      "Elle ${fileType} sera supprimée de votre appareil.";

  static String m67(fileType) =>
      "Cette ${fileType} est à la fois sur ente et sur votre appareil.";

  static String m68(fileType) => "Cette ${fileType} sera supprimée de l\'Ente.";

  static String m7(storageAmountInGB) => "${storageAmountInGB} Go";

  static String m69(
          usedAmount, usedStorageUnit, totalAmount, totalStorageUnit) =>
      "${usedAmount} ${usedStorageUnit} sur ${totalAmount} ${totalStorageUnit} utilisé";

  static String m70(id) =>
      "Votre ${id} est déjà lié à un autre compte Ente.\nSi vous souhaitez utiliser votre ${id} avec ce compte, veuillez contacter notre support";

  static String m71(endDate) => "Votre abonnement sera annulé le ${endDate}";

  static String m72(completed, total) =>
      "${completed}/${total} souvenirs conservés";

  static String m3(ignoreReason) =>
      "Tap to upload, upload is currently ignored due to ${ignoreReason}";

  static String m73(storageAmountInGB) =>
      "Ils obtiennent aussi ${storageAmountInGB} Go";

  static String m74(email) => "Ceci est l\'ID de vérification de ${email}";

  static String m75(count) =>
      "${Intl.plural(count, zero: '0 jour', one: '1 jour', other: '${count} jours')}";

  static String m4(galleryType) =>
      "Type of gallery ${galleryType} is not supported for rename";

  static String m5(ignoreReason) => "Upload is ignored due to ${ignoreReason}";

  static String m76(count) => "Sauvegarde ${count} souvenirs...";

  static String m77(endDate) => "Valable jusqu\'au ${endDate}";

  static String m78(email) => "Vérifier ${email}";

  static String m8(email) =>
      "Nous avons envoyé un e-mail à <green>${email}</green>";

  static String m79(count) =>
      "${Intl.plural(count, one: 'il y a ${count} an', other: 'il y a ${count} ans')}";

  static String m80(storageSaved) =>
      "Vous avez libéré ${storageSaved} avec succès !";

  final messages = _notInlinedMessages(_notInlinedMessages);
  static Map<String, Function> _notInlinedMessages(_) => <String, Function>{
        "aNewVersionOfEnteIsAvailable": MessageLookupByLibrary.simpleMessage(
            "Une nouvelle version de Ente est disponible."),
        "about": MessageLookupByLibrary.simpleMessage("À propos"),
        "account": MessageLookupByLibrary.simpleMessage("Compte"),
        "accountIsAlreadyConfigured": MessageLookupByLibrary.simpleMessage(
            "Account is already configured."),
        "accountWelcomeBack":
            MessageLookupByLibrary.simpleMessage("Bienvenue !"),
        "ackPasswordLostWarning": MessageLookupByLibrary.simpleMessage(
            "Je comprends que si je perds mon mot de passe, je perdrai mes données puisque mes données sont <underline>chiffrées de bout en bout</underline>."),
        "activeSessions":
            MessageLookupByLibrary.simpleMessage("Sessions actives"),
        "add": MessageLookupByLibrary.simpleMessage("Ajouter"),
        "addAName": MessageLookupByLibrary.simpleMessage("Ajouter un nom"),
        "addANewEmail":
            MessageLookupByLibrary.simpleMessage("Ajouter un nouvel email"),
        "addCollaborator":
            MessageLookupByLibrary.simpleMessage("Ajouter un collaborateur"),
        "addCollaborators": m12,
        "addFiles": MessageLookupByLibrary.simpleMessage("Add Files"),
        "addFromDevice":
            MessageLookupByLibrary.simpleMessage("Ajouter depuis l\'appareil"),
        "addItem": m13,
        "addLocation":
            MessageLookupByLibrary.simpleMessage("Ajouter la localisation"),
        "addLocationButton": MessageLookupByLibrary.simpleMessage("Ajouter"),
        "addMore": MessageLookupByLibrary.simpleMessage("Ajouter"),
        "addName": MessageLookupByLibrary.simpleMessage("Ajouter un nom"),
        "addNameOrMerge":
            MessageLookupByLibrary.simpleMessage("Ajouter un nom ou fusionner"),
        "addNew": MessageLookupByLibrary.simpleMessage("Ajouter un nouveau"),
        "addNewPerson": MessageLookupByLibrary.simpleMessage(
            "Ajouter une nouvelle personne"),
        "addOnPageSubtitle": MessageLookupByLibrary.simpleMessage(
            "Détails des modules complémentaires"),
        "addOnValidTill": m14,
        "addOns":
            MessageLookupByLibrary.simpleMessage("Modules complémentaires"),
        "addPhotos": MessageLookupByLibrary.simpleMessage("Ajouter des photos"),
        "addSelected":
            MessageLookupByLibrary.simpleMessage("Ajouter la sélection"),
        "addToAlbum":
            MessageLookupByLibrary.simpleMessage("Ajouter à l\'album"),
        "addToEnte": MessageLookupByLibrary.simpleMessage("Ajouter à Ente"),
        "addToHiddenAlbum":
            MessageLookupByLibrary.simpleMessage("Ajouter à un album masqué"),
        "addViewer":
            MessageLookupByLibrary.simpleMessage("Ajouter un observateur"),
        "addViewers": m15,
        "addYourPhotosNow": MessageLookupByLibrary.simpleMessage(
            "Ajoutez vos photos maintenant"),
        "addedAs": MessageLookupByLibrary.simpleMessage("Ajouté comme"),
        "addedBy": m16,
        "addedSuccessfullyTo": m17,
        "addingToFavorites":
            MessageLookupByLibrary.simpleMessage("Ajout aux favoris..."),
        "advanced": MessageLookupByLibrary.simpleMessage("Avancé"),
        "advancedSettings": MessageLookupByLibrary.simpleMessage("Avancé"),
        "after1Day": MessageLookupByLibrary.simpleMessage("Après 1 jour"),
        "after1Hour": MessageLookupByLibrary.simpleMessage("Après 1 heure"),
        "after1Month": MessageLookupByLibrary.simpleMessage("Après 1 mois"),
        "after1Week": MessageLookupByLibrary.simpleMessage("Après 1 semaine"),
        "after1Year": MessageLookupByLibrary.simpleMessage("Après 1 an"),
        "albumOwner": MessageLookupByLibrary.simpleMessage("Propriétaire"),
        "albumParticipantsCount": m18,
        "albumTitle": MessageLookupByLibrary.simpleMessage("Titre de l\'album"),
        "albumUpdated":
            MessageLookupByLibrary.simpleMessage("Album mis à jour"),
        "albums": MessageLookupByLibrary.simpleMessage("Albums"),
        "allClear": MessageLookupByLibrary.simpleMessage("✨ Tout est effacé"),
        "allMemoriesPreserved": MessageLookupByLibrary.simpleMessage(
            "Tous les souvenirs conservés"),
        "allPersonGroupingWillReset": MessageLookupByLibrary.simpleMessage(
            "Tous les groupements pour cette personne seront réinitialisés, et vous perdrez toutes les suggestions faites pour cette personne"),
        "allowAddPhotosDescription": MessageLookupByLibrary.simpleMessage(
            "Autoriser les personnes avec le lien à ajouter des photos à l\'album partagé."),
        "allowAddingPhotos": MessageLookupByLibrary.simpleMessage(
            "Autoriser l\'ajout de photos"),
        "allowDownloads": MessageLookupByLibrary.simpleMessage(
            "Autoriser les téléchargements"),
        "allowPeopleToAddPhotos": MessageLookupByLibrary.simpleMessage(
            "Autoriser les personnes à ajouter des photos"),
        "androidBiometricHint":
            MessageLookupByLibrary.simpleMessage("Vérifier l’identité"),
        "androidBiometricNotRecognized": MessageLookupByLibrary.simpleMessage(
            "Reconnaissance impossible. Réessayez."),
        "androidBiometricRequiredTitle":
            MessageLookupByLibrary.simpleMessage("Empreinte digitale requise"),
        "androidBiometricSuccess":
            MessageLookupByLibrary.simpleMessage("Succès"),
        "androidCancelButton": MessageLookupByLibrary.simpleMessage("Annuler"),
        "androidDeviceCredentialsRequiredTitle":
            MessageLookupByLibrary.simpleMessage("Identifiants requis"),
        "androidDeviceCredentialsSetupDescription":
            MessageLookupByLibrary.simpleMessage("Identifiants requis"),
        "androidGoToSettingsDescription": MessageLookupByLibrary.simpleMessage(
            "L\'authentification biométrique n\'est pas configurée sur votre appareil. Allez dans \'Paramètres > Sécurité\' pour ajouter l\'authentification biométrique."),
        "androidIosWebDesktop": MessageLookupByLibrary.simpleMessage(
            "Android, iOS, Web, Ordinateur"),
        "androidSignInTitle":
            MessageLookupByLibrary.simpleMessage("Authentification requise"),
        "appLock": MessageLookupByLibrary.simpleMessage(
            "Verrouillage d\'applications"),
        "appLockDescriptions": MessageLookupByLibrary.simpleMessage(
            "Choisissez entre l\'écran de verrouillage par défaut de votre appareil et un écran de verrouillage personnalisé avec un code PIN ou un mot de passe."),
        "appVersion": m19,
        "appleId": MessageLookupByLibrary.simpleMessage("Apple ID"),
        "apply": MessageLookupByLibrary.simpleMessage("Appliquer"),
        "applyCodeTitle":
            MessageLookupByLibrary.simpleMessage("Utiliser le code"),
        "appstoreSubscription":
            MessageLookupByLibrary.simpleMessage("Abonnement à l\'AppStore"),
        "archive": MessageLookupByLibrary.simpleMessage("Archiver"),
        "archiveAlbum":
            MessageLookupByLibrary.simpleMessage("Archiver l\'album"),
        "archiving":
            MessageLookupByLibrary.simpleMessage("Archivage en cours..."),
        "areYouSureThatYouWantToLeaveTheFamily":
            MessageLookupByLibrary.simpleMessage(
                "Êtes-vous certains de vouloir quitter le plan familial?"),
        "areYouSureYouWantToCancel": MessageLookupByLibrary.simpleMessage(
            "Es-tu sûre de vouloir annuler?"),
        "areYouSureYouWantToChangeYourPlan":
            MessageLookupByLibrary.simpleMessage(
                "Êtes-vous certains de vouloir changer d\'offre ?"),
        "areYouSureYouWantToExit": MessageLookupByLibrary.simpleMessage(
            "Êtes-vous sûr de vouloir quitter ?"),
        "areYouSureYouWantToLogout": MessageLookupByLibrary.simpleMessage(
            "Voulez-vous vraiment vous déconnecter ?"),
        "areYouSureYouWantToRenew": MessageLookupByLibrary.simpleMessage(
            "Êtes-vous sûr de vouloir renouveler ?"),
        "areYouSureYouWantToResetThisPerson":
            MessageLookupByLibrary.simpleMessage(
                "Êtes-vous certain de vouloir réinitialiser cette personne ?"),
        "askCancelReason": MessageLookupByLibrary.simpleMessage(
            "Votre abonnement a été annulé. Souhaitez-vous partager la raison ?"),
        "askDeleteReason": MessageLookupByLibrary.simpleMessage(
            "Quelle est la principale raison pour laquelle vous supprimez votre compte ?"),
        "askYourLovedOnesToShare": MessageLookupByLibrary.simpleMessage(
            "Demandez à vos proches de partager"),
        "atAFalloutShelter":
            MessageLookupByLibrary.simpleMessage("dans un abri antiatomique"),
        "authToChangeEmailVerificationSetting":
            MessageLookupByLibrary.simpleMessage(
                "Veuillez vous authentifier pour modifier votre adresse e-mail"),
        "authToChangeLockscreenSetting": MessageLookupByLibrary.simpleMessage(
            "Veuillez vous authentifier pour modifier les paramètres de l\'écran de verrouillage"),
        "authToChangeYourEmail": MessageLookupByLibrary.simpleMessage(
            "Veuillez vous authentifier pour modifier votre adresse e-mail"),
        "authToChangeYourPassword": MessageLookupByLibrary.simpleMessage(
            "Veuillez vous authentifier pour modifier votre mot de passe"),
        "authToConfigureTwofactorAuthentication":
            MessageLookupByLibrary.simpleMessage(
                "Veuillez vous authentifier pour configurer l\'authentification à deux facteurs"),
        "authToInitiateAccountDeletion": MessageLookupByLibrary.simpleMessage(
            "Veuillez vous authentifier pour débuter la suppression du compte"),
        "authToViewPasskey": MessageLookupByLibrary.simpleMessage(
            "Veuillez vous authentifier pour afficher votre clé de récupération"),
        "authToViewYourActiveSessions": MessageLookupByLibrary.simpleMessage(
            "Veuillez vous authentifier pour voir vos sessions actives"),
        "authToViewYourHiddenFiles": MessageLookupByLibrary.simpleMessage(
            "Veuillez vous authentifier pour voir vos fichiers cachés"),
        "authToViewYourMemories": MessageLookupByLibrary.simpleMessage(
            "Veuillez vous authentifier pour voir vos souvenirs"),
        "authToViewYourRecoveryKey": MessageLookupByLibrary.simpleMessage(
            "Veuillez vous authentifier pour afficher votre clé de récupération"),
        "authenticating":
            MessageLookupByLibrary.simpleMessage("Authentification..."),
        "authenticationFailedPleaseTryAgain":
            MessageLookupByLibrary.simpleMessage(
                "L\'authentification a échouée, veuillez réessayer"),
        "authenticationSuccessful":
            MessageLookupByLibrary.simpleMessage("Authentification réussie!"),
        "autoCastDialogBody": MessageLookupByLibrary.simpleMessage(
            "Vous verrez ici les appareils Cast disponibles."),
        "autoCastiOSPermission": MessageLookupByLibrary.simpleMessage(
            "Assurez-vous que les autorisations de réseau local sont activées pour l\'application Ente Photos, dans les paramètres."),
        "autoLock":
            MessageLookupByLibrary.simpleMessage("Verrouillage automatique"),
        "autoLockFeatureDescription": MessageLookupByLibrary.simpleMessage(
            "Délai après lequel l\'application se verrouille une fois qu\'elle a été mise en arrière-plan"),
        "autoLogoutMessage": MessageLookupByLibrary.simpleMessage(
            "En raison d\'un problème technique, vous avez été déconnecté. Veuillez nous excuser pour le désagrément."),
        "autoPair":
            MessageLookupByLibrary.simpleMessage("Appairage automatique"),
        "autoPairDesc": MessageLookupByLibrary.simpleMessage(
            "L\'appairage automatique ne fonctionne qu\'avec les appareils qui prennent en charge Chromecast."),
        "available": MessageLookupByLibrary.simpleMessage("Disponible"),
        "availableStorageSpace": m20,
        "backedUpFolders":
            MessageLookupByLibrary.simpleMessage("Dossiers sauvegardés"),
        "backup": MessageLookupByLibrary.simpleMessage("Sauvegarde"),
        "backupFailed":
            MessageLookupByLibrary.simpleMessage("Échec de la sauvegarde"),
        "backupOverMobileData": MessageLookupByLibrary.simpleMessage(
            "Sauvegarde sur données mobiles"),
        "backupSettings":
            MessageLookupByLibrary.simpleMessage("Paramètres de la sauvegarde"),
        "backupStatus":
            MessageLookupByLibrary.simpleMessage("État de la sauvegarde"),
        "backupStatusDescription": MessageLookupByLibrary.simpleMessage(
            "Les éléments qui ont été sauvegardés apparaîtront ici"),
        "backupVideos":
            MessageLookupByLibrary.simpleMessage("Sauvegarde des vidéos"),
        "blackFridaySale":
            MessageLookupByLibrary.simpleMessage("Offre Black Friday"),
        "blog": MessageLookupByLibrary.simpleMessage("Blog"),
        "cachedData":
            MessageLookupByLibrary.simpleMessage("Données mises en cache"),
        "calculating":
            MessageLookupByLibrary.simpleMessage("Calcul en cours..."),
        "canNotUploadToAlbumsOwnedByOthers": MessageLookupByLibrary.simpleMessage(
            "Impossible de télécharger dans les albums appartenant à d\'autres personnes"),
        "canOnlyCreateLinkForFilesOwnedByYou":
            MessageLookupByLibrary.simpleMessage(
                "Ne peut créer de lien que pour les fichiers que vous possédez"),
        "canOnlyRemoveFilesOwnedByYou": MessageLookupByLibrary.simpleMessage(
            "Vous ne pouvez supprimer que les fichiers que vous possédez"),
        "cancel": MessageLookupByLibrary.simpleMessage("Annuler"),
        "cancelOtherSubscription": m21,
        "cancelSubscription":
            MessageLookupByLibrary.simpleMessage("Annuler l\'abonnement"),
        "cannotAddMorePhotosAfterBecomingViewer": m22,
        "cannotDeleteSharedFiles": MessageLookupByLibrary.simpleMessage(
            "Les fichiers partagés ne peuvent pas être supprimés"),
        "castAlbum": MessageLookupByLibrary.simpleMessage("Cast album"),
        "castIPMismatchBody": MessageLookupByLibrary.simpleMessage(
            "Veuillez vous assurer que vous êtes sur le même réseau que la TV."),
        "castIPMismatchTitle": MessageLookupByLibrary.simpleMessage(
            "Échec de la diffusion de l\'album"),
        "castInstruction": MessageLookupByLibrary.simpleMessage(
            "Visitez cast.ente.io sur l\'appareil que vous voulez associer.\n\nEntrez le code ci-dessous pour lire l\'album sur votre TV."),
        "centerPoint": MessageLookupByLibrary.simpleMessage("Point central"),
        "change": MessageLookupByLibrary.simpleMessage("Modifier"),
        "changeEmail":
            MessageLookupByLibrary.simpleMessage("Modifier l\'e-mail"),
        "changeLocationOfSelectedItems": MessageLookupByLibrary.simpleMessage(
            "Changer l\'emplacement des éléments sélectionnés ?"),
        "changeLogBackupStatusContent": MessageLookupByLibrary.simpleMessage(
            "We\\\'ve added a log of all the files that have been uploaded to Ente, including failures and queued."),
        "changeLogBackupStatusTitle":
            MessageLookupByLibrary.simpleMessage("Backup Status"),
        "changeLogDiscoverContent": MessageLookupByLibrary.simpleMessage(
            "Looking for photos of your id cards, notes, or even memes? Go to the search tab and check out Discover. Based on our semantic search, it\\\'s a place to find photos that might be important for you.\\n\\nOnly available if you have enabled Machine Learning."),
        "changeLogDiscoverTitle":
            MessageLookupByLibrary.simpleMessage("Discover"),
        "changeLogMagicSearchImprovementContent":
            MessageLookupByLibrary.simpleMessage(
                "We have improved magic search to become much faster, so you don\\\'t have to wait to find what you\\\'re looking for."),
        "changeLogMagicSearchImprovementTitle":
            MessageLookupByLibrary.simpleMessage("Magic Search Improvement"),
        "changePassword":
            MessageLookupByLibrary.simpleMessage("Modifier le mot de passe"),
        "changePasswordTitle":
            MessageLookupByLibrary.simpleMessage("Modifier le mot de passe"),
        "changePermissions":
            MessageLookupByLibrary.simpleMessage("Modifier les permissions ?"),
        "changeYourReferralCode": MessageLookupByLibrary.simpleMessage(
            "Modifier votre code de parrainage"),
        "checkForUpdates":
            MessageLookupByLibrary.simpleMessage("Vérifier les mises à jour"),
        "checkInboxAndSpamFolder": MessageLookupByLibrary.simpleMessage(
            "Veuillez consulter votre boîte de courriels (et les indésirables) pour compléter la vérification"),
        "checkStatus":
            MessageLookupByLibrary.simpleMessage("Vérifier le statut"),
        "checking": MessageLookupByLibrary.simpleMessage("Vérification..."),
        "checkingModels":
            MessageLookupByLibrary.simpleMessage("Vérification des modèles..."),
        "claimFreeStorage": MessageLookupByLibrary.simpleMessage(
            "Réclamer le stockage gratuit"),
        "claimMore": MessageLookupByLibrary.simpleMessage("Réclamez plus !"),
        "claimed": MessageLookupByLibrary.simpleMessage("Réclamée"),
        "claimedStorageSoFar": m23,
        "cleanUncategorized": MessageLookupByLibrary.simpleMessage(
            "Effacer les éléments non classés"),
        "cleanUncategorizedDescription": MessageLookupByLibrary.simpleMessage(
            "Supprimer tous les fichiers non-catégorisés étant présents dans d\'autres albums"),
        "clearCaches":
            MessageLookupByLibrary.simpleMessage("Nettoyer le cache"),
        "clearIndexes":
            MessageLookupByLibrary.simpleMessage("Effacer les index"),
        "click": MessageLookupByLibrary.simpleMessage("• Click"),
        "clickOnTheOverflowMenu": MessageLookupByLibrary.simpleMessage(
            "• Cliquez sur le menu de débordement"),
        "close": MessageLookupByLibrary.simpleMessage("Fermer"),
        "clubByCaptureTime":
            MessageLookupByLibrary.simpleMessage("Grouper par durée"),
        "clubByFileName":
            MessageLookupByLibrary.simpleMessage("Grouper par nom de fichier"),
        "clusteringProgress":
            MessageLookupByLibrary.simpleMessage("Progression du regroupement"),
        "codeAppliedPageTitle":
            MessageLookupByLibrary.simpleMessage("Code appliqué"),
        "codeChangeLimitReached": MessageLookupByLibrary.simpleMessage(
            "Désolé, vous avez atteint la limite de changements de code."),
        "codeCopiedToClipboard": MessageLookupByLibrary.simpleMessage(
            "Code copié dans le presse-papiers"),
        "codeUsedByYou":
            MessageLookupByLibrary.simpleMessage("Code utilisé par vous"),
        "collabLinkSectionDescription": MessageLookupByLibrary.simpleMessage(
            "Créez un lien pour permettre aux personnes d\'ajouter et de voir des photos dans votre album partagé sans avoir besoin d\'une application Ente ou d\'un compte. Idéal pour récupérer des photos d\'événement."),
        "collaborativeLink":
            MessageLookupByLibrary.simpleMessage("Lien collaboratif"),
        "collaborativeLinkCreatedFor": m24,
        "collaborator": MessageLookupByLibrary.simpleMessage("Collaborateur"),
        "collaboratorsCanAddPhotosAndVideosToTheSharedAlbum":
            MessageLookupByLibrary.simpleMessage(
                "Les collaborateurs peuvent ajouter des photos et des vidéos à l\'album partagé."),
        "collageLayout": MessageLookupByLibrary.simpleMessage("Disposition"),
        "collageSaved": MessageLookupByLibrary.simpleMessage(
            "Collage sauvegardé dans la galerie"),
        "collect": MessageLookupByLibrary.simpleMessage("Récupérer"),
        "collectEventPhotos": MessageLookupByLibrary.simpleMessage(
            "Collecter des photos de l\'événement"),
        "collectPhotos":
            MessageLookupByLibrary.simpleMessage("Récupérer les photos"),
        "collectPhotosDescription": MessageLookupByLibrary.simpleMessage(
            "Créez un lien où vos amis peuvent ajouter des photos en qualité originale."),
        "color": MessageLookupByLibrary.simpleMessage("Couleur "),
        "configuration": MessageLookupByLibrary.simpleMessage("Paramètres"),
        "confirm": MessageLookupByLibrary.simpleMessage("Confirmer"),
        "confirm2FADisable": MessageLookupByLibrary.simpleMessage(
            "Voulez-vous vraiment désactiver l\'authentification à deux facteurs ?"),
        "confirmAccountDeletion": MessageLookupByLibrary.simpleMessage(
            "Confirmer la suppression du compte"),
        "confirmDeletePrompt": MessageLookupByLibrary.simpleMessage(
            "Oui, je veux supprimer définitivement ce compte et ses données dans toutes les applications."),
        "confirmPassword":
            MessageLookupByLibrary.simpleMessage("Confirmer le mot de passe"),
        "confirmPlanChange": MessageLookupByLibrary.simpleMessage(
            "Confirmer le changement de l\'offre"),
        "confirmRecoveryKey": MessageLookupByLibrary.simpleMessage(
            "Confirmer la clé de récupération"),
        "confirmYourRecoveryKey": MessageLookupByLibrary.simpleMessage(
            "Confirmer la clé de récupération"),
        "connectToDevice":
            MessageLookupByLibrary.simpleMessage("Connexion à l\'appareil"),
        "contactFamilyAdmin": m25,
        "contactSupport":
            MessageLookupByLibrary.simpleMessage("Contacter l\'assistance"),
        "contactToManageSubscription": m26,
        "contacts": MessageLookupByLibrary.simpleMessage("Contacts"),
        "contents": MessageLookupByLibrary.simpleMessage("Contenus"),
        "continueLabel": MessageLookupByLibrary.simpleMessage("Continuer"),
        "continueOnFreeTrial": MessageLookupByLibrary.simpleMessage(
            "Poursuivre avec la version d\'essai gratuite"),
        "convertToAlbum":
            MessageLookupByLibrary.simpleMessage("Convertir en album"),
        "copyEmailAddress":
            MessageLookupByLibrary.simpleMessage("Copier l’adresse e-mail"),
        "copyLink": MessageLookupByLibrary.simpleMessage("Copier le lien"),
        "copypasteThisCodentoYourAuthenticatorApp":
            MessageLookupByLibrary.simpleMessage(
                "Copiez-collez ce code\ndans votre application d\'authentification"),
        "couldNotBackUpTryLater": MessageLookupByLibrary.simpleMessage(
            "Nous n\'avons pas pu sauvegarder vos données.\nNous allons réessayer plus tard."),
        "couldNotFreeUpSpace": MessageLookupByLibrary.simpleMessage(
            "Impossible de libérer de l\'espace"),
        "couldNotUpdateSubscription": MessageLookupByLibrary.simpleMessage(
            "Impossible de mettre à jour l’abonnement"),
        "count": MessageLookupByLibrary.simpleMessage("Total"),
        "crashReporting":
            MessageLookupByLibrary.simpleMessage("Rapports d\'erreurs"),
        "create": MessageLookupByLibrary.simpleMessage("Créer"),
        "createAccount":
            MessageLookupByLibrary.simpleMessage("Créer un compte"),
        "createAlbumActionHint": MessageLookupByLibrary.simpleMessage(
            "Appuyez longuement pour sélectionner des photos et cliquez sur + pour créer un album"),
        "createCollaborativeLink":
            MessageLookupByLibrary.simpleMessage("Créer un lien collaboratif"),
        "createCollage":
            MessageLookupByLibrary.simpleMessage("Créez un collage"),
        "createNewAccount":
            MessageLookupByLibrary.simpleMessage("Créer un nouveau compte"),
        "createOrSelectAlbum": MessageLookupByLibrary.simpleMessage(
            "Créer ou sélectionner un album"),
        "createPublicLink":
            MessageLookupByLibrary.simpleMessage("Créer un lien public"),
        "creatingLink":
            MessageLookupByLibrary.simpleMessage("Création du lien..."),
        "criticalUpdateAvailable": MessageLookupByLibrary.simpleMessage(
            "Mise à jour critique disponible"),
        "crop": MessageLookupByLibrary.simpleMessage("Rogner"),
        "currentUsageIs": MessageLookupByLibrary.simpleMessage(
            "L\'utilisation actuelle est "),
        "currentlyRunning":
            MessageLookupByLibrary.simpleMessage("currently running"),
        "custom": MessageLookupByLibrary.simpleMessage("Personnaliser"),
        "customEndpoint": m27,
        "darkTheme": MessageLookupByLibrary.simpleMessage("Sombre"),
        "dayToday": MessageLookupByLibrary.simpleMessage("Aujourd\'hui"),
        "dayYesterday": MessageLookupByLibrary.simpleMessage("Hier"),
        "decrypting":
            MessageLookupByLibrary.simpleMessage("Déchiffrement en cours..."),
        "decryptingVideo": MessageLookupByLibrary.simpleMessage(
            "Déchiffrement de la vidéo..."),
        "deduplicateFiles":
            MessageLookupByLibrary.simpleMessage("Déduplication de fichiers"),
        "delete": MessageLookupByLibrary.simpleMessage("Supprimer"),
        "deleteAccount":
            MessageLookupByLibrary.simpleMessage("Supprimer le compte"),
        "deleteAccountFeedbackPrompt": MessageLookupByLibrary.simpleMessage(
            "Nous sommes désolés de vous voir partir. N\'hésitez pas à partager vos commentaires pour nous aider à améliorer le service."),
        "deleteAccountPermanentlyButton": MessageLookupByLibrary.simpleMessage(
            "Supprimer définitivement le compte"),
        "deleteAlbum":
            MessageLookupByLibrary.simpleMessage("Supprimer l\'album"),
        "deleteAlbumDialog": MessageLookupByLibrary.simpleMessage(
            "Supprimer aussi les photos (et vidéos) présentes dans cet album de <bold>tous</bold> les autres albums dont elles font partie ?"),
        "deleteAlbumsDialogBody": MessageLookupByLibrary.simpleMessage(
            "Ceci supprimera tous les albums vides. Ceci est utile lorsque vous voulez réduire l\'encombrement dans votre liste d\'albums."),
        "deleteAll": MessageLookupByLibrary.simpleMessage("Tout Supprimer"),
        "deleteConfirmDialogBody": MessageLookupByLibrary.simpleMessage(
            "Ce compte est lié à d\'autres applications Ente, si vous en utilisez une. Vos données téléchargées, dans toutes les applications ente, seront planifiées pour suppression, et votre compte sera définitivement supprimé."),
        "deleteEmailRequest": MessageLookupByLibrary.simpleMessage(
            "Veuillez envoyer un e-mail à <warning>account-deletion@ente.io</warning> à partir de votre adresse e-mail enregistrée."),
        "deleteEmptyAlbums":
            MessageLookupByLibrary.simpleMessage("Supprimer les albums vides"),
        "deleteEmptyAlbumsWithQuestionMark":
            MessageLookupByLibrary.simpleMessage(
                "Supprimer les albums vides ?"),
        "deleteFromBoth":
            MessageLookupByLibrary.simpleMessage("Supprimer des deux"),
        "deleteFromDevice":
            MessageLookupByLibrary.simpleMessage("Supprimer de l\'appareil"),
        "deleteFromEnte":
            MessageLookupByLibrary.simpleMessage("Supprimé de Ente"),
        "deleteItemCount": m28,
        "deleteLocation":
            MessageLookupByLibrary.simpleMessage("Supprimer la localisation"),
        "deletePhotos":
            MessageLookupByLibrary.simpleMessage("Supprimer des photos"),
        "deleteProgress": m29,
        "deleteReason1": MessageLookupByLibrary.simpleMessage(
            "Il manque une fonction clé dont j\'ai besoin"),
        "deleteReason2": MessageLookupByLibrary.simpleMessage(
            "L\'application ou une fonctionnalité particulière ne se comporte pas comme je pense qu\'elle devrait"),
        "deleteReason3": MessageLookupByLibrary.simpleMessage(
            "J\'ai trouvé un autre service que je préfère"),
        "deleteReason4":
            MessageLookupByLibrary.simpleMessage("Ma raison n\'est pas listée"),
        "deleteRequestSLAText": MessageLookupByLibrary.simpleMessage(
            "Votre demande sera traitée sous 72 heures."),
        "deleteSharedAlbum": MessageLookupByLibrary.simpleMessage(
            "Supprimer l\'album partagé ?"),
        "deleteSharedAlbumDialogBody": MessageLookupByLibrary.simpleMessage(
            "L\'album sera supprimé pour tout le monde\n\nVous perdrez l\'accès aux photos partagées dans cet album qui sont détenues par d\'autres personnes"),
        "descriptions": MessageLookupByLibrary.simpleMessage("Descriptions"),
        "deselectAll":
            MessageLookupByLibrary.simpleMessage("Tout déselectionner"),
        "designedToOutlive":
            MessageLookupByLibrary.simpleMessage("Conçu pour survivre"),
        "details": MessageLookupByLibrary.simpleMessage("Détails"),
        "developerSettings":
            MessageLookupByLibrary.simpleMessage("Paramètres du développeur"),
        "developerSettingsWarning": MessageLookupByLibrary.simpleMessage(
            "Êtes-vous sûr de vouloir modifier les paramètres du développeur ?"),
        "deviceCodeHint":
            MessageLookupByLibrary.simpleMessage("Saisissez le code"),
        "deviceFilesAutoUploading": MessageLookupByLibrary.simpleMessage(
            "Les fichiers ajoutés à cet album seront automatiquement téléchargés sur Ente."),
        "deviceLock":
            MessageLookupByLibrary.simpleMessage("Verrouillage de l\'appareil"),
        "deviceLockExplanation": MessageLookupByLibrary.simpleMessage(
            "Désactiver le verrouillage de l\'écran de l\'appareil lorsque ente est au premier plan et il y a une sauvegarde en cours. Ce n\'est normalement pas nécessaire, mais peut aider les gros téléchargements et les premières importations de grandes bibliothèques plus rapidement."),
        "deviceNotFound":
            MessageLookupByLibrary.simpleMessage("Appareil non trouvé"),
        "didYouKnow": MessageLookupByLibrary.simpleMessage("Le savais-tu ?"),
        "disableAutoLock": MessageLookupByLibrary.simpleMessage(
            "Désactiver le verrouillage automatique"),
        "disableDownloadWarningBody": MessageLookupByLibrary.simpleMessage(
            "Les observateurs peuvent toujours prendre des captures d\'écran ou enregistrer une copie de vos photos en utilisant des outils externes"),
        "disableDownloadWarningTitle":
            MessageLookupByLibrary.simpleMessage("Veuillez remarquer"),
        "disableLinkMessage": m30,
        "disableTwofactor": MessageLookupByLibrary.simpleMessage(
            "Désactiver la double-authentification"),
        "disablingTwofactorAuthentication":
            MessageLookupByLibrary.simpleMessage(
                "Désactiver la double-authentification..."),
        "discord": MessageLookupByLibrary.simpleMessage("Discord"),
        "discover": MessageLookupByLibrary.simpleMessage("Découverte"),
        "discover_babies": MessageLookupByLibrary.simpleMessage("Bébés"),
        "discover_celebrations": MessageLookupByLibrary.simpleMessage("Fêtes"),
        "discover_food": MessageLookupByLibrary.simpleMessage("Alimentation"),
        "discover_greenery": MessageLookupByLibrary.simpleMessage("Plantes"),
        "discover_hills": MessageLookupByLibrary.simpleMessage("Montagnes"),
        "discover_identity": MessageLookupByLibrary.simpleMessage("Identité"),
        "discover_memes": MessageLookupByLibrary.simpleMessage("Mèmes"),
        "discover_notes": MessageLookupByLibrary.simpleMessage("Notes"),
        "discover_pets":
            MessageLookupByLibrary.simpleMessage("Animaux de compagnie"),
        "discover_receipts": MessageLookupByLibrary.simpleMessage("Recettes"),
        "discover_screenshots":
            MessageLookupByLibrary.simpleMessage("Captures d\'écran "),
        "discover_selfies": MessageLookupByLibrary.simpleMessage("Selfies"),
        "discover_sunset":
            MessageLookupByLibrary.simpleMessage("Coucher du soleil"),
        "discover_visiting_cards":
            MessageLookupByLibrary.simpleMessage("Carte de Visite"),
        "discover_wallpapers":
            MessageLookupByLibrary.simpleMessage("Fonds d\'écran"),
        "dismiss": MessageLookupByLibrary.simpleMessage("Rejeter"),
        "distanceInKMUnit": MessageLookupByLibrary.simpleMessage("km"),
        "doNotSignOut":
            MessageLookupByLibrary.simpleMessage("Ne pas se déconnecter"),
        "doThisLater": MessageLookupByLibrary.simpleMessage("Plus tard"),
        "doYouWantToDiscardTheEditsYouHaveMade":
            MessageLookupByLibrary.simpleMessage(
                "Voulez-vous annuler les modifications que vous avez faites ?"),
        "done": MessageLookupByLibrary.simpleMessage("Terminé"),
        "doubleYourStorage": MessageLookupByLibrary.simpleMessage(
            "Doubler votre espace de stockage"),
        "download": MessageLookupByLibrary.simpleMessage("Télécharger"),
        "downloadFailed":
            MessageLookupByLibrary.simpleMessage("Échec du téléchargement"),
        "downloading":
            MessageLookupByLibrary.simpleMessage("Téléchargement en cours..."),
        "dropSupportEmail": m31,
        "duplicateFileCountWithStorageSaved": m32,
        "duplicateItemsGroup": m33,
        "edit": MessageLookupByLibrary.simpleMessage("Éditer"),
        "editLocation":
            MessageLookupByLibrary.simpleMessage("Modifier l’emplacement"),
        "editLocationTagTitle":
            MessageLookupByLibrary.simpleMessage("Modifier l’emplacement"),
        "editsSaved":
            MessageLookupByLibrary.simpleMessage("Modification sauvegardée"),
        "editsToLocationWillOnlyBeSeenWithinEnte":
            MessageLookupByLibrary.simpleMessage(
                "Les modifications de l\'emplacement ne seront visibles que dans Ente"),
        "eligible": MessageLookupByLibrary.simpleMessage("éligible"),
        "email": MessageLookupByLibrary.simpleMessage("E-mail"),
        "emailChangedTo": m34,
        "emailNoEnteAccount": m35,
        "emailVerificationToggle": MessageLookupByLibrary.simpleMessage(
            "Vérification de l\'adresse e-mail"),
        "emailYourLogs":
            MessageLookupByLibrary.simpleMessage("Envoyez vos logs par e-mail"),
        "empty": MessageLookupByLibrary.simpleMessage("Vider"),
        "emptyTrash":
            MessageLookupByLibrary.simpleMessage("Vider la corbeille ?"),
        "enable": MessageLookupByLibrary.simpleMessage("Activer"),
        "enableMLIndexingDesc": MessageLookupByLibrary.simpleMessage(
            "Ente prend en charge l\'apprentissage automatique sur l\'appareil pour la reconnaissance faciale, la recherche magique et d\'autres fonctionnalités de recherche avancée"),
        "enableMachineLearningBanner": MessageLookupByLibrary.simpleMessage(
            "Activer l\'apprentissage automatique pour la recherche magique et la reconnaissance faciale"),
        "enableMaps": MessageLookupByLibrary.simpleMessage("Activer la carte"),
        "enableMapsDesc": MessageLookupByLibrary.simpleMessage(
            "Vos photos seront affichées sur une carte du monde.\n\nCette carte est hébergée par Open Street Map, et les emplacements exacts de vos photos ne sont jamais partagés.\n\nVous pouvez désactiver cette fonction à tout moment dans les Paramètres."),
        "enabled": MessageLookupByLibrary.simpleMessage("Activé"),
        "encryptingBackup": MessageLookupByLibrary.simpleMessage(
            "Chiffrement de la sauvegarde..."),
        "encryption": MessageLookupByLibrary.simpleMessage("Chiffrement"),
        "encryptionKeys":
            MessageLookupByLibrary.simpleMessage("Clés de chiffrement"),
        "endpointUpdatedMessage": MessageLookupByLibrary.simpleMessage(
            "Point de terminaison mis à jour avec succès"),
        "endtoendEncryptedByDefault": MessageLookupByLibrary.simpleMessage(
            "Chiffrement de bout en bout par défaut"),
        "enteCanEncryptAndPreserveFilesOnlyIfYouGrant":
            MessageLookupByLibrary.simpleMessage(
                "Ente peut chiffrer et conserver des fichiers que si vous leur accordez l\'accès"),
        "entePhotosPerm": MessageLookupByLibrary.simpleMessage(
            "Ente <i>a besoin d\'une autorisation pour</i> préserver vos photos"),
        "enteSubscriptionPitch": MessageLookupByLibrary.simpleMessage(
            "Ente conserve vos souvenirs, ils sont donc toujours disponibles pour vous, même si vous perdez votre appareil."),
        "enteSubscriptionShareWithFamily": MessageLookupByLibrary.simpleMessage(
            "Vous pouvez également ajouter votre famille à votre forfait."),
        "enterAlbumName":
            MessageLookupByLibrary.simpleMessage("Saisir un nom d\'album"),
        "enterCode": MessageLookupByLibrary.simpleMessage("Entrer le code"),
        "enterCodeDescription": MessageLookupByLibrary.simpleMessage(
            "Entrez le code fourni par votre ami pour réclamer de l\'espace de stockage gratuit pour vous deux"),
        "enterEmail": MessageLookupByLibrary.simpleMessage("Entrer e-mail"),
        "enterFileName":
            MessageLookupByLibrary.simpleMessage("Entrez le nom du fichier"),
        "enterNewPasswordToEncrypt": MessageLookupByLibrary.simpleMessage(
            "Entrez un nouveau mot de passe que nous pouvons utiliser pour chiffrer vos données"),
        "enterPassword":
            MessageLookupByLibrary.simpleMessage("Saisissez le mot de passe"),
        "enterPasswordToEncrypt": MessageLookupByLibrary.simpleMessage(
            "Entrez un mot de passe que nous pouvons utiliser pour chiffrer vos données"),
        "enterPersonName": MessageLookupByLibrary.simpleMessage(
            "Entrez le nom d\'une personne"),
        "enterPin": MessageLookupByLibrary.simpleMessage("Saisir le code PIN"),
        "enterReferralCode": MessageLookupByLibrary.simpleMessage(
            "Entrez le code de parrainage"),
        "enterThe6digitCodeFromnyourAuthenticatorApp":
            MessageLookupByLibrary.simpleMessage(
                "Entrez le code à 6 chiffres de\nvotre application d\'authentification"),
        "enterValidEmail": MessageLookupByLibrary.simpleMessage(
            "Veuillez entrer une adresse email valide."),
        "enterYourEmailAddress":
            MessageLookupByLibrary.simpleMessage("Entrez votre adresse e-mail"),
        "enterYourPassword":
            MessageLookupByLibrary.simpleMessage("Entrez votre mot de passe"),
        "enterYourRecoveryKey": MessageLookupByLibrary.simpleMessage(
            "Entrez votre clé de récupération"),
        "error": MessageLookupByLibrary.simpleMessage("Erreur"),
        "everywhere": MessageLookupByLibrary.simpleMessage("partout"),
        "exif": MessageLookupByLibrary.simpleMessage("EXIF"),
        "existingUser":
            MessageLookupByLibrary.simpleMessage("Utilisateur existant"),
        "expiredLinkInfo": MessageLookupByLibrary.simpleMessage(
            "Ce lien a expiré. Veuillez sélectionner un nouveau délai d\'expiration ou désactiver l\'expiration du lien."),
        "exportLogs": MessageLookupByLibrary.simpleMessage("Exporter les logs"),
        "exportYourData":
            MessageLookupByLibrary.simpleMessage("Exportez vos données"),
        "extraPhotosFound": MessageLookupByLibrary.simpleMessage(
            "Photos supplémentaires trouvées"),
<<<<<<< HEAD
        "extraPhotosFoundFor": MessageLookupByLibrary.simpleMessage(
            "Photos supplémentaires trouvées pour \$text"),
        "faceNotClusteredYet": MessageLookupByLibrary.simpleMessage(
            "Face not clustered yet, please come back later"),
=======
        "extraPhotosFoundFor": m36,
>>>>>>> 0ee657af
        "faceRecognition":
            MessageLookupByLibrary.simpleMessage("Reconnaissance faciale"),
        "faces": MessageLookupByLibrary.simpleMessage("Visages"),
        "failedToApplyCode": MessageLookupByLibrary.simpleMessage(
            "Impossible d\'appliquer le code"),
        "failedToCancel":
            MessageLookupByLibrary.simpleMessage("Échec de l\'annulation"),
        "failedToDownloadVideo": MessageLookupByLibrary.simpleMessage(
            "Échec du téléchargement de la vidéo"),
        "failedToFetchActiveSessions": MessageLookupByLibrary.simpleMessage(
            "Failed to fetch active sessions"),
        "failedToFetchOriginalForEdit": MessageLookupByLibrary.simpleMessage(
            "Impossible de récupérer l\'original pour l\'édition"),
        "failedToFetchReferralDetails": MessageLookupByLibrary.simpleMessage(
            "Impossible de récupérer les détails du parrainage. Veuillez réessayer plus tard."),
        "failedToLoadAlbums": MessageLookupByLibrary.simpleMessage(
            "Impossible de charger les albums"),
        "failedToPlayVideo":
            MessageLookupByLibrary.simpleMessage("Failed to play video"),
        "failedToRefreshStripeSubscription":
            MessageLookupByLibrary.simpleMessage(
                "Failed to refresh subscription"),
        "failedToRenew":
            MessageLookupByLibrary.simpleMessage("Échec du renouvellement"),
        "failedToVerifyPaymentStatus": MessageLookupByLibrary.simpleMessage(
            "Échec de la vérification du statut du paiement"),
        "familyPlanOverview": MessageLookupByLibrary.simpleMessage(
            "Ajoutez 5 membres de votre famille à votre abonnement existant sans payer de supplément.\n\nChaque membre dispose de son propre espace privé et ne peut pas voir les fichiers des autres membres, sauf s\'ils sont partagés.\n\nLes abonnement familiaux sont disponibles pour les clients qui ont un abonnement ente payant.\n\nAbonnez-vous maintenant pour commencer !"),
        "familyPlanPortalTitle":
            MessageLookupByLibrary.simpleMessage("Famille"),
        "familyPlans": MessageLookupByLibrary.simpleMessage("Forfaits famille"),
        "faq": MessageLookupByLibrary.simpleMessage("FAQ"),
        "faqs": MessageLookupByLibrary.simpleMessage("FAQ"),
        "favorite": MessageLookupByLibrary.simpleMessage("Favori"),
        "feedback": MessageLookupByLibrary.simpleMessage("Commentaires"),
        "file": MessageLookupByLibrary.simpleMessage("File"),
        "fileFailedToSaveToGallery": MessageLookupByLibrary.simpleMessage(
            "Échec de l\'enregistrement dans la galerie"),
        "fileInfoAddDescHint":
            MessageLookupByLibrary.simpleMessage("Ajouter une description..."),
        "fileNotUploadedYet":
            MessageLookupByLibrary.simpleMessage("File not uploaded yet"),
        "fileSavedToGallery": MessageLookupByLibrary.simpleMessage(
            "Fichier enregistré dans la galerie"),
        "fileTypes": MessageLookupByLibrary.simpleMessage("Types de fichiers"),
        "fileTypesAndNames":
            MessageLookupByLibrary.simpleMessage("Types et noms de fichiers"),
        "filesBackedUpFromDevice": m37,
        "filesBackedUpInAlbum": m38,
        "filesDeleted":
            MessageLookupByLibrary.simpleMessage("Fichiers supprimés"),
        "filesSavedToGallery": MessageLookupByLibrary.simpleMessage(
            "Fichiers enregistrés dans la galerie"),
        "findPeopleByName": MessageLookupByLibrary.simpleMessage(
            "Trouver des personnes rapidement par leur nom"),
        "flip": MessageLookupByLibrary.simpleMessage("Retourner"),
        "forYourMemories":
            MessageLookupByLibrary.simpleMessage("pour vos souvenirs"),
        "forgotPassword":
            MessageLookupByLibrary.simpleMessage("Mot de passe oublié"),
        "foundFaces": MessageLookupByLibrary.simpleMessage("Visages trouvés"),
        "freeStorageClaimed":
            MessageLookupByLibrary.simpleMessage("Stockage gratuit réclamé"),
        "freeStorageOnReferralSuccess": m39,
        "freeStorageUsable":
            MessageLookupByLibrary.simpleMessage("Stockage gratuit utilisable"),
        "freeTrial": MessageLookupByLibrary.simpleMessage("Essai gratuit"),
        "freeTrialValidTill": m40,
        "freeUpAccessPostDelete": m41,
        "freeUpAmount": m42,
        "freeUpDeviceSpace": MessageLookupByLibrary.simpleMessage(
            "Libérer de l\'espace sur l\'appareil"),
        "freeUpDeviceSpaceDesc": MessageLookupByLibrary.simpleMessage(
            "Économisez de l\'espace sur votre appareil en effaçant les fichiers qui ont déjà été sauvegardés."),
        "freeUpSpace":
            MessageLookupByLibrary.simpleMessage("Libérer de l\'espace"),
        "freeUpSpaceSaving": m43,
        "galleryMemoryLimitInfo": MessageLookupByLibrary.simpleMessage(
            "Jusqu\'à 1000 souvenirs affichés dans la galerie"),
        "general": MessageLookupByLibrary.simpleMessage("Général"),
        "generatingEncryptionKeys": MessageLookupByLibrary.simpleMessage(
            "Génération des clés de chiffrement..."),
        "genericProgress": m44,
        "goToSettings":
            MessageLookupByLibrary.simpleMessage("Allez aux réglages"),
        "googlePlayId":
            MessageLookupByLibrary.simpleMessage("Identifiant Google Play"),
        "grantFullAccessPrompt": MessageLookupByLibrary.simpleMessage(
            "Veuillez autoriser l’accès à toutes les photos dans les paramètres"),
        "grantPermission":
            MessageLookupByLibrary.simpleMessage("Accorder la permission"),
        "groupNearbyPhotos": MessageLookupByLibrary.simpleMessage(
            "Grouper les photos à proximité"),
        "guestView": MessageLookupByLibrary.simpleMessage("Vue invité"),
        "guestViewEnablePreSteps": MessageLookupByLibrary.simpleMessage(
            "Pour activer la vue invité, veuillez configurer le code d\'accès de l\'appareil ou le verrouillage de l\'écran dans les paramètres de votre système."),
        "hearUsExplanation": MessageLookupByLibrary.simpleMessage(
            "Nous ne suivons pas les installations d\'applications. Il serait utile que vous nous disiez comment vous nous avez trouvés !"),
        "hearUsWhereTitle": MessageLookupByLibrary.simpleMessage(
            "Comment avez-vous entendu parler de Ente? (facultatif)"),
        "help": MessageLookupByLibrary.simpleMessage("Aide"),
        "hidden": MessageLookupByLibrary.simpleMessage("Masqué"),
        "hide": MessageLookupByLibrary.simpleMessage("Masquer"),
        "hideContent":
            MessageLookupByLibrary.simpleMessage("Masquer le contenu"),
        "hideContentDescriptionAndroid": MessageLookupByLibrary.simpleMessage(
            "Masque le contenu de l\'application dans le sélecteur d\'applications et désactive les captures d\'écran"),
        "hideContentDescriptionIos": MessageLookupByLibrary.simpleMessage(
            "Masque le contenu de l\'application dans le sélecteur d\'application"),
        "hiding": MessageLookupByLibrary.simpleMessage("Masquage en cours..."),
        "hostedAtOsmFrance":
            MessageLookupByLibrary.simpleMessage("Hébergé chez OSM France"),
        "howItWorks":
            MessageLookupByLibrary.simpleMessage("Comment ça fonctionne"),
        "howToViewShareeVerificationID": MessageLookupByLibrary.simpleMessage(
            "Demandez-leur d\'appuyer longuement sur leur adresse e-mail sur l\'écran des paramètres et de vérifier que les identifiants des deux appareils correspondent."),
        "iOSGoToSettingsDescription": MessageLookupByLibrary.simpleMessage(
            "L\'authentification biométrique n\'est pas configurée sur votre appareil. Veuillez activer Touch ID ou Face ID sur votre téléphone."),
        "iOSLockOut": MessageLookupByLibrary.simpleMessage(
            "L\'authentification biométrique est désactivée. Veuillez verrouiller et déverrouiller votre écran pour l\'activer."),
        "iOSOkButton": MessageLookupByLibrary.simpleMessage("Ok"),
        "ignoreUpdate": MessageLookupByLibrary.simpleMessage("Ignorer"),
        "ignored": MessageLookupByLibrary.simpleMessage("ignored"),
        "ignoredFolderUploadReason": MessageLookupByLibrary.simpleMessage(
            "Certains fichiers de cet album sont ignorés parce qu\'ils avaient été précédemment supprimés de Ente."),
        "imageNotAnalyzed":
            MessageLookupByLibrary.simpleMessage("Image not analyzed"),
        "immediately": MessageLookupByLibrary.simpleMessage("Immédiatement"),
        "importing":
            MessageLookupByLibrary.simpleMessage("Importation en cours..."),
        "incorrectCode":
            MessageLookupByLibrary.simpleMessage("Code non valide"),
        "incorrectPasswordTitle":
            MessageLookupByLibrary.simpleMessage("Mot de passe incorrect"),
        "incorrectRecoveryKey": MessageLookupByLibrary.simpleMessage(
            "Clé de récupération non valide"),
        "incorrectRecoveryKeyBody": MessageLookupByLibrary.simpleMessage(
            "La clé de secours que vous avez entrée est incorrecte"),
        "incorrectRecoveryKeyTitle":
            MessageLookupByLibrary.simpleMessage("Clé de secours non valide"),
        "indexedItems":
            MessageLookupByLibrary.simpleMessage("Éléments indexés"),
        "indexingIsPaused": MessageLookupByLibrary.simpleMessage(
            "L\'indexation est en pause. Elle reprendra automatiquement lorsque l\'appareil sera prêt."),
        "info": MessageLookupByLibrary.simpleMessage("Info"),
        "insecureDevice":
            MessageLookupByLibrary.simpleMessage("Appareil non sécurisé"),
        "installManually":
            MessageLookupByLibrary.simpleMessage("Installation manuelle"),
        "invalidEmailAddress":
            MessageLookupByLibrary.simpleMessage("Adresse e-mail invalide"),
        "invalidEndpoint": MessageLookupByLibrary.simpleMessage(
            "Point de terminaison non valide"),
        "invalidEndpointMessage": MessageLookupByLibrary.simpleMessage(
            "Désolé, le point de terminaison que vous avez entré n\'est pas valide. Veuillez en entrer un valide puis réessayez."),
        "invalidKey": MessageLookupByLibrary.simpleMessage("Clé invalide"),
        "invalidRecoveryKey": MessageLookupByLibrary.simpleMessage(
            "La clé de récupération que vous avez saisie n\'est pas valide. Veuillez vérifier qu\'elle contient 24 caractères et qu\'ils sont correctement orthographiés.\n\nSi vous avez saisi un ancien code de récupération, veuillez vérifier qu\'il contient 64 caractères et qu\'ils sont correctement orthographiés."),
        "invite": MessageLookupByLibrary.simpleMessage("Inviter"),
        "inviteToEnte":
            MessageLookupByLibrary.simpleMessage("Inviter à rejoindre Ente"),
        "inviteYourFriends":
            MessageLookupByLibrary.simpleMessage("Invite tes ami(e)s"),
        "inviteYourFriendsToEnte":
            MessageLookupByLibrary.simpleMessage("Invitez vos amis sur Ente"),
        "itLooksLikeSomethingWentWrongPleaseRetryAfterSome":
            MessageLookupByLibrary.simpleMessage(
                "Il semble qu\'une erreur s\'est produite. Veuillez réessayer après un certain temps. Si l\'erreur persiste, veuillez contacter notre équipe d\'assistance."),
        "itemCount": m45,
        "itemsShowTheNumberOfDaysRemainingBeforePermanentDeletion":
            MessageLookupByLibrary.simpleMessage(
                "Les éléments montrent le nombre de jours restants avant la suppression définitive"),
        "itemsWillBeRemovedFromAlbum": MessageLookupByLibrary.simpleMessage(
            "Les éléments sélectionnés seront supprimés de cet album"),
        "joinDiscord":
            MessageLookupByLibrary.simpleMessage("Rejoindre Discord"),
        "keepPhotos":
            MessageLookupByLibrary.simpleMessage("Conserver les photos"),
        "kiloMeterUnit": MessageLookupByLibrary.simpleMessage("km"),
        "kindlyHelpUsWithThisInformation": MessageLookupByLibrary.simpleMessage(
            "Merci de nous aider avec cette information"),
        "language": MessageLookupByLibrary.simpleMessage("Langue"),
        "lastUpdated":
            MessageLookupByLibrary.simpleMessage("Dernière mise à jour"),
        "leave": MessageLookupByLibrary.simpleMessage("Quitter"),
        "leaveAlbum": MessageLookupByLibrary.simpleMessage("Quitter l\'album"),
        "leaveFamily":
            MessageLookupByLibrary.simpleMessage("Quitter le plan familial"),
        "leaveSharedAlbum":
            MessageLookupByLibrary.simpleMessage("Quitter l\'album partagé?"),
        "left": MessageLookupByLibrary.simpleMessage("Gauche"),
        "light": MessageLookupByLibrary.simpleMessage("Clair"),
        "lightTheme": MessageLookupByLibrary.simpleMessage("Clair"),
        "linkCopiedToClipboard": MessageLookupByLibrary.simpleMessage(
            "Lien copié dans le presse-papiers"),
        "linkDeviceLimit":
            MessageLookupByLibrary.simpleMessage("Limite d\'appareil"),
        "linkEnabled": MessageLookupByLibrary.simpleMessage("Activé"),
        "linkExpired": MessageLookupByLibrary.simpleMessage("Expiré"),
        "linkExpiresOn": m46,
        "linkExpiry":
            MessageLookupByLibrary.simpleMessage("Expiration du lien"),
        "linkHasExpired":
            MessageLookupByLibrary.simpleMessage("Le lien a expiré"),
        "linkNeverExpires": MessageLookupByLibrary.simpleMessage("Jamais"),
        "livePhotos": MessageLookupByLibrary.simpleMessage("Photos en direct"),
        "loadMessage1": MessageLookupByLibrary.simpleMessage(
            "Vous pouvez partager votre abonnement avec votre famille"),
        "loadMessage2": MessageLookupByLibrary.simpleMessage(
            "Nous avons conservé plus de 30 millions de souvenirs jusqu\'à présent"),
        "loadMessage3": MessageLookupByLibrary.simpleMessage(
            "Nous conservons 3 copies de vos données, l\'une dans un abri anti-atomique"),
        "loadMessage4": MessageLookupByLibrary.simpleMessage(
            "Toutes nos applications sont open source"),
        "loadMessage5": MessageLookupByLibrary.simpleMessage(
            "Notre code source et notre cryptographie ont été audités en externe"),
        "loadMessage6": MessageLookupByLibrary.simpleMessage(
            "Vous pouvez partager des liens vers vos albums avec vos proches"),
        "loadMessage7": MessageLookupByLibrary.simpleMessage(
            "Nos applications mobiles s\'exécutent en arrière-plan pour chiffrer et sauvegarder automatiquement les nouvelles photos que vous prenez"),
        "loadMessage8": MessageLookupByLibrary.simpleMessage(
            "web.ente.io dispose d\'un outil de téléchargement facile à utiliser"),
        "loadMessage9": MessageLookupByLibrary.simpleMessage(
            "Nous utilisons Xchacha20Poly1305 pour chiffrer vos données en toute sécurité"),
        "loadingExifData": MessageLookupByLibrary.simpleMessage(
            "Chargement des données EXIF..."),
        "loadingGallery":
            MessageLookupByLibrary.simpleMessage("Chargement de la galerie..."),
        "loadingMessage":
            MessageLookupByLibrary.simpleMessage("Chargement de vos photos..."),
        "loadingModel": MessageLookupByLibrary.simpleMessage(
            "Téléchargement des modèles..."),
        "loadingYourPhotos":
            MessageLookupByLibrary.simpleMessage("Chargement de vos photos..."),
        "localGallery": MessageLookupByLibrary.simpleMessage("Galerie locale"),
        "localIndexing":
            MessageLookupByLibrary.simpleMessage("Indexation locale"),
        "localSyncErrorMessage": MessageLookupByLibrary.simpleMessage(
            "Il semble que quelque chose s\'est mal passé car la synchronisation des photos locales prend plus de temps que prévu. Veuillez contacter notre équipe d\'assistance"),
        "location": MessageLookupByLibrary.simpleMessage("Emplacement"),
        "locationName": MessageLookupByLibrary.simpleMessage("Nom du lieu"),
        "locationTagFeatureDescription": MessageLookupByLibrary.simpleMessage(
            "Un tag d\'emplacement regroupe toutes les photos qui ont été prises dans un certain rayon d\'une photo"),
        "locations": MessageLookupByLibrary.simpleMessage("Emplacements"),
        "lockButtonLabel": MessageLookupByLibrary.simpleMessage("Verrouiller"),
        "lockscreen":
            MessageLookupByLibrary.simpleMessage("Écran de verrouillage"),
        "logInLabel": MessageLookupByLibrary.simpleMessage("Se connecter"),
        "loggingOut": MessageLookupByLibrary.simpleMessage("Deconnexion..."),
        "loginSessionExpired":
            MessageLookupByLibrary.simpleMessage("Session expirée"),
        "loginSessionExpiredDetails": MessageLookupByLibrary.simpleMessage(
            "Votre session a expiré. Veuillez vous reconnecter."),
        "loginTerms": MessageLookupByLibrary.simpleMessage(
            "En cliquant sur connecter, j\'accepte les <u-terms>conditions d\'utilisation</u-terms> et la <u-policy>politique de confidentialité</u-policy>"),
        "logout": MessageLookupByLibrary.simpleMessage("Déconnexion"),
        "logsDialogBody": MessageLookupByLibrary.simpleMessage(
            "Cela enverra des logs pour nous aider à déboguer votre problème. Veuillez noter que les noms de fichiers seront inclus pour aider à suivre les problèmes avec des fichiers spécifiques."),
        "longPressAnEmailToVerifyEndToEndEncryption":
            MessageLookupByLibrary.simpleMessage(
                "Appuyez longuement sur un e-mail pour vérifier le chiffrement de bout en bout."),
        "longpressOnAnItemToViewInFullscreen":
            MessageLookupByLibrary.simpleMessage(
                "Appuyez longuement sur un élément pour le voir en plein écran"),
        "loopVideoOff":
            MessageLookupByLibrary.simpleMessage("Vidéo en boucle désactivée"),
        "loopVideoOn":
            MessageLookupByLibrary.simpleMessage("Vidéo en boucle activée"),
        "lostDevice": MessageLookupByLibrary.simpleMessage("Appareil perdu ?"),
        "machineLearning":
            MessageLookupByLibrary.simpleMessage("Apprentissage automatique"),
        "magicSearch":
            MessageLookupByLibrary.simpleMessage("Recherche magique"),
        "magicSearchHint": MessageLookupByLibrary.simpleMessage(
            "La recherche magique permet de rechercher des photos par leur contenu, par exemple \'fleur\', \'voiture rouge\', \'documents d\'identité\'"),
        "manage": MessageLookupByLibrary.simpleMessage("Gérer"),
        "manageDeviceStorage": MessageLookupByLibrary.simpleMessage(
            "Gérer le stockage de l\'appareil"),
        "manageFamily":
            MessageLookupByLibrary.simpleMessage("Gérer la famille"),
        "manageLink": MessageLookupByLibrary.simpleMessage("Gérer le lien"),
        "manageParticipants": MessageLookupByLibrary.simpleMessage("Gérer"),
        "manageSubscription":
            MessageLookupByLibrary.simpleMessage("Gérer l\'abonnement"),
        "manualPairDesc": MessageLookupByLibrary.simpleMessage(
            "L\'appairage avec le code PIN fonctionne avec n\'importe quel écran sur lequel vous souhaitez voir votre album."),
        "map": MessageLookupByLibrary.simpleMessage("Carte"),
        "maps": MessageLookupByLibrary.simpleMessage("Cartes"),
        "mastodon": MessageLookupByLibrary.simpleMessage("Mastodon"),
        "matrix": MessageLookupByLibrary.simpleMessage("Matrix"),
        "memoryCount": m9,
        "merchandise": MessageLookupByLibrary.simpleMessage("Marchandise"),
        "mergeWithExisting":
            MessageLookupByLibrary.simpleMessage("Fusionner avec existant"),
        "mlConsent": MessageLookupByLibrary.simpleMessage(
            "Activer l\'apprentissage automatique"),
        "mlConsentConfirmation": MessageLookupByLibrary.simpleMessage(
            "Je comprends, et souhaite activer l\'apprentissage automatique"),
        "mlConsentDescription": MessageLookupByLibrary.simpleMessage(
            "Si vous activez l\'apprentissage automatique, Ente extraira des informations comme la géométrie des visages, incluant les photos partagées avec vous. \nCela se fera sur votre appareil, avec un cryptage de bout-en-bout de toutes les données biométriques générées."),
        "mlConsentPrivacy": MessageLookupByLibrary.simpleMessage(
            "Veuillez cliquer ici pour plus de détails sur cette fonctionnalité dans notre politique de confidentialité"),
        "mlConsentTitle": MessageLookupByLibrary.simpleMessage(
            "Activer l\'apprentissage automatique ?"),
        "mlIndexingDescription": MessageLookupByLibrary.simpleMessage(
            "Veuillez noter que l\'apprentissage automatique entraînera une augmentation de l\'utilisation de la bande passante et de la batterie, jusqu\'à ce que tous les éléments soient indexés. \nEnvisagez d\'utiliser l\'application de bureau pour une indexation plus rapide, tous les résultats seront automatiquement synchronisés."),
        "mobileWebDesktop":
            MessageLookupByLibrary.simpleMessage("Mobile, Web, Ordinateur"),
        "moderateStrength": MessageLookupByLibrary.simpleMessage("Moyen"),
        "modifyYourQueryOrTrySearchingFor":
            MessageLookupByLibrary.simpleMessage(
                "Modifiez votre requête, ou essayez de rechercher"),
        "moments": MessageLookupByLibrary.simpleMessage("Souvenirs"),
        "month": MessageLookupByLibrary.simpleMessage("month"),
        "monthly": MessageLookupByLibrary.simpleMessage("Mensuel"),
        "moreDetails": MessageLookupByLibrary.simpleMessage("Plus de détails"),
        "mostRecent": MessageLookupByLibrary.simpleMessage("Les plus récents"),
        "mostRelevant":
            MessageLookupByLibrary.simpleMessage("Les plus pertinents"),
        "moveItem": m47,
        "moveToAlbum":
            MessageLookupByLibrary.simpleMessage("Déplacer vers l\'album"),
        "moveToHiddenAlbum": MessageLookupByLibrary.simpleMessage(
            "Déplacer vers un album masqué"),
        "movedSuccessfullyTo": m48,
        "movedToTrash":
            MessageLookupByLibrary.simpleMessage("Déplacé dans la corbeille"),
        "movingFilesToAlbum": MessageLookupByLibrary.simpleMessage(
            "Déplacement des fichiers vers l\'album..."),
        "name": MessageLookupByLibrary.simpleMessage("Nom"),
        "nameTheAlbum": MessageLookupByLibrary.simpleMessage("Nommez l\'album"),
        "networkConnectionRefusedErr": MessageLookupByLibrary.simpleMessage(
            "Impossible de se connecter à Ente, veuillez réessayer après un certain temps. Si l\'erreur persiste, veuillez contacter le support."),
        "networkHostLookUpErr": MessageLookupByLibrary.simpleMessage(
            "Impossible de se connecter à Ente, veuillez vérifier vos paramètres réseau et contacter le support si l\'erreur persiste."),
        "never": MessageLookupByLibrary.simpleMessage("Jamais"),
        "newAlbum": MessageLookupByLibrary.simpleMessage("Nouvel album"),
        "newLocation": MessageLookupByLibrary.simpleMessage("New location"),
        "newPerson": MessageLookupByLibrary.simpleMessage("Nouvelle personne"),
        "newToEnte": MessageLookupByLibrary.simpleMessage("Nouveau à Ente"),
        "newest": MessageLookupByLibrary.simpleMessage("Le plus récent"),
        "next": MessageLookupByLibrary.simpleMessage("Suivant"),
        "no": MessageLookupByLibrary.simpleMessage("Non"),
        "noAlbumsSharedByYouYet": MessageLookupByLibrary.simpleMessage(
            "Aucun album que vous avez partagé"),
        "noDeviceFound":
            MessageLookupByLibrary.simpleMessage("Aucun appareil trouvé"),
        "noDeviceLimit": MessageLookupByLibrary.simpleMessage("Aucune"),
        "noDeviceThatCanBeDeleted": MessageLookupByLibrary.simpleMessage(
            "Vous n\'avez pas de fichiers sur cet appareil qui peuvent être supprimés"),
        "noDuplicates": MessageLookupByLibrary.simpleMessage("✨ Aucun doublon"),
        "noExifData":
            MessageLookupByLibrary.simpleMessage("Aucune donnée EXIF"),
        "noFacesFound": MessageLookupByLibrary.simpleMessage("No faces found"),
        "noHiddenPhotosOrVideos": MessageLookupByLibrary.simpleMessage(
            "Aucune photo ou vidéo cachée"),
        "noImagesWithLocation": MessageLookupByLibrary.simpleMessage(
            "Aucune image avec localisation"),
        "noInternetConnection":
            MessageLookupByLibrary.simpleMessage("Aucune connexion internet"),
        "noPhotosAreBeingBackedUpRightNow":
            MessageLookupByLibrary.simpleMessage(
                "Aucune photo en cours de sauvegarde"),
        "noPhotosFoundHere":
            MessageLookupByLibrary.simpleMessage("Aucune photo trouvée"),
        "noQuickLinksSelected": MessageLookupByLibrary.simpleMessage(
            "Aucun lien rapide sélectionné"),
        "noRecoveryKey": MessageLookupByLibrary.simpleMessage(
            "Aucune clé de récupération ?"),
        "noRecoveryKeyNoDecryption": MessageLookupByLibrary.simpleMessage(
            "En raison de notre protocole de chiffrement de bout en bout, vos données ne peuvent pas être déchiffré sans votre mot de passe ou clé de récupération"),
        "noResults": MessageLookupByLibrary.simpleMessage("Aucun résultat"),
        "noResultsFound":
            MessageLookupByLibrary.simpleMessage("Aucun résultat trouvé"),
        "noSuggestionsForPerson": m0,
        "noSystemLockFound":
            MessageLookupByLibrary.simpleMessage("Aucun verrou système trouvé"),
        "notPersonLabel": m49,
        "nothingSharedWithYouYet": MessageLookupByLibrary.simpleMessage(
            "Rien n\'a encore été partagé avec vous"),
        "nothingToSeeHere": MessageLookupByLibrary.simpleMessage(
            "Il n\'y a encore rien à voir ici 👀"),
        "notifications": MessageLookupByLibrary.simpleMessage("Notifications"),
        "ok": MessageLookupByLibrary.simpleMessage("Ok"),
        "onDevice": MessageLookupByLibrary.simpleMessage("Sur l\'appareil"),
        "onEnte": MessageLookupByLibrary.simpleMessage(
            "Sur <branding>ente</branding>"),
        "onlyFamilyAdminCanChangeCode": m50,
        "onlyThem": MessageLookupByLibrary.simpleMessage("Seulement eux"),
        "oops": MessageLookupByLibrary.simpleMessage("Oups"),
        "oopsCouldNotSaveEdits": MessageLookupByLibrary.simpleMessage(
            "Oups, impossible d\'enregistrer les modifications"),
        "oopsSomethingWentWrong": MessageLookupByLibrary.simpleMessage(
            "Oups, une erreur est arrivée"),
        "openSettings":
            MessageLookupByLibrary.simpleMessage("Ouvrir les paramètres"),
        "openTheItem":
            MessageLookupByLibrary.simpleMessage("• Ouvrir l\'élément"),
        "openstreetmapContributors": MessageLookupByLibrary.simpleMessage(
            "Contributeurs d\'OpenStreetMap"),
        "optionalAsShortAsYouLike": MessageLookupByLibrary.simpleMessage(
            "Optionnel, aussi court que vous le souhaitez..."),
        "orPickAnExistingOne": MessageLookupByLibrary.simpleMessage(
            "Ou sélectionner un email existant"),
        "pair": MessageLookupByLibrary.simpleMessage("Associer"),
        "pairWithPin":
            MessageLookupByLibrary.simpleMessage("Appairer avec le code PIN"),
        "pairingComplete":
            MessageLookupByLibrary.simpleMessage("Appairage terminé"),
        "panorama": MessageLookupByLibrary.simpleMessage("Panorama"),
        "passKeyPendingVerification": MessageLookupByLibrary.simpleMessage(
            "La vérification est toujours en attente"),
        "passkey": MessageLookupByLibrary.simpleMessage("Code d\'accès"),
        "passkeyAuthTitle": MessageLookupByLibrary.simpleMessage(
            "Vérification du code d\'accès"),
        "password": MessageLookupByLibrary.simpleMessage("Mot de passe"),
        "passwordChangedSuccessfully": MessageLookupByLibrary.simpleMessage(
            "Le mot de passe a été modifié"),
        "passwordLock":
            MessageLookupByLibrary.simpleMessage("Mot de passe verrou"),
        "passwordStrength": m6,
        "passwordStrengthInfo": MessageLookupByLibrary.simpleMessage(
            "La force du mot de passe est calculée en tenant compte de la longueur du mot de passe, des caractères utilisés et du fait que le mot de passe figure ou non parmi les 10 000 mots de passe les plus utilisés"),
        "passwordWarning": MessageLookupByLibrary.simpleMessage(
            "Nous ne stockons pas ce mot de passe, donc si vous l\'oubliez, <underline>nous ne pouvons pas déchiffrer vos données</underline>"),
        "paymentDetails":
            MessageLookupByLibrary.simpleMessage("Détails de paiement"),
        "paymentFailed":
            MessageLookupByLibrary.simpleMessage("Échec du paiement"),
        "paymentFailedMessage": MessageLookupByLibrary.simpleMessage(
            "Malheureusement votre paiement a échoué. Veuillez contacter le support et nous vous aiderons !"),
        "paymentFailedTalkToProvider": m51,
        "pendingItems":
            MessageLookupByLibrary.simpleMessage("Éléments en attente"),
        "pendingSync":
            MessageLookupByLibrary.simpleMessage("Synchronisation en attente"),
        "people": MessageLookupByLibrary.simpleMessage("Personnes"),
        "peopleUsingYourCode": MessageLookupByLibrary.simpleMessage(
            "Personnes utilisant votre code"),
        "permDeleteWarning": MessageLookupByLibrary.simpleMessage(
            "Tous les éléments de la corbeille seront définitivement supprimés\n\nCette action ne peut pas être annulée"),
        "permanentlyDelete":
            MessageLookupByLibrary.simpleMessage("Supprimer définitivement"),
        "permanentlyDeleteFromDevice": MessageLookupByLibrary.simpleMessage(
            "Supprimer définitivement de l\'appareil ?"),
        "personName":
            MessageLookupByLibrary.simpleMessage("Nom de la personne"),
        "photoDescriptions":
            MessageLookupByLibrary.simpleMessage("Descriptions de la photo"),
        "photoGridSize":
            MessageLookupByLibrary.simpleMessage("Taille de la grille photo"),
        "photoSmallCase": MessageLookupByLibrary.simpleMessage("photo"),
        "photos": MessageLookupByLibrary.simpleMessage("Photos"),
        "photosAddedByYouWillBeRemovedFromTheAlbum":
            MessageLookupByLibrary.simpleMessage(
                "Les photos ajoutées par vous seront retirées de l\'album"),
        "photosCount": m1,
        "pickCenterPoint": MessageLookupByLibrary.simpleMessage(
            "Sélectionner le point central"),
        "pinAlbum": MessageLookupByLibrary.simpleMessage("Épingler l\'album"),
        "pinLock":
            MessageLookupByLibrary.simpleMessage("Verrouillage du code PIN"),
        "playOnTv":
            MessageLookupByLibrary.simpleMessage("Lire l\'album sur la TV"),
        "playStoreFreeTrialValidTill": m52,
        "playstoreSubscription":
            MessageLookupByLibrary.simpleMessage("Abonnement au PlayStore"),
        "pleaseCheckYourInternetConnectionAndTryAgain":
            MessageLookupByLibrary.simpleMessage(
                "S\'il vous plaît, vérifiez votre connexion à internet et réessayez."),
        "pleaseContactSupportAndWeWillBeHappyToHelp":
            MessageLookupByLibrary.simpleMessage(
                "Veuillez contacter support@ente.io et nous serons heureux de vous aider!"),
        "pleaseContactSupportIfTheProblemPersists":
            MessageLookupByLibrary.simpleMessage(
                "Merci de contacter l\'assistance si cette erreur persiste"),
        "pleaseEmailUsAt": m53,
        "pleaseGrantPermissions": MessageLookupByLibrary.simpleMessage(
            "Veuillez accorder la permission"),
        "pleaseLoginAgain":
            MessageLookupByLibrary.simpleMessage("Veuillez vous reconnecter"),
        "pleaseSelectQuickLinksToRemove": MessageLookupByLibrary.simpleMessage(
            "Veuillez sélectionner les liens rapides à supprimer"),
        "pleaseSendTheLogsTo": m54,
        "pleaseTryAgain":
            MessageLookupByLibrary.simpleMessage("Veuillez réessayer"),
        "pleaseVerifyTheCodeYouHaveEntered":
            MessageLookupByLibrary.simpleMessage(
                "Veuillez vérifier le code que vous avez entré"),
        "pleaseWait":
            MessageLookupByLibrary.simpleMessage("Veuillez patienter..."),
        "pleaseWaitDeletingAlbum": MessageLookupByLibrary.simpleMessage(
            "Veuillez patienter, suppression de l\'album"),
        "pleaseWaitForSometimeBeforeRetrying":
            MessageLookupByLibrary.simpleMessage(
                "Veuillez attendre quelque temps avant de réessayer"),
        "preparingLogs":
            MessageLookupByLibrary.simpleMessage("Préparation des journaux..."),
        "preserveMore": MessageLookupByLibrary.simpleMessage("Conserver plus"),
        "pressAndHoldToPlayVideo": MessageLookupByLibrary.simpleMessage(
            "Appuyez et maintenez enfoncé pour lire la vidéo"),
        "pressAndHoldToPlayVideoDetailed": MessageLookupByLibrary.simpleMessage(
            "Maintenez appuyé sur l\'image pour lire la vidéo"),
        "privacy": MessageLookupByLibrary.simpleMessage("Confidentialité"),
        "privacyPolicyTitle": MessageLookupByLibrary.simpleMessage(
            "Politique de Confidentialité"),
        "privateBackups":
            MessageLookupByLibrary.simpleMessage("Sauvegardes privées"),
        "privateSharing": MessageLookupByLibrary.simpleMessage("Partage privé"),
        "processingImport": m55,
        "publicLinkCreated":
            MessageLookupByLibrary.simpleMessage("Lien public créé"),
        "publicLinkEnabled":
            MessageLookupByLibrary.simpleMessage("Lien public activé"),
        "quickLinks": MessageLookupByLibrary.simpleMessage("Liens rapides"),
        "radius": MessageLookupByLibrary.simpleMessage("Rayon"),
        "raiseTicket": MessageLookupByLibrary.simpleMessage("Créer un ticket"),
        "rateTheApp":
            MessageLookupByLibrary.simpleMessage("Évaluer l\'application"),
        "rateUs": MessageLookupByLibrary.simpleMessage("Évaluez-nous"),
        "rateUsOnStore": m56,
        "recover": MessageLookupByLibrary.simpleMessage("Récupérer"),
        "recoverAccount":
            MessageLookupByLibrary.simpleMessage("Récupérer un compte"),
        "recoverButton": MessageLookupByLibrary.simpleMessage("Restaurer"),
        "recoveryKey": MessageLookupByLibrary.simpleMessage("Clé de secours"),
        "recoveryKeyCopiedToClipboard": MessageLookupByLibrary.simpleMessage(
            "Clé de secours copiée dans le presse-papiers"),
        "recoveryKeyOnForgotPassword": MessageLookupByLibrary.simpleMessage(
            "Si vous oubliez votre mot de passe, la seule façon de récupérer vos données sera grâce à cette clé."),
        "recoveryKeySaveDescription": MessageLookupByLibrary.simpleMessage(
            "Nous ne stockons pas cette clé, veuillez garder cette clé de 24 mots dans un endroit sûr."),
        "recoveryKeySuccessBody": MessageLookupByLibrary.simpleMessage(
            "Génial ! Votre clé de récupération est valide. Merci de votre vérification.\n\nN\'oubliez pas de garder votre clé de récupération sauvegardée."),
        "recoveryKeyVerified": MessageLookupByLibrary.simpleMessage(
            "Clé de récupération vérifiée"),
        "recoveryKeyVerifyReason": MessageLookupByLibrary.simpleMessage(
            "Votre clé de récupération est la seule façon de récupérer vos photos si vous oubliez votre mot de passe. Vous pouvez trouver votre clé de récupération dans Paramètres > Compte.\n\nVeuillez saisir votre clé de récupération ici pour vous assurer de l\'avoir enregistré correctement."),
        "recoverySuccessful":
            MessageLookupByLibrary.simpleMessage("Restauration réussie !"),
        "recreatePasswordBody": MessageLookupByLibrary.simpleMessage(
            "L\'appareil actuel n\'est pas assez puissant pour vérifier votre mot de passe, mais nous pouvons le régénérer d\'une manière qui fonctionne avec tous les appareils.\n\nVeuillez vous connecter à l\'aide de votre clé de secours et régénérer votre mot de passe (vous pouvez réutiliser le même si vous le souhaitez)."),
        "recreatePasswordTitle":
            MessageLookupByLibrary.simpleMessage("Recréer le mot de passe"),
        "reddit": MessageLookupByLibrary.simpleMessage("Reddit"),
        "reenterPassword":
            MessageLookupByLibrary.simpleMessage("Ressaisir le mot de passe"),
        "reenterPin":
            MessageLookupByLibrary.simpleMessage("Ressaisir le code PIN"),
        "referFriendsAnd2xYourPlan": MessageLookupByLibrary.simpleMessage(
            "Parrainez des amis et 2x votre abonnement"),
        "referralStep1": MessageLookupByLibrary.simpleMessage(
            "1. Donnez ce code à vos amis"),
        "referralStep2": MessageLookupByLibrary.simpleMessage(
            "2. Ils s\'inscrivent à une offre payante"),
        "referralStep3": m57,
        "referrals": MessageLookupByLibrary.simpleMessage("Parrainages"),
        "referralsAreCurrentlyPaused": MessageLookupByLibrary.simpleMessage(
            "Les recommandations sont actuellement en pause"),
        "remindToEmptyDeviceTrash": MessageLookupByLibrary.simpleMessage(
            "Également vide \"récemment supprimé\" de \"Paramètres\" -> \"Stockage\" pour réclamer l\'espace libéré"),
        "remindToEmptyEnteTrash": MessageLookupByLibrary.simpleMessage(
            "Vide aussi votre \"Corbeille\" pour réclamer l\'espace libéré"),
        "remoteImages":
            MessageLookupByLibrary.simpleMessage("Images distantes"),
        "remoteThumbnails":
            MessageLookupByLibrary.simpleMessage("Miniatures distantes"),
        "remoteVideos":
            MessageLookupByLibrary.simpleMessage("Vidéos distantes"),
        "remove": MessageLookupByLibrary.simpleMessage("Supprimer"),
        "removeDuplicates":
            MessageLookupByLibrary.simpleMessage("Supprimer les doublons"),
        "removeDuplicatesDesc": MessageLookupByLibrary.simpleMessage(
            "Examiner et supprimer les fichiers qui sont des doublons exacts."),
        "removeFromAlbum":
            MessageLookupByLibrary.simpleMessage("Retirer de l\'album"),
        "removeFromAlbumTitle":
            MessageLookupByLibrary.simpleMessage("Retirer de l\'album ?"),
        "removeFromFavorite":
            MessageLookupByLibrary.simpleMessage("Retirer des favoris"),
        "removeLink": MessageLookupByLibrary.simpleMessage("Supprimer le lien"),
        "removeParticipant":
            MessageLookupByLibrary.simpleMessage("Supprimer le participant"),
        "removeParticipantBody": m58,
        "removePersonLabel": MessageLookupByLibrary.simpleMessage(
            "Supprimer le libellé d\'une personne"),
        "removePublicLink":
            MessageLookupByLibrary.simpleMessage("Supprimer le lien public"),
        "removePublicLinks":
            MessageLookupByLibrary.simpleMessage("Supprimer les liens publics"),
        "removeShareItemsWarning": MessageLookupByLibrary.simpleMessage(
            "Certains des éléments que vous êtes en train de retirer ont été ajoutés par d\'autres personnes, vous perdrez l\'accès vers ces éléments"),
        "removeWithQuestionMark":
            MessageLookupByLibrary.simpleMessage("Enlever?"),
        "removingFromFavorites":
            MessageLookupByLibrary.simpleMessage("Suppression des favoris…"),
        "rename": MessageLookupByLibrary.simpleMessage("Renommer"),
        "renameAlbum":
            MessageLookupByLibrary.simpleMessage("Renommer l\'album"),
        "renameFile":
            MessageLookupByLibrary.simpleMessage("Renommer le fichier"),
        "renewSubscription":
            MessageLookupByLibrary.simpleMessage("Renouveler l’abonnement"),
        "renewsOn": m59,
        "reportABug": MessageLookupByLibrary.simpleMessage("Signaler un bug"),
        "reportBug": MessageLookupByLibrary.simpleMessage("Signaler un bug"),
        "resendEmail":
            MessageLookupByLibrary.simpleMessage("Renvoyer l\'e-mail"),
        "resetIgnoredFiles": MessageLookupByLibrary.simpleMessage(
            "Réinitialiser les fichiers ignorés"),
        "resetPasswordTitle": MessageLookupByLibrary.simpleMessage(
            "Réinitialiser le mot de passe"),
        "resetPerson":
            MessageLookupByLibrary.simpleMessage("Réinitialiser la personne"),
        "resetToDefault": MessageLookupByLibrary.simpleMessage(
            "Réinitialiser aux valeurs par défaut"),
        "restore": MessageLookupByLibrary.simpleMessage("Restaurer"),
        "restoreToAlbum":
            MessageLookupByLibrary.simpleMessage("Restaurer vers l\'album"),
        "restoringFiles": MessageLookupByLibrary.simpleMessage(
            "Restauration des fichiers..."),
        "resumableUploads":
            MessageLookupByLibrary.simpleMessage("Chargements à poursuivre"),
        "retry": MessageLookupByLibrary.simpleMessage("Réessayer"),
        "reviewDeduplicateItems": MessageLookupByLibrary.simpleMessage(
            "Veuillez vérifier et supprimer les éléments que vous croyez dupliqués."),
        "reviewSuggestions":
            MessageLookupByLibrary.simpleMessage("Consulter les suggestions"),
        "right": MessageLookupByLibrary.simpleMessage("Droite"),
        "rotate": MessageLookupByLibrary.simpleMessage("Pivoter"),
        "rotateLeft": MessageLookupByLibrary.simpleMessage("Pivoter à gauche"),
        "rotateRight":
            MessageLookupByLibrary.simpleMessage("Faire pivoter à droite"),
        "safelyStored":
            MessageLookupByLibrary.simpleMessage("Stockage sécurisé"),
        "save": MessageLookupByLibrary.simpleMessage("Sauvegarder"),
        "saveCollage":
            MessageLookupByLibrary.simpleMessage("Enregistrer le collage"),
        "saveCopy":
            MessageLookupByLibrary.simpleMessage("Enregistrer une copie"),
        "saveKey": MessageLookupByLibrary.simpleMessage("Enregistrer la clé"),
        "saveYourRecoveryKeyIfYouHaventAlready":
            MessageLookupByLibrary.simpleMessage(
                "Enregistrez votre clé de récupération si vous ne l\'avez pas déjà fait"),
        "saving": MessageLookupByLibrary.simpleMessage("Enregistrement..."),
        "savingEdits": MessageLookupByLibrary.simpleMessage(
            "Enregistrement des modifications..."),
        "scanCode": MessageLookupByLibrary.simpleMessage("Scanner le code"),
        "scanThisBarcodeWithnyourAuthenticatorApp":
            MessageLookupByLibrary.simpleMessage(
                "Scannez ce code-barres avec\nvotre application d\'authentification"),
        "search": MessageLookupByLibrary.simpleMessage("Rechercher"),
        "searchAlbumsEmptySection":
            MessageLookupByLibrary.simpleMessage("Albums"),
        "searchByAlbumNameHint":
            MessageLookupByLibrary.simpleMessage("Nom de l\'album"),
        "searchByExamples": MessageLookupByLibrary.simpleMessage(
            "• Noms d\'albums (par exemple \"Caméra\")\n• Types de fichiers (par exemple \"Vidéos\", \".gif\")\n• Années et mois (par exemple \"2022\", \"Janvier\")\n• Vacances (par exemple \"Noël\")\n• Descriptions de photos (par exemple \"#fun\")"),
        "searchCaptionEmptySection": MessageLookupByLibrary.simpleMessage(
            "Ajoutez des descriptions comme \"#trip\" dans les infos photo pour les retrouver ici plus rapidement"),
        "searchDatesEmptySection": MessageLookupByLibrary.simpleMessage(
            "Recherche par date, mois ou année"),
        "searchDiscoverEmptySection": MessageLookupByLibrary.simpleMessage(
            "Les images seront affichées ici une fois le traitement terminé"),
        "searchFaceEmptySection": MessageLookupByLibrary.simpleMessage(
            "Les personnes seront affichées ici une fois l\'indexation terminée"),
        "searchFileTypesAndNamesEmptySection":
            MessageLookupByLibrary.simpleMessage("Types et noms de fichiers"),
        "searchHint1": MessageLookupByLibrary.simpleMessage(
            "Recherche rapide, sur l\'appareil"),
        "searchHint2": MessageLookupByLibrary.simpleMessage(
            "Dates des photos, descriptions"),
        "searchHint3": MessageLookupByLibrary.simpleMessage(
            "Albums, noms de fichiers et types"),
        "searchHint4": MessageLookupByLibrary.simpleMessage("Emplacement"),
        "searchHint5": MessageLookupByLibrary.simpleMessage(
            "Bientôt: Visages & recherche magique ✨"),
        "searchLocationEmptySection": MessageLookupByLibrary.simpleMessage(
            "Grouper les photos qui sont prises dans un certain angle d\'une photo"),
        "searchPeopleEmptySection": MessageLookupByLibrary.simpleMessage(
            "Invitez des personnes, et vous verrez ici toutes les photos qu\'elles partagent"),
        "searchPersonsEmptySection": MessageLookupByLibrary.simpleMessage(
            "Les personnes seront affichées ici une fois le traitement terminé"),
        "searchResultCount": m60,
        "searchSectionsLengthMismatch": m2,
        "security": MessageLookupByLibrary.simpleMessage("Sécurité"),
        "selectALocation":
            MessageLookupByLibrary.simpleMessage("Sélectionnez un emplacement"),
        "selectALocationFirst": MessageLookupByLibrary.simpleMessage(
            "Sélectionnez d\'abord un emplacement"),
        "selectAlbum":
            MessageLookupByLibrary.simpleMessage("Sélectionner album"),
        "selectAll": MessageLookupByLibrary.simpleMessage("Tout sélectionner"),
        "selectAllShort": MessageLookupByLibrary.simpleMessage("All"),
        "selectCoverPhoto":
            MessageLookupByLibrary.simpleMessage("Select cover photo"),
        "selectFoldersForBackup": MessageLookupByLibrary.simpleMessage(
            "Sélectionner les dossiers à sauvegarder"),
        "selectItemsToAdd": MessageLookupByLibrary.simpleMessage(
            "Sélectionner les éléments à ajouter"),
        "selectLanguage":
            MessageLookupByLibrary.simpleMessage("Sélectionner une langue"),
        "selectMailApp":
            MessageLookupByLibrary.simpleMessage("Select mail app"),
        "selectMorePhotos":
            MessageLookupByLibrary.simpleMessage("Sélectionner plus de photos"),
        "selectReason":
            MessageLookupByLibrary.simpleMessage("Sélectionner une raison"),
        "selectYourPlan":
            MessageLookupByLibrary.simpleMessage("Sélectionner votre offre"),
        "selectedFilesAreNotOnEnte": MessageLookupByLibrary.simpleMessage(
            "Les fichiers sélectionnés ne sont pas sur Ente"),
        "selectedFoldersWillBeEncryptedAndBackedUp":
            MessageLookupByLibrary.simpleMessage(
                "Les dossiers sélectionnés seront cryptés et sauvegardés"),
        "selectedItemsWillBeDeletedFromAllAlbumsAndMoved":
            MessageLookupByLibrary.simpleMessage(
                "Les éléments sélectionnés seront supprimés de tous les albums et déplacés dans la corbeille."),
        "selectedPhotos": m10,
        "selectedPhotosWithYours": m61,
        "send": MessageLookupByLibrary.simpleMessage("Envoyer"),
        "sendEmail": MessageLookupByLibrary.simpleMessage("Envoyer un e-mail"),
        "sendInvite":
            MessageLookupByLibrary.simpleMessage("Envoyer Invitations"),
        "sendLink": MessageLookupByLibrary.simpleMessage("Envoyer le lien"),
        "serverEndpoint": MessageLookupByLibrary.simpleMessage(
            "Point de terminaison serveur"),
        "sessionExpired":
            MessageLookupByLibrary.simpleMessage("Session expirée"),
        "sessionIdMismatch":
            MessageLookupByLibrary.simpleMessage("Session ID mismatch"),
        "setAPassword":
            MessageLookupByLibrary.simpleMessage("Définir un mot de passe"),
        "setAs": MessageLookupByLibrary.simpleMessage("Définir comme"),
        "setCover":
            MessageLookupByLibrary.simpleMessage("Définir la couverture"),
        "setLabel": MessageLookupByLibrary.simpleMessage("Définir"),
        "setNewPassword": MessageLookupByLibrary.simpleMessage(
            "Définir un nouveau mot de passe"),
        "setNewPin":
            MessageLookupByLibrary.simpleMessage("Définir un nouveau code PIN"),
        "setPasswordTitle":
            MessageLookupByLibrary.simpleMessage("Définir le mot de passe"),
        "setRadius": MessageLookupByLibrary.simpleMessage("Définir le rayon"),
        "setupComplete":
            MessageLookupByLibrary.simpleMessage("Configuration terminée"),
        "share": MessageLookupByLibrary.simpleMessage("Partager"),
        "shareALink": MessageLookupByLibrary.simpleMessage("Partager le lien"),
        "shareAlbumHint": MessageLookupByLibrary.simpleMessage(
            "Ouvrez un album et appuyez sur le bouton de partage en haut à droite pour le partager."),
        "shareAnAlbumNow": MessageLookupByLibrary.simpleMessage(
            "Partagez un album maintenant"),
        "shareLink": MessageLookupByLibrary.simpleMessage("Partager le lien"),
        "shareMyVerificationID": m62,
        "shareOnlyWithThePeopleYouWant": MessageLookupByLibrary.simpleMessage(
            "Partager uniquement avec les personnes que vous voulez"),
        "shareTextConfirmOthersVerificationID": m11,
        "shareTextRecommendUsingEnte": MessageLookupByLibrary.simpleMessage(
            "Téléchargez Ente pour que nous puissions facilement partager des photos et des vidéos de qualité originale\n\nhttps://ente.io"),
        "shareTextReferralCode": m63,
        "shareWithNonenteUsers": MessageLookupByLibrary.simpleMessage(
            "Partager avec des utilisateurs non-Ente"),
        "shareWithPeopleSectionTitle": m64,
        "shareYourFirstAlbum": MessageLookupByLibrary.simpleMessage(
            "Partagez votre premier album"),
        "sharedAlbumSectionDescription": MessageLookupByLibrary.simpleMessage(
            "Créez des albums partagés et collaboratifs avec d\'autres utilisateurs de Ente, y compris des utilisateurs ayant des plans gratuits."),
        "sharedByMe": MessageLookupByLibrary.simpleMessage("Partagé par moi"),
        "sharedByYou": MessageLookupByLibrary.simpleMessage("Partagé par vous"),
        "sharedPhotoNotifications":
            MessageLookupByLibrary.simpleMessage("Nouvelles photos partagées"),
        "sharedPhotoNotificationsExplanation": MessageLookupByLibrary.simpleMessage(
            "Recevoir des notifications quand quelqu\'un ajoute une photo à un album partagé dont vous faites partie"),
        "sharedWith": m65,
        "sharedWithMe":
            MessageLookupByLibrary.simpleMessage("Partagés avec moi"),
        "sharedWithYou":
            MessageLookupByLibrary.simpleMessage("Partagé avec vous"),
        "sharing": MessageLookupByLibrary.simpleMessage("Partage..."),
        "showMemories":
            MessageLookupByLibrary.simpleMessage("Montrer les souvenirs"),
        "showPerson":
            MessageLookupByLibrary.simpleMessage("Montrer la personne"),
        "signOutFromOtherDevices": MessageLookupByLibrary.simpleMessage(
            "Se déconnecter d\'autres appareils"),
        "signOutOtherBody": MessageLookupByLibrary.simpleMessage(
            "Si vous pensez que quelqu\'un peut connaître votre mot de passe, vous pouvez forcer tous les autres appareils utilisant votre compte à se déconnecter."),
        "signOutOtherDevices": MessageLookupByLibrary.simpleMessage(
            "Déconnecter les autres appareils"),
        "signUpTerms": MessageLookupByLibrary.simpleMessage(
            "J\'accepte les <u-terms>conditions d\'utilisation</u-terms> et la <u-policy>politique de confidentialité</u-policy>"),
        "singleFileDeleteFromDevice": m66,
        "singleFileDeleteHighlight": MessageLookupByLibrary.simpleMessage(
            "Elle sera supprimée de tous les albums."),
        "singleFileInBothLocalAndRemote": m67,
        "singleFileInRemoteOnly": m68,
        "skip": MessageLookupByLibrary.simpleMessage("Ignorer"),
        "social": MessageLookupByLibrary.simpleMessage("Réseaux Sociaux"),
        "someItemsAreInBothEnteAndYourDevice":
            MessageLookupByLibrary.simpleMessage(
                "Certains éléments sont à la fois sur Ente et votre appareil."),
        "someOfTheFilesYouAreTryingToDeleteAre":
            MessageLookupByLibrary.simpleMessage(
                "Certains des fichiers que vous essayez de supprimer ne sont disponibles que sur votre appareil et ne peuvent pas être récupérés s\'ils sont supprimés"),
        "someoneSharingAlbumsWithYouShouldSeeTheSameId":
            MessageLookupByLibrary.simpleMessage(
                "Quelqu\'un qui partage des albums avec vous devrait voir le même ID sur son appareil."),
        "somethingWentWrong":
            MessageLookupByLibrary.simpleMessage("Un problème est survenu"),
        "somethingWentWrongPleaseTryAgain":
            MessageLookupByLibrary.simpleMessage(
                "Quelque chose s\'est mal passé, veuillez recommencer"),
        "sorry": MessageLookupByLibrary.simpleMessage("Désolé"),
        "sorryCouldNotAddToFavorites": MessageLookupByLibrary.simpleMessage(
            "Désolé, impossible d\'ajouter aux favoris !"),
        "sorryCouldNotRemoveFromFavorites":
            MessageLookupByLibrary.simpleMessage(
                "Désolé, impossible de supprimer des favoris !"),
        "sorryTheCodeYouveEnteredIsIncorrect":
            MessageLookupByLibrary.simpleMessage(
                "Le code que vous avez saisi est incorrect"),
        "sorryWeCouldNotGenerateSecureKeysOnThisDevicennplease":
            MessageLookupByLibrary.simpleMessage(
                "Désolé, nous n\'avons pas pu générer de clés sécurisées sur cet appareil.\n\nVeuillez vous inscrire depuis un autre appareil."),
        "sort": MessageLookupByLibrary.simpleMessage("Trier"),
        "sortAlbumsBy": MessageLookupByLibrary.simpleMessage("Trier par"),
        "sortNewestFirst":
            MessageLookupByLibrary.simpleMessage("Plus récent en premier"),
        "sortOldestFirst":
            MessageLookupByLibrary.simpleMessage("Plus ancien en premier"),
        "sparkleSuccess": MessageLookupByLibrary.simpleMessage("✨ Succès"),
        "startBackup":
            MessageLookupByLibrary.simpleMessage("Démarrer la sauvegarde"),
        "status": MessageLookupByLibrary.simpleMessage("État"),
        "stopCastingBody": MessageLookupByLibrary.simpleMessage(
            "Voulez-vous arrêter la diffusion ?"),
        "stopCastingTitle":
            MessageLookupByLibrary.simpleMessage("Arrêter la diffusion"),
        "storage": MessageLookupByLibrary.simpleMessage("Stockage"),
        "storageBreakupFamily": MessageLookupByLibrary.simpleMessage("Famille"),
        "storageBreakupYou": MessageLookupByLibrary.simpleMessage("Vous"),
        "storageInGB": m7,
        "storageLimitExceeded":
            MessageLookupByLibrary.simpleMessage("Limite de stockage atteinte"),
        "storageUsageInfo": m69,
        "strongStrength": MessageLookupByLibrary.simpleMessage("Forte"),
        "subAlreadyLinkedErrMessage": m70,
        "subWillBeCancelledOn": m71,
        "subscribe": MessageLookupByLibrary.simpleMessage("S\'abonner"),
        "subscribeToEnableSharing": MessageLookupByLibrary.simpleMessage(
            "Vous avez besoin d\'un abonnement payant actif pour activer le partage."),
        "subscription": MessageLookupByLibrary.simpleMessage("Abonnement"),
        "success": MessageLookupByLibrary.simpleMessage("Succès"),
        "successfullyArchived":
            MessageLookupByLibrary.simpleMessage("Archivé avec succès"),
        "successfullyHid":
            MessageLookupByLibrary.simpleMessage("Masquage réussi"),
        "successfullyUnarchived":
            MessageLookupByLibrary.simpleMessage("Désarchivé avec succès"),
        "successfullyUnhid":
            MessageLookupByLibrary.simpleMessage("Masquage réussi"),
        "suggestFeatures": MessageLookupByLibrary.simpleMessage(
            "Suggérer des fonctionnalités"),
        "support": MessageLookupByLibrary.simpleMessage("Support"),
        "syncProgress": m72,
        "syncStopped":
            MessageLookupByLibrary.simpleMessage("Synchronisation arrêtée ?"),
        "syncing": MessageLookupByLibrary.simpleMessage(
            "En cours de synchronisation..."),
        "systemTheme": MessageLookupByLibrary.simpleMessage("Système"),
        "tapToCopy": MessageLookupByLibrary.simpleMessage("taper pour copier"),
        "tapToEnterCode":
            MessageLookupByLibrary.simpleMessage("Appuyez pour entrer le code"),
        "tapToUnlock":
            MessageLookupByLibrary.simpleMessage("Appuyer pour déverrouiller"),
        "tapToUpload": MessageLookupByLibrary.simpleMessage("Tap to upload"),
        "tapToUploadIsIgnoredDue": m3,
        "tempErrorContactSupportIfPersists": MessageLookupByLibrary.simpleMessage(
            "Il semble qu\'une erreur s\'est produite. Veuillez réessayer après un certain temps. Si l\'erreur persiste, veuillez contacter notre équipe d\'assistance."),
        "terminate": MessageLookupByLibrary.simpleMessage("Se déconnecter"),
        "terminateSession":
            MessageLookupByLibrary.simpleMessage("Se déconnecter ?"),
        "terms": MessageLookupByLibrary.simpleMessage("Conditions"),
        "termsOfServicesTitle":
            MessageLookupByLibrary.simpleMessage("Conditions d\'utilisation"),
        "thankYou": MessageLookupByLibrary.simpleMessage("Merci"),
        "thankYouForSubscribing":
            MessageLookupByLibrary.simpleMessage("Merci de vous être abonné !"),
        "theDownloadCouldNotBeCompleted": MessageLookupByLibrary.simpleMessage(
            "Le téléchargement n\'a pas pu être terminé"),
        "theRecoveryKeyYouEnteredIsIncorrect":
            MessageLookupByLibrary.simpleMessage(
                "La clé de récupération que vous avez entrée est incorrecte"),
        "theme": MessageLookupByLibrary.simpleMessage("Thème"),
        "theseItemsWillBeDeletedFromYourDevice":
            MessageLookupByLibrary.simpleMessage(
                "Ces éléments seront supprimés de votre appareil."),
        "theyAlsoGetXGb": m73,
        "theyWillBeDeletedFromAllAlbums": MessageLookupByLibrary.simpleMessage(
            "Ils seront supprimés de tous les albums."),
        "thisActionCannotBeUndone": MessageLookupByLibrary.simpleMessage(
            "Cette action ne peut pas être annulée"),
        "thisAlbumAlreadyHDACollaborativeLink":
            MessageLookupByLibrary.simpleMessage(
                "Cet album a déjà un lien collaboratif"),
        "thisCanBeUsedToRecoverYourAccountIfYou":
            MessageLookupByLibrary.simpleMessage(
                "Cela peut être utilisé pour récupérer votre compte si vous perdez votre deuxième facteur"),
        "thisDevice": MessageLookupByLibrary.simpleMessage("Cet appareil"),
        "thisEmailIsAlreadyInUse": MessageLookupByLibrary.simpleMessage(
            "Cette adresse mail est déjà utilisé"),
        "thisImageHasNoExifData": MessageLookupByLibrary.simpleMessage(
            "Cette image n\'a pas de données exif"),
        "thisIsPersonVerificationId": m74,
        "thisIsYourVerificationId": MessageLookupByLibrary.simpleMessage(
            "Ceci est votre ID de vérification"),
        "thisWillLogYouOutOfTheFollowingDevice":
            MessageLookupByLibrary.simpleMessage(
                "Cela vous déconnectera de l\'appareil suivant :"),
        "thisWillLogYouOutOfThisDevice": MessageLookupByLibrary.simpleMessage(
            "Cela vous déconnectera de cet appareil !"),
        "thisWillRemovePublicLinksOfAllSelectedQuickLinks":
            MessageLookupByLibrary.simpleMessage(
                "Ceci supprimera les liens publics de tous les liens rapides sélectionnés."),
        "toEnableAppLockPleaseSetupDevicePasscodeOrScreen":
            MessageLookupByLibrary.simpleMessage(
                "Pour activer le verrouillage d\'application, veuillez configurer le code d\'accès de l\'appareil ou le verrouillage de l\'écran dans les paramètres de votre système."),
        "toHideAPhotoOrVideo": MessageLookupByLibrary.simpleMessage(
            "Cacher une photo ou une vidéo"),
        "toResetVerifyEmail": MessageLookupByLibrary.simpleMessage(
            "Pour réinitialiser votre mot de passe, veuillez d\'abord vérifier votre e-mail."),
        "todaysLogs": MessageLookupByLibrary.simpleMessage("Journaux du jour"),
        "tooManyIncorrectAttempts": MessageLookupByLibrary.simpleMessage(
            "Trop de tentatives incorrectes"),
        "total": MessageLookupByLibrary.simpleMessage("total"),
        "totalSize": MessageLookupByLibrary.simpleMessage("Taille totale"),
        "trash": MessageLookupByLibrary.simpleMessage("Corbeille"),
        "trashDaysLeft": m75,
        "trim": MessageLookupByLibrary.simpleMessage("Recadrer"),
        "tryAgain": MessageLookupByLibrary.simpleMessage("Réessayer"),
        "turnOnBackupForAutoUpload": MessageLookupByLibrary.simpleMessage(
            "Activez la sauvegarde pour charger automatiquement sur Ente les fichiers ajoutés à ce dossier de l\'appareil."),
        "twitter": MessageLookupByLibrary.simpleMessage("Twitter"),
        "twoMonthsFreeOnYearlyPlans": MessageLookupByLibrary.simpleMessage(
            "2 mois gratuits sur les forfaits annuels"),
        "twofactor":
            MessageLookupByLibrary.simpleMessage("Double authentification"),
        "twofactorAuthenticationHasBeenDisabled":
            MessageLookupByLibrary.simpleMessage(
                "L\'authentification à deux facteurs a été désactivée"),
        "twofactorAuthenticationPageTitle":
            MessageLookupByLibrary.simpleMessage(
                "Authentification à deux facteurs"),
        "twofactorAuthenticationSuccessfullyReset":
            MessageLookupByLibrary.simpleMessage(
                "L\'authentification à deux facteurs a été réinitialisée avec succès "),
        "twofactorSetup": MessageLookupByLibrary.simpleMessage(
            "Configuration de l\'authentification à deux facteurs"),
        "typeOfGallerGallerytypeIsNotSupportedForRename": m4,
        "unarchive": MessageLookupByLibrary.simpleMessage("Désarchiver"),
        "unarchiveAlbum":
            MessageLookupByLibrary.simpleMessage("Désarchiver l\'album"),
        "unarchiving":
            MessageLookupByLibrary.simpleMessage("Désarchivage en cours..."),
        "unavailableReferralCode": MessageLookupByLibrary.simpleMessage(
            "Désolé, ce code n\'est pas disponible."),
        "uncategorized":
            MessageLookupByLibrary.simpleMessage("Aucune catégorie"),
        "unhide": MessageLookupByLibrary.simpleMessage("Dévoiler"),
        "unhideToAlbum":
            MessageLookupByLibrary.simpleMessage("Afficher dans l\'album"),
        "unhiding":
            MessageLookupByLibrary.simpleMessage("Démasquage en cours..."),
        "unhidingFilesToAlbum": MessageLookupByLibrary.simpleMessage(
            "Démasquage des fichiers vers l\'album"),
        "unlock": MessageLookupByLibrary.simpleMessage("Déverrouiller"),
        "unpinAlbum":
            MessageLookupByLibrary.simpleMessage("Désépingler l\'album"),
        "unselectAll":
            MessageLookupByLibrary.simpleMessage("Désélectionner tout"),
        "update": MessageLookupByLibrary.simpleMessage("Mise à jour"),
        "updateAvailable": MessageLookupByLibrary.simpleMessage(
            "Une mise à jour est disponible"),
        "updatingFolderSelection": MessageLookupByLibrary.simpleMessage(
            "Mise à jour de la sélection du dossier..."),
        "upgrade": MessageLookupByLibrary.simpleMessage("Améliorer"),
        "uploadIsIgnoredDueToIgnorereason": m5,
        "uploadingFilesToAlbum": MessageLookupByLibrary.simpleMessage(
            "Envoi des fichiers vers l\'album..."),
        "uploadingMultipleMemories": m76,
        "uploadingSingleMemory":
            MessageLookupByLibrary.simpleMessage("Sauvegarde 1 souvenir..."),
        "upto50OffUntil4thDec": MessageLookupByLibrary.simpleMessage(
            "Jusqu\'à 50% de réduction, jusqu\'au 4ème déc."),
        "usableReferralStorageInfo": MessageLookupByLibrary.simpleMessage(
            "Le stockage utilisable est limité par votre offre actuelle. Le stockage excédentaire deviendra automatiquement utilisable lorsque vous mettez à niveau votre offre."),
        "useAsCover":
            MessageLookupByLibrary.simpleMessage("Utiliser comme couverture"),
        "usePublicLinksForPeopleNotOnEnte": MessageLookupByLibrary.simpleMessage(
            "Utiliser des liens publics pour les personnes qui ne sont pas sur Ente"),
        "useRecoveryKey":
            MessageLookupByLibrary.simpleMessage("Utiliser la clé de secours"),
        "useSelectedPhoto": MessageLookupByLibrary.simpleMessage(
            "Utiliser la photo sélectionnée"),
        "usedSpace": MessageLookupByLibrary.simpleMessage("Mémoire utilisée"),
        "validTill": m77,
        "verificationFailedPleaseTryAgain":
            MessageLookupByLibrary.simpleMessage(
                "La vérification a échouée, veuillez réessayer"),
        "verificationId":
            MessageLookupByLibrary.simpleMessage("ID de vérification"),
        "verify": MessageLookupByLibrary.simpleMessage("Vérifier"),
        "verifyEmail":
            MessageLookupByLibrary.simpleMessage("Vérifier l\'email"),
        "verifyEmailID": m78,
        "verifyIDLabel": MessageLookupByLibrary.simpleMessage("Vérifier"),
        "verifyPasskey":
            MessageLookupByLibrary.simpleMessage("Vérifier le code d\'accès"),
        "verifyPassword":
            MessageLookupByLibrary.simpleMessage("Vérifier le mot de passe"),
        "verifying":
            MessageLookupByLibrary.simpleMessage("Validation en cours..."),
        "verifyingRecoveryKey": MessageLookupByLibrary.simpleMessage(
            "Vérification de la clé de récupération..."),
        "videoInfo": MessageLookupByLibrary.simpleMessage("Informations vidéo"),
        "videoSmallCase": MessageLookupByLibrary.simpleMessage("vidéo"),
        "videos": MessageLookupByLibrary.simpleMessage("Vidéos"),
        "viewActiveSessions": MessageLookupByLibrary.simpleMessage(
            "Afficher les sessions actives"),
        "viewAddOnButton": MessageLookupByLibrary.simpleMessage(
            "Afficher les modules complémentaires"),
        "viewAll": MessageLookupByLibrary.simpleMessage("Tout afficher"),
        "viewAllExifData": MessageLookupByLibrary.simpleMessage(
            "Visualiser toutes les données EXIF"),
        "viewLargeFiles":
            MessageLookupByLibrary.simpleMessage("Fichiers volumineux"),
        "viewLargeFilesDesc": MessageLookupByLibrary.simpleMessage(
            "Afficher les fichiers qui consomment le plus de stockage."),
        "viewLogs":
            MessageLookupByLibrary.simpleMessage("Afficher les journaux"),
        "viewRecoveryKey":
            MessageLookupByLibrary.simpleMessage("Voir la clé de récupération"),
        "viewer": MessageLookupByLibrary.simpleMessage("Observateur"),
        "visitWebToManage": MessageLookupByLibrary.simpleMessage(
            "Veuillez visiter web.ente.io pour gérer votre abonnement"),
        "waitingForVerification": MessageLookupByLibrary.simpleMessage(
            "En attente de vérification..."),
        "waitingForWifi": MessageLookupByLibrary.simpleMessage(
            "En attente de connexion Wi-Fi..."),
        "weAreOpenSource":
            MessageLookupByLibrary.simpleMessage("Nous sommes open source !"),
        "weDontSupportEditingPhotosAndAlbumsThatYouDont":
            MessageLookupByLibrary.simpleMessage(
                "Nous ne prenons pas en charge l\'édition des photos et des albums que vous ne possédez pas encore"),
        "weHaveSendEmailTo": m8,
        "weakStrength": MessageLookupByLibrary.simpleMessage("Securité Faible"),
        "welcomeBack": MessageLookupByLibrary.simpleMessage("Bienvenue !"),
        "whatsNew": MessageLookupByLibrary.simpleMessage("Nouveautés"),
        "yearShort": MessageLookupByLibrary.simpleMessage("yr"),
        "yearly": MessageLookupByLibrary.simpleMessage("Annuel"),
        "yearsAgo": m79,
        "yes": MessageLookupByLibrary.simpleMessage("Oui"),
        "yesCancel": MessageLookupByLibrary.simpleMessage("Oui, annuler"),
        "yesConvertToViewer": MessageLookupByLibrary.simpleMessage(
            "Oui, convertir en observateur"),
        "yesDelete": MessageLookupByLibrary.simpleMessage("Oui, supprimer"),
        "yesDiscardChanges": MessageLookupByLibrary.simpleMessage(
            "Oui, ignorer les modifications"),
        "yesLogout":
            MessageLookupByLibrary.simpleMessage("Oui, se déconnecter"),
        "yesRemove": MessageLookupByLibrary.simpleMessage("Oui, supprimer"),
        "yesRenew": MessageLookupByLibrary.simpleMessage("Oui, renouveler"),
        "yesResetPerson": MessageLookupByLibrary.simpleMessage(
            "Oui, réinitialiser la personne"),
        "you": MessageLookupByLibrary.simpleMessage("Vous"),
        "youAreOnAFamilyPlan": MessageLookupByLibrary.simpleMessage(
            "Vous êtes sur un plan familial !"),
        "youAreOnTheLatestVersion": MessageLookupByLibrary.simpleMessage(
            "Vous êtes sur la dernière version"),
        "youCanAtMaxDoubleYourStorage": MessageLookupByLibrary.simpleMessage(
            "* Vous pouvez au maximum doubler votre espace de stockage"),
        "youCanManageYourLinksInTheShareTab":
            MessageLookupByLibrary.simpleMessage(
                "Vous pouvez gérer vos liens dans l\'onglet Partage."),
        "youCanTrySearchingForADifferentQuery":
            MessageLookupByLibrary.simpleMessage(
                "Vous pouvez essayer de rechercher une autre requête."),
        "youCannotDowngradeToThisPlan": MessageLookupByLibrary.simpleMessage(
            "Vous ne pouvez pas rétrograder vers cette offre"),
        "youCannotShareWithYourself": MessageLookupByLibrary.simpleMessage(
            "Vous ne pouvez pas partager avec vous-même"),
        "youDontHaveAnyArchivedItems": MessageLookupByLibrary.simpleMessage(
            "Vous n\'avez aucun élément archivé."),
        "youHaveSuccessfullyFreedUp": m80,
        "yourAccountHasBeenDeleted":
            MessageLookupByLibrary.simpleMessage("Votre compte a été supprimé"),
        "yourMap": MessageLookupByLibrary.simpleMessage("Votre carte"),
        "yourPlanWasSuccessfullyDowngraded":
            MessageLookupByLibrary.simpleMessage(
                "Votre plan a été rétrogradé avec succès"),
        "yourPlanWasSuccessfullyUpgraded": MessageLookupByLibrary.simpleMessage(
            "Votre offre a été mise à jour avec succès"),
        "yourPurchaseWasSuccessful": MessageLookupByLibrary.simpleMessage(
            "Votre achat a été effectué avec succès"),
        "yourStorageDetailsCouldNotBeFetched":
            MessageLookupByLibrary.simpleMessage(
                "Vos informations de stockage n\'ont pas pu être récupérées"),
        "yourSubscriptionHasExpired":
            MessageLookupByLibrary.simpleMessage("Votre abonnement a expiré"),
        "yourSubscriptionWasUpdatedSuccessfully":
            MessageLookupByLibrary.simpleMessage(
                "Votre abonnement a été mis à jour avec succès"),
        "yourVerificationCodeHasExpired": MessageLookupByLibrary.simpleMessage(
            "Votre code de vérification a expiré"),
        "youveNoDuplicateFilesThatCanBeCleared":
            MessageLookupByLibrary.simpleMessage(
                "Vous n\'avez aucun fichier dédupliqué pouvant être nettoyé"),
        "youveNoFilesInThisAlbumThatCanBeDeleted":
            MessageLookupByLibrary.simpleMessage(
                "Vous n\'avez pas de fichiers dans cet album qui peuvent être supprimés"),
        "zoomOutToSeePhotos": MessageLookupByLibrary.simpleMessage(
            "Zoom en arrière pour voir les photos")
      };
}<|MERGE_RESOLUTION|>--- conflicted
+++ resolved
@@ -448,6 +448,7 @@
             "Les éléments qui ont été sauvegardés apparaîtront ici"),
         "backupVideos":
             MessageLookupByLibrary.simpleMessage("Sauvegarde des vidéos"),
+        "birthday": MessageLookupByLibrary.simpleMessage("Anniversaire"),
         "blackFridaySale":
             MessageLookupByLibrary.simpleMessage("Offre Black Friday"),
         "blog": MessageLookupByLibrary.simpleMessage("Blog"),
@@ -525,7 +526,7 @@
             MessageLookupByLibrary.simpleMessage("Nettoyer le cache"),
         "clearIndexes":
             MessageLookupByLibrary.simpleMessage("Effacer les index"),
-        "click": MessageLookupByLibrary.simpleMessage("• Click"),
+        "click": MessageLookupByLibrary.simpleMessage("• Cliquez sur"),
         "clickOnTheOverflowMenu": MessageLookupByLibrary.simpleMessage(
             "• Cliquez sur le menu de débordement"),
         "close": MessageLookupByLibrary.simpleMessage("Fermer"),
@@ -552,6 +553,7 @@
         "collaboratorsCanAddPhotosAndVideosToTheSharedAlbum":
             MessageLookupByLibrary.simpleMessage(
                 "Les collaborateurs peuvent ajouter des photos et des vidéos à l\'album partagé."),
+        "collaboratorsSuccessfullyAdded": m19,
         "collageLayout": MessageLookupByLibrary.simpleMessage("Disposition"),
         "collageSaved": MessageLookupByLibrary.simpleMessage(
             "Collage sauvegardé dans la galerie"),
@@ -770,6 +772,8 @@
             MessageLookupByLibrary.simpleMessage("Modifier l’emplacement"),
         "editLocationTagTitle":
             MessageLookupByLibrary.simpleMessage("Modifier l’emplacement"),
+        "editPerson":
+            MessageLookupByLibrary.simpleMessage("Modifier la personne"),
         "editsSaved":
             MessageLookupByLibrary.simpleMessage("Modification sauvegardée"),
         "editsToLocationWillOnlyBeSeenWithinEnte":
@@ -818,9 +822,12 @@
         "enterCode": MessageLookupByLibrary.simpleMessage("Entrer le code"),
         "enterCodeDescription": MessageLookupByLibrary.simpleMessage(
             "Entrez le code fourni par votre ami pour réclamer de l\'espace de stockage gratuit pour vous deux"),
+        "enterDateOfBirth":
+            MessageLookupByLibrary.simpleMessage("Anniversaire (facultatif)"),
         "enterEmail": MessageLookupByLibrary.simpleMessage("Entrer e-mail"),
         "enterFileName":
             MessageLookupByLibrary.simpleMessage("Entrez le nom du fichier"),
+        "enterName": MessageLookupByLibrary.simpleMessage("Saisir un nom"),
         "enterNewPasswordToEncrypt": MessageLookupByLibrary.simpleMessage(
             "Entrez un nouveau mot de passe que nous pouvons utiliser pour chiffrer vos données"),
         "enterPassword":
@@ -855,14 +862,11 @@
             MessageLookupByLibrary.simpleMessage("Exportez vos données"),
         "extraPhotosFound": MessageLookupByLibrary.simpleMessage(
             "Photos supplémentaires trouvées"),
-<<<<<<< HEAD
+        "extraPhotosFoundFor": m36,
         "extraPhotosFoundFor": MessageLookupByLibrary.simpleMessage(
             "Photos supplémentaires trouvées pour \$text"),
         "faceNotClusteredYet": MessageLookupByLibrary.simpleMessage(
             "Face not clustered yet, please come back later"),
-=======
-        "extraPhotosFoundFor": m36,
->>>>>>> 0ee657af
         "faceRecognition":
             MessageLookupByLibrary.simpleMessage("Reconnaissance faciale"),
         "faces": MessageLookupByLibrary.simpleMessage("Visages"),
@@ -918,6 +922,8 @@
             "Fichiers enregistrés dans la galerie"),
         "findPeopleByName": MessageLookupByLibrary.simpleMessage(
             "Trouver des personnes rapidement par leur nom"),
+        "findThemQuickly":
+            MessageLookupByLibrary.simpleMessage("Trouvez-les rapidement"),
         "flip": MessageLookupByLibrary.simpleMessage("Retourner"),
         "forYourMemories":
             MessageLookupByLibrary.simpleMessage("pour vos souvenirs"),
@@ -1157,6 +1163,8 @@
         "merchandise": MessageLookupByLibrary.simpleMessage("Marchandise"),
         "mergeWithExisting":
             MessageLookupByLibrary.simpleMessage("Fusionner avec existant"),
+        "mergedPhotos":
+            MessageLookupByLibrary.simpleMessage("Photos fusionnées"),
         "mlConsent": MessageLookupByLibrary.simpleMessage(
             "Activer l\'apprentissage automatique"),
         "mlConsentConfirmation": MessageLookupByLibrary.simpleMessage(
@@ -1265,6 +1273,8 @@
             "Contributeurs d\'OpenStreetMap"),
         "optionalAsShortAsYouLike": MessageLookupByLibrary.simpleMessage(
             "Optionnel, aussi court que vous le souhaitez..."),
+        "orMergeWithExistingPerson": MessageLookupByLibrary.simpleMessage(
+            "Ou fusionner avec une personne existante"),
         "orPickAnExistingOne": MessageLookupByLibrary.simpleMessage(
             "Ou sélectionner un email existant"),
         "pair": MessageLookupByLibrary.simpleMessage("Associer"),
@@ -1475,8 +1485,7 @@
             "Réinitialiser les fichiers ignorés"),
         "resetPasswordTitle": MessageLookupByLibrary.simpleMessage(
             "Réinitialiser le mot de passe"),
-        "resetPerson":
-            MessageLookupByLibrary.simpleMessage("Réinitialiser la personne"),
+        "resetPerson": MessageLookupByLibrary.simpleMessage("Réinitialiser"),
         "resetToDefault": MessageLookupByLibrary.simpleMessage(
             "Réinitialiser aux valeurs par défaut"),
         "restore": MessageLookupByLibrary.simpleMessage("Restaurer"),
@@ -1487,10 +1496,11 @@
         "resumableUploads":
             MessageLookupByLibrary.simpleMessage("Chargements à poursuivre"),
         "retry": MessageLookupByLibrary.simpleMessage("Réessayer"),
+        "review": MessageLookupByLibrary.simpleMessage("Suggestions"),
         "reviewDeduplicateItems": MessageLookupByLibrary.simpleMessage(
             "Veuillez vérifier et supprimer les éléments que vous croyez dupliqués."),
         "reviewSuggestions":
-            MessageLookupByLibrary.simpleMessage("Consulter les suggestions"),
+            MessageLookupByLibrary.simpleMessage("Examiner les suggestions"),
         "right": MessageLookupByLibrary.simpleMessage("Droite"),
         "rotate": MessageLookupByLibrary.simpleMessage("Pivoter"),
         "rotateLeft": MessageLookupByLibrary.simpleMessage("Pivoter à gauche"),
@@ -1504,6 +1514,8 @@
         "saveCopy":
             MessageLookupByLibrary.simpleMessage("Enregistrer une copie"),
         "saveKey": MessageLookupByLibrary.simpleMessage("Enregistrer la clé"),
+        "savePerson":
+            MessageLookupByLibrary.simpleMessage("Enregistrer la personne"),
         "saveYourRecoveryKeyIfYouHaventAlready":
             MessageLookupByLibrary.simpleMessage(
                 "Enregistrez votre clé de récupération si vous ne l\'avez pas déjà fait"),
@@ -1906,6 +1918,7 @@
         "viewRecoveryKey":
             MessageLookupByLibrary.simpleMessage("Voir la clé de récupération"),
         "viewer": MessageLookupByLibrary.simpleMessage("Observateur"),
+        "viewersSuccessfullyAdded": m80,
         "visitWebToManage": MessageLookupByLibrary.simpleMessage(
             "Veuillez visiter web.ente.io pour gérer votre abonnement"),
         "waitingForVerification": MessageLookupByLibrary.simpleMessage(
