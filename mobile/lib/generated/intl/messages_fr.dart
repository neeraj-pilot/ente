--- conflicted
+++ resolved
@@ -1440,13 +1440,9 @@
             "Sur <branding>Ente</branding>"),
         "onTheRoad":
             MessageLookupByLibrary.simpleMessage("De nouveau sur la route"),
-<<<<<<< HEAD
         "onThisDay": MessageLookupByLibrary.simpleMessage("On this day"),
         "onThisDayNotificationExplanation": MessageLookupByLibrary.simpleMessage(
             "Receive reminders about memories from this day in previous years."),
-=======
-        "onThisDay": MessageLookupByLibrary.simpleMessage("Ce jour-ci"),
->>>>>>> 083eb051
         "onlyFamilyAdminCanChangeCode": m54,
         "onlyThem": MessageLookupByLibrary.simpleMessage("Seulement eux"),
         "oops": MessageLookupByLibrary.simpleMessage("Oups"),
