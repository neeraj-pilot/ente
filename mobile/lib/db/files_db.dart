--- conflicted
+++ resolved
@@ -1315,15 +1315,9 @@
     return result;
   }
 
-<<<<<<< HEAD
   Future<Map<int, int>> getFileIDToCreationTime() async {
-    final db = await instance.database;
-    final rows = await db.rawQuery(
-=======
-  Future<Map<int,int>> getFileIDToCreationTime() async {
     final db = await instance.sqliteAsyncDB;
     final rows = await db.getAll(
->>>>>>> edf99385
       '''
       SELECT $columnUploadedFileID, $columnCreationTime
       FROM $filesTable
