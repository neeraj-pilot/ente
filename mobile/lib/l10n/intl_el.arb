--- conflicted
+++ resolved
@@ -1,14 +1,4 @@
 {
   "@@locale ": "en",
-<<<<<<< HEAD
-  "enterYourEmailAddress": "Εισάγετε την διεύθυνση ηλ. ταχυδρομείου σας",
-  "onThisDay": "On this day",
-  "lookBackOnYourMemories": "Look back on your memories 🌄",
-  "newPhotosEmoji": " new 📸",
-  "sorryWeHadToPauseYourBackups": "Sorry, we had to pause your backups",
-  "clickToInstallOurBestVersionYet": "Click to install our best version yet",
-  "onThisDayNotificationExplanation": "Receive reminders about memories from this day in previous years."
-=======
   "enterYourEmailAddress": "Εισάγετε την διεύθυνση ηλ. ταχυδρομείου σας"
->>>>>>> f045dc8e
 }