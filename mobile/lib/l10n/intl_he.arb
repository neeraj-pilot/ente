--- conflicted
+++ resolved
@@ -791,15 +791,5 @@
   "addPhotos": "הוסף תמונות",
   "create": "צור",
   "viewAll": "הצג הכל",
-<<<<<<< HEAD
-  "hiding": "מחביא...",
-  "onThisDay": "On this day",
-  "lookBackOnYourMemories": "Look back on your memories 🌄",
-  "newPhotosEmoji": " new 📸",
-  "sorryWeHadToPauseYourBackups": "Sorry, we had to pause your backups",
-  "clickToInstallOurBestVersionYet": "Click to install our best version yet",
-  "onThisDayNotificationExplanation": "Receive reminders about memories from this day in previous years."
-=======
   "hiding": "מחביא..."
->>>>>>> f045dc8e
 }