--- conflicted
+++ resolved
@@ -1690,15 +1690,5 @@
   "onTheRoad": "På veien igjen",
   "food": "Kulinær glede",
   "pets": "Pelsvenner",
-<<<<<<< HEAD
-  "showMoreFaces": "Show more faces",
-  "showLessFaces": "Show less faces",
-  "otherDetectedFaces": "Other detected faces",
-  "areYouSureRemoveThisFaceFromPerson": "Are you sure you want to remove this face from this person?",
-  "areThey": "Are they ",
-  "questionmark": "?",
-  "saveAsAnotherPerson": "Save as another person"
-=======
   "wishThemAHappyBirthday": "Wish ${name} a happy birthday! 🎉"
->>>>>>> 76bff25d
 }