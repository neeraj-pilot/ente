{
  "@@locale ": "en",
  "enterYourEmailAddress": "Skriv inn e-postadressen din",
  "accountWelcomeBack": "Velkommen tilbake!",
  "emailAlreadyRegistered": "E-postadressen er allerede registrert.",
  "emailNotRegistered": "E-postadressen er ikke registrert.",
  "email": "E-post",
  "cancel": "Avbryt",
  "verify": "Bekreft",
  "invalidEmailAddress": "Ugyldig e-postadresse",
  "enterValidEmail": "Vennligst skriv inn en gyldig e-postadresse.",
  "deleteAccount": "Slett konto",
  "askDeleteReason": "Hva er hovedårsaken til at du sletter kontoen din?",
  "deleteAccountFeedbackPrompt": "Vi er lei oss for at du forlater oss. Gi oss gjerne en tilbakemelding så vi kan forbedre oss.",
  "feedback": "Tilbakemelding",
  "kindlyHelpUsWithThisInformation": "Vær vennlig og hjelp oss med denne informasjonen",
  "confirmDeletePrompt": "Ja, jeg ønsker å slette denne kontoen og all dataen dens permanent.",
  "confirmAccountDeletion": "Bekreft sletting av konto",
  "deleteAccountPermanentlyButton": "Slett bruker for altid",
  "yourAccountHasBeenDeleted": "Brukeren din har blitt slettet",
  "selectReason": "Velg grunn",
  "deleteReason1": "Det mangler en hovedfunksjon jeg trenger",
  "deleteReason2": "Appen, eller en bestemt funksjon, fungerer ikke slik jeg tror den skal",
  "deleteReason3": "Jeg fant en annen tjeneste jeg liker bedre",
  "deleteReason4": "Årsaken min er ikke oppført",
  "sendEmail": "Send e-post",
  "deleteRequestSLAText": "Forespørselen din vil bli behandlet innen 72 timer.",
  "deleteEmailRequest": "Vennligst send en e-post til <warning>account-deletion@ente.io</warning> fra din registrerte e-postadresse.",
  "entePhotosPerm": "Ente <i>trenger tillatelse</i> for å bevare bildene dine",
  "ok": "Ok",
  "createAccount": "Opprett konto",
  "createNewAccount": "Opprett ny konto",
  "password": "Passord",
  "confirmPassword": "Bekreft passordet",
  "activeSessions": "Aktive økter",
  "oops": "Oisann",
  "somethingWentWrongPleaseTryAgain": "Noe gikk galt. Vennligst prøv igjen",
  "thisWillLogYouOutOfThisDevice": "Dette vil logge deg ut av denne enheten!",
  "thisWillLogYouOutOfTheFollowingDevice": "Dette vil logge deg ut av følgende enhet:",
  "terminateSession": "Avslutte økten?",
  "terminate": "Avslutte",
  "thisDevice": "Denne enheten",
  "recoverButton": "Gjenopprett",
  "recoverySuccessful": "Gjenopprettingen var vellykket!",
  "decrypting": "Dekrypterer...",
  "incorrectRecoveryKeyTitle": "Feil gjenopprettingsnøkkel",
  "incorrectRecoveryKeyBody": "Gjennopprettingsnøkkelen du skrev inn er feil",
  "forgotPassword": "Glemt passord",
  "enterYourRecoveryKey": "Skriv inn din gjenopprettingsnøkkel",
  "noRecoveryKey": "Ingen gjenopprettingsnøkkel?",
  "sorry": "Beklager",
  "noRecoveryKeyNoDecryption": "Grunnet vår type ente-til-ende-krypteringsprotokoll kan ikke dine data dekrypteres uten passordet ditt eller gjenopprettingsnøkkelen din",
  "verifyEmail": "Bekreft e-postadresse",
  "toResetVerifyEmail": "For å tilbakestille passordet ditt, vennligst bekreft e-posten din først.",
  "checkInboxAndSpamFolder": "Vennligst sjekk innboksen din (og søppelpost) for å fullføre verifiseringen",
  "tapToEnterCode": "Trykk for å angi kode",
  "resendEmail": "Send e-posten på nytt",
  "weHaveSendEmailTo": "Vi har sendt en e-post til <green>{email}</green>",
  "@weHaveSendEmailTo": {
    "description": "Text to indicate that we have sent a mail to the user",
    "placeholders": {
      "email": {
        "description": "The email address of the user",
        "type": "String",
        "example": "example@ente.io"
      }
    }
  },
  "setPasswordTitle": "Angi passord",
  "changePasswordTitle": "Bytt passord",
  "resetPasswordTitle": "Tilbakestill passord",
  "encryptionKeys": "Krypteringsnøkkel",
  "passwordWarning": "Vi lagrer ikke dette passordet, så hvis du glemmer det, <underline>kan vi ikke dekryptere dataene dine</underline>",
  "enterPasswordToEncrypt": "Angi et passord vi kan bruke til å kryptere dataene dine",
  "enterNewPasswordToEncrypt": "Angi et nytt passord vi kan bruke til å kryptere dataene dine",
  "weakStrength": "Svakt",
  "strongStrength": "Sterkt",
  "moderateStrength": "Moderat",
  "passwordStrength": "Passordstyrke: {passwordStrengthValue}",
  "@passwordStrength": {
    "description": "Text to indicate the password strength",
    "placeholders": {
      "passwordStrengthValue": {
        "description": "The strength of the password as a string",
        "type": "String",
        "example": "Weak or Moderate or Strong"
      }
    },
    "message": "Password Strength: {passwordStrengthText}"
  },
  "passwordChangedSuccessfully": "Passordet ble endret",
  "generatingEncryptionKeys": "Genererer krypteringsnøkler...",
  "pleaseWait": "Vennligst vent...",
  "continueLabel": "Fortsett",
  "insecureDevice": "Usikker enhet",
  "sorryWeCouldNotGenerateSecureKeysOnThisDevicennplease": "Beklager, vi kunne ikke generere sikre nøkler på denne enheten.\n\nvennligst registrer deg fra en annen enhet.",
  "howItWorks": "Hvordan det fungerer",
  "encryption": "Kryptering",
  "ackPasswordLostWarning": "Jeg forstår at dersom jeg mister passordet mitt, kan jeg miste dataen min, siden daten er <underline>ende-til-ende-kryptert</underline>.",
  "privacyPolicyTitle": "Personvernserklæring",
  "termsOfServicesTitle": "Vilkår",
  "signUpTerms": "Jeg godtar <u-terms>bruksvilkårene</u-terms> og <u-policy>personvernreglene</u-policy>",
  "logInLabel": "Logg inn",
  "loginTerms": "Ved å klikke Logg inn, godtar jeg <u-terms>brukervilkårene</u-terms> og <u-policy>personvernreglene</u-policy>",
  "changeEmail": "Endre e-postadresse",
  "enterYourPassword": "Angi passordet ditt",
  "welcomeBack": "Velkommen tilbake!",
  "contactSupport": "Kontakt kundestøtte",
  "incorrectPasswordTitle": "Feil passord",
  "pleaseTryAgain": "Vennligst prøv igjen",
  "recreatePasswordTitle": "Gjenopprett passord",
  "useRecoveryKey": "Bruk gjenopprettingsnøkkel",
  "recreatePasswordBody": "Den gjeldende enheten er ikke kraftig nok til å verifisere passordet ditt, men vi kan regenerere på en måte som fungerer på alle enheter.\n\nVennligst logg inn med gjenopprettingsnøkkelen og regenerer passordet (du kan bruke den samme igjen om du vil).",
  "verifyPassword": "Bekreft passord",
  "recoveryKey": "Gjenopprettingsnøkkel",
  "recoveryKeyOnForgotPassword": "Hvis du glemmer passordet ditt er den eneste måten du kan gjenopprette dataene dine på med denne nøkkelen.",
  "recoveryKeySaveDescription": "Vi lagrer ikke denne nøkkelen, vennligst lagre denne 24-ords nøkkelen på et trygt sted.",
  "doThisLater": "Gjør dette senere",
  "saveKey": "Lagre nøkkel",
  "recoveryKeyCopiedToClipboard": "Gjenopprettingsnøkkel kopiert til utklippstavlen",
  "recoverAccount": "Gjenopprett konto",
  "recover": "Gjenopprett",
  "dropSupportEmail": "Vennligst send en e-post til {supportEmail} fra din registrerte e-postadresse",
  "@dropSupportEmail": {
    "placeholders": {
      "supportEmail": {
        "description": "The support email address",
        "type": "String",
        "example": "support@ente.io"
      }
    }
  },
  "twofactorSetup": "Oppsett av to-faktor",
  "enterCode": "Angi kode",
  "scanCode": "Skann kode",
  "codeCopiedToClipboard": "Koden er kopiert til utklippstavlen",
  "copypasteThisCodentoYourAuthenticatorApp": "Kopier og lim inn denne koden\ntil autentiseringsappen din",
  "tapToCopy": "trykk for å kopiere",
  "scanThisBarcodeWithnyourAuthenticatorApp": "Skann denne strekkoden med\nautentiseringsappen din",
  "enterThe6digitCodeFromnyourAuthenticatorApp": "Skriv inn den 6-sifrede koden fra\ndin autentiseringsapp",
  "confirm": "Bekreft",
  "setupComplete": "Oppsett fullført",
  "saveYourRecoveryKeyIfYouHaventAlready": "Lagre gjenopprettingsnøkkelen hvis du ikke allerede har gjort det",
  "thisCanBeUsedToRecoverYourAccountIfYou": "Dette kan brukes til å gjenopprette kontoen din hvis du mister din andre faktor",
  "twofactorAuthenticationPageTitle": "Tofaktorautentisering",
  "lostDevice": "Mistet enhet?",
  "verifyingRecoveryKey": "Verifiserer gjenopprettingsnøkkel...",
  "recoveryKeyVerified": "Gjenopprettingsnøkkel bekreftet",
  "recoveryKeySuccessBody": "Flott! Din gjenopprettingsnøkkel er gyldig. Takk for bekreftelsen.\n\nVennligst husk å holde gjenopprettingsnøkkelen din trygt sikkerhetskopiert.",
  "invalidRecoveryKey": "Gjenopprettingsnøkkelen du har skrevet inn er ikke gyldig. Kontroller at den inneholder 24 ord og kontroller stavemåten av hvert ord.\n\nHvis du har angitt en eldre gjenopprettingskode, må du kontrollere at den er 64 tegn lang, og kontrollere hvert av dem.",
  "invalidKey": "Ugyldig nøkkel",
  "tryAgain": "Prøv igjen",
  "viewRecoveryKey": "Vis gjenopprettingsnøkkel",
  "confirmRecoveryKey": "Bekreft gjenopprettingsnøkkel",
  "recoveryKeyVerifyReason": "Gjenopprettingsnøkkelen er den eneste måten å gjenopprette bildene dine på hvis du glemmer passordet ditt. Du finner gjenopprettingsnøkkelen din i Innstillinger > Konto.\n\nVennligst skriv inn gjenopprettingsnøkkelen din her for å bekrefte at du har lagret den riktig.",
  "confirmYourRecoveryKey": "Bekreft din gjenopprettingsnøkkel",
  "addViewer": "Legg til seer",
  "addCollaborator": "Legg til samarbeidspartner",
  "addANewEmail": "Legg til ny e-post",
  "orPickAnExistingOne": "Eller velg en eksisterende",
  "collaboratorsCanAddPhotosAndVideosToTheSharedAlbum": "Samarbeidspartnere kan legge til bilder og videoer i det delte albumet.",
  "enterEmail": "Skriv inn e-post",
  "albumOwner": "Eier",
  "@albumOwner": {
    "description": "Role of the album owner"
  },
  "you": "Deg",
  "collaborator": "Samarbeidspartner",
  "addMore": "Legg til flere",
  "@addMore": {
    "description": "Button text to add more collaborators/viewers"
  },
  "viewer": "Seer",
  "remove": "Fjern",
  "removeParticipant": "Fjern deltaker",
  "@removeParticipant": {
    "description": "menuSectionTitle for removing a participant"
  },
  "manage": "Administrer",
  "addedAs": "Lagt til som",
  "changePermissions": "Endre tillatelser?",
  "yesConvertToViewer": "Ja, konverter til seer",
  "cannotAddMorePhotosAfterBecomingViewer": "{user} vil ikke kunne legge til flere bilder til dette albumet\n\nDe vil fortsatt kunne fjerne eksisterende bilder lagt til av dem",
  "allowAddingPhotos": "Tillat å legge til bilder",
  "@allowAddingPhotos": {
    "description": "Switch button to enable uploading photos to a public link"
  },
  "allowAddPhotosDescription": "Tillat folk med lenken å også legge til bilder til det delte albumet.",
  "passwordLock": "Passordlås",
  "canNotOpenTitle": "Kan ikke åpne dette albumet",
  "canNotOpenBody": "Beklager, dette albumet kan ikke åpnes i appen.",
  "disableDownloadWarningTitle": "Vær oppmerksom på",
  "disableDownloadWarningBody": "Seere kan fremdeles ta skjermbilder eller lagre en kopi av bildene dine ved bruk av eksterne verktøy",
  "allowDownloads": "Tillat nedlastinger",
  "linkDeviceLimit": "Enhetsgrense",
  "noDeviceLimit": "Ingen",
  "@noDeviceLimit": {
    "description": "Text to indicate that there is limit on number of devices"
  },
  "linkExpiry": "Lenkeutløp",
  "linkExpired": "Utløpt",
  "linkEnabled": "Aktivert",
  "linkNeverExpires": "Aldri",
  "expiredLinkInfo": "Denne lenken er utløpt. Vennligst velg en ny utløpstid eller deaktiver lenkeutløp.",
  "setAPassword": "Lag et passord",
  "lockButtonLabel": "Lås",
  "enterPassword": "Angi passord",
  "removeLink": "Fjern lenke",
  "manageLink": "Administrer lenke",
  "linkExpiresOn": "Lenken utløper på {expiryTime}",
  "albumUpdated": "Album oppdatert",
  "never": "Aldri",
  "custom": "Egendefinert",
  "@custom": {
    "description": "Label for setting custom value for link expiry"
  },
  "after1Hour": "Etter 1 time",
  "after1Day": "Etter 1 dag",
  "after1Week": "Etter 1 uke",
  "after1Month": "Etter 1 måned",
  "after1Year": "Etter 1 år",
  "manageParticipants": "Administrer",
  "albumParticipantsCount": "{count, plural, =0 {Ingen deltakere} =1 {1 deltaker} other {{count} deltakere}}",
  "@albumParticipantsCount": {
    "placeholders": {
      "count": {
        "type": "int",
        "example": "5"
      }
    },
    "description": "Number of participants in an album, including the album owner."
  },
  "collabLinkSectionDescription": "Opprett en lenke slik at folk kan legge til og se bilder i det delte albumet ditt uten å trenge Ente-appen eller en konto. Perfekt for å samle bilder fra arrangementer.",
  "collectPhotos": "Samle bilder",
  "collaborativeLink": "Samarbeidslenke",
  "shareWithNonenteUsers": "Del med brukere som ikke har Ente",
  "createPublicLink": "Opprett offentlig lenke",
  "sendLink": "Send lenke",
  "copyLink": "Kopier lenke",
  "linkHasExpired": "Lenken har utløpt",
  "publicLinkEnabled": "Offentlig lenke aktivert",
  "shareALink": "Del en lenke",
  "sharedAlbumSectionDescription": "Opprett delte album du kan samarbeide om med andre Ente-brukere, inkludert brukere med gratisabonnement.",
  "shareWithPeopleSectionTitle": "{numberOfPeople, plural, =0 {Del med bestemte personer} =1 {Delt med 1 person} other {Delt med {numberOfPeople} personer}}",
  "@shareWithPeopleSectionTitle": {
    "placeholders": {
      "numberOfPeople": {
        "type": "int",
        "example": "2"
      }
    }
  },
  "thisIsYourVerificationId": "Dette er din bekreftelses-ID",
  "someoneSharingAlbumsWithYouShouldSeeTheSameId": "Folk som deler album med deg bør se den samme ID-en på deres enhet.",
  "howToViewShareeVerificationID": "Vennligst be dem om å trykke og holde inne på e-postadressen sin på innstillingsskjermen, og bekreft at ID-ene på begge enhetene er like.",
  "thisIsPersonVerificationId": "Dette er {email} sin verifiserings-ID",
  "@thisIsPersonVerificationId": {
    "placeholders": {
      "email": {
        "type": "String",
        "example": "someone@ente.io"
      }
    }
  },
  "verificationId": "Verifiserings-ID",
  "verifyEmailID": "Verifiser {email}",
  "emailNoEnteAccount": "{email} har ikke en Ente-konto.\n\nsender dem en invitasjon til å dele bilder.",
  "shareMyVerificationID": "Her er min verifiserings-ID: {verificationID} for ente.io.",
  "shareTextConfirmOthersVerificationID": "Hei, kan du bekrefte at dette er din ente.io verifiserings-ID: {verificationID}",
  "somethingWentWrong": "Noe gikk galt",
  "sendInvite": "Send invitasjon",
  "shareTextRecommendUsingEnte": "Last ned Ente slik at vi lett kan dele bilder og videoer av original kvalitet\n\nhttps://ente.io",
  "done": "Ferdig",
  "applyCodeTitle": "Bruk kode",
  "enterCodeDescription": "Angi koden fra vennen din for å få gratis lagringsplass for dere begge",
  "apply": "Anvend",
  "failedToApplyCode": "Kunne ikke bruke koden",
  "enterReferralCode": "Angi vervekode",
  "codeAppliedPageTitle": "Kode brukt",
  "changeYourReferralCode": "Endre din vervekode",
  "change": "Endre",
  "unavailableReferralCode": "Beklager, denne koden er utilgjengelig.",
  "codeChangeLimitReached": "Beklager, du har nådd grensen for kodeendringer.",
  "onlyFamilyAdminCanChangeCode": "Vennligst kontakt {familyAdminEmail} for å endre koden din.",
  "storageInGB": "{storageAmountInGB} GB",
  "claimed": "Løst inn",
  "@claimed": {
    "description": "Used to indicate storage claimed, like 10GB Claimed"
  },
  "details": "Detaljer",
  "claimMore": "Løs inn mer!",
  "theyAlsoGetXGb": "De får også {storageAmountInGB} GB",
  "freeStorageOnReferralSuccess": "{storageAmountInGB} GB hver gang noen melder seg på en betalt plan og bruker koden din",
  "shareTextReferralCode": "Gi vervekode: {referralCode} \n\nBruk den i Innstillinger → General → Verving for å få {referralStorageInGB} GB gratis etter at du har registrert deg for en betalt plan\n\nhttps://ente.io",
  "claimFreeStorage": "Få gratis lagring",
  "inviteYourFriends": "Inviter vennene dine",
  "failedToFetchReferralDetails": "Kan ikke hente vervedetaljer. Prøv igjen senere.",
  "referralStep1": "1. Gi denne koden til vennene dine",
  "referralStep2": "De registrerer seg for en betalt plan",
  "referralStep3": "3. Begge dere får {storageInGB} GB* gratis",
  "referralsAreCurrentlyPaused": "Vervinger er for øyeblikket satt på pause",
  "youCanAtMaxDoubleYourStorage": "* Du kan maksimalt doble lagringsplassen din",
  "claimedStorageSoFar": "{isFamilyMember, select, true {Familien din har gjort krav på {storageAmountInGb} GB så langt} false {Du har gjort krav på {storageAmountInGb} GB så langt} other {Du har gjort krav på {storageAmountInGb} GB så langt!}}\n",
  "@claimedStorageSoFar": {
    "placeholders": {
      "isFamilyMember": {
        "type": "String",
        "example": "true"
      },
      "storageAmountInGb": {
        "type": "int",
        "example": "10"
      }
    }
  },
  "faq": "Ofte stilte spørsmål",
  "help": "Hjelp",
  "oopsSomethingWentWrong": "Oisann! Noe gikk galt",
  "peopleUsingYourCode": "Personer som bruker koden din",
  "eligible": "kvalifisert",
  "total": "totalt",
  "codeUsedByYou": "Kode som brukes av deg",
  "freeStorageClaimed": "Gratis lagringplass aktivert",
  "freeStorageUsable": "Gratis lagringsplass som kan brukes",
  "usableReferralStorageInfo": "Brukbar lagringsplass er begrenset av abonnementet ditt. Lagring du har gjort krav på utover denne grensen blir automatisk tilgjengelig når du oppgraderer abonnementet ditt.",
  "removeFromAlbumTitle": "Fjern fra album?",
  "removeFromAlbum": "Fjern fra album",
  "itemsWillBeRemovedFromAlbum": "Valgte elementer vil bli fjernet fra dette albumet",
  "removeShareItemsWarning": "Noen av elementene du fjerner ble lagt til av andre personer, og du vil miste tilgang til dem",
  "addingToFavorites": "Legger til i favoritter...",
  "removingFromFavorites": "Fjerner fra favoritter...",
  "sorryCouldNotAddToFavorites": "Beklager, kan ikke legge til i favoritter!",
  "sorryCouldNotRemoveFromFavorites": "Beklager, kunne ikke fjerne fra favoritter!",
  "subscribeToEnableSharing": "Du trenger et aktivt betalt abonnement for å aktivere deling.",
  "subscribe": "Abonner",
  "canOnlyRemoveFilesOwnedByYou": "Du kan kun fjerne filer som eies av deg",
  "deleteSharedAlbum": "Slett delt album?",
  "deleteAlbum": "Slett album",
  "deleteAlbumDialog": "Også slette bilder (og videoer) i dette albumet fra <bold>alle</bold> andre album de er del av?",
  "deleteSharedAlbumDialogBody": "Albumet vil bli slettet for alle\n\nDu vil miste tilgang til delte bilder i dette albumet som eies av andre",
  "yesRemove": "Ja, fjern",
  "creatingLink": "Lager lenke...",
  "removeWithQuestionMark": "Fjern?",
  "removeParticipantBody": "{userEmail} vil bli fjernet fra dette delte albumet\n\nAlle bilder lagt til av dem vil også bli fjernet fra albumet",
  "keepPhotos": "Behold Bilder",
  "deletePhotos": "Slett bilder",
  "inviteToEnte": "Inviter til Ente",
  "removePublicLink": "Fjern offentlig lenke",
  "disableLinkMessage": "Dette fjerner den offentlige lenken for tilgang til \"{albumName}\".",
  "sharing": "Deler...",
  "youCannotShareWithYourself": "Du kan ikke dele med deg selv",
  "archive": "Arkiv",
  "createAlbumActionHint": "Trykk og holde inne for å velge bilder, og trykk på + for å lage et album",
  "importing": "Importerer....",
  "failedToLoadAlbums": "Kunne ikke laste inn album",
  "hidden": "Skjult",
  "authToViewYourHiddenFiles": "Vennligst autentiser deg for å se dine skjulte filer",
  "authToViewTrashedFiles": "Vennligst autentiser deg for å se dine slettede filer",
  "trash": "Papirkurv",
  "uncategorized": "Ukategorisert",
  "videoSmallCase": "video",
  "photoSmallCase": "bilde",
  "singleFileDeleteHighlight": "Den vil bli slettet fra alle album.",
  "singleFileInBothLocalAndRemote": "Denne {fileType} er både i Ente og på enheten din.",
  "singleFileInRemoteOnly": "Denne {fileType} vil bli slettet fra Ente.",
  "singleFileDeleteFromDevice": "Denne {fileType} vil bli slettet fra enheten din.",
  "deleteFromEnte": "Slett fra Ente",
  "yesDelete": "Ja, slett",
  "movedToTrash": "Flyttet til papirkurven",
  "deleteFromDevice": "Slett fra enhet",
  "deleteFromBoth": "Slett fra begge",
  "newAlbum": "Nytt album",
  "albums": "Album",
  "memoryCount": "{count, plural, =0{ingen minner} one{{formattedCount} minne} other{{formattedCount} minner}}",
  "@memoryCount": {
    "description": "The text to display the number of memories",
    "type": "text",
    "placeholders": {
      "count": {
        "example": "1",
        "type": "int"
      },
      "formattedCount": {
        "type": "String",
        "example": "11.513, 11,511"
      }
    }
  },
  "selectedPhotos": "{count} valgt",
  "@selectedPhotos": {
    "description": "Display the number of selected photos",
    "type": "text",
    "placeholders": {
      "count": {
        "example": "5",
        "type": "int"
      }
    }
  },
  "selectedPhotosWithYours": "{count} valgt ({yourCount} dine)",
  "@selectedPhotosWithYours": {
    "description": "Display the number of selected photos, including the number of selected photos owned by the user",
    "type": "text",
    "placeholders": {
      "count": {
        "example": "12",
        "type": "int"
      },
      "yourCount": {
        "example": "2",
        "type": "int"
      }
    }
  },
  "advancedSettings": "Avansert",
  "@advancedSettings": {
    "description": "The text to display in the advanced settings section"
  },
  "photoGridSize": "Bilderutenettstørrelse",
  "manageDeviceStorage": "Behandle enhetens hurtigbuffer",
  "manageDeviceStorageDesc": "Gjennomgå og fjern lokal hurtigbuffer.",
  "machineLearning": "Maskinlæring",
  "mlConsent": "Aktiver maskinlæring",
  "mlConsentTitle": "Aktiver maskinlæring?",
  "mlConsentDescription": "Hvis du aktiverer maskinlæring, vil Ente hente ut informasjon som ansiktsgeometri fra filer, inkludert de som er delt med deg.\n\nDette skjer på enheten din, og all generert biometrisk informasjon blir ende-til-ende-kryptert.",
  "mlConsentPrivacy": "Klikk her for mer informasjon om denne funksjonen i våre retningslinjer for personvern",
  "mlConsentConfirmation": "Jeg forstår, og ønsker å aktivere maskinlæring",
  "magicSearch": "Magisk søk",
  "discover": "Oppdag",
  "@discover": {
    "description": "The text to display for the discover section under which we show receipts, screenshots, sunsets, greenery, etc."
  },
  "discover_identity": "Identitet",
  "discover_screenshots": "Skjermbilder",
  "discover_receipts": "Kvitteringer",
  "discover_notes": "Notater",
  "discover_memes": "Memes",
  "discover_visiting_cards": "Visittkort",
  "discover_babies": "Babyer",
  "discover_pets": "Kjæledyr",
  "discover_selfies": "Selfier",
  "discover_wallpapers": "Bakgrunnsbilder",
  "discover_food": "Mat",
  "discover_celebrations": "Feiringer",
  "discover_sunset": "Solnedgang",
  "discover_hills": "Åser",
  "discover_greenery": "Grøntområder",
  "mlIndexingDescription": "Vær oppmerksom på at maskinlæring vil resultere i høyere båndbredde og batteribruk inntil alle elementer er indeksert. Vurder å bruke skrivebordsappen for raskere indeksering, alle resultater vil bli synkronisert automatisk.",
  "loadingModel": "Laster ned modeller...",
  "waitingForWifi": "Venter på WiFi...",
  "status": "Status",
  "indexedItems": "Indekserte elementer",
  "pendingItems": "Ventende elementer",
  "clearIndexes": "Tøm indekser",
  "selectFoldersForBackup": "Velg mapper for sikkerhetskopiering",
  "selectedFoldersWillBeEncryptedAndBackedUp": "Valgte mapper vil bli kryptert og sikkerhetskopiert",
  "unselectAll": "Velg bort alle",
  "selectAll": "Velg alle",
  "skip": "Hopp over",
  "updatingFolderSelection": "Oppdaterer mappevalg...",
  "itemCount": "{count, plural, one{{count} element} other{{count} elementer}}",
  "deleteItemCount": "{count, plural, =1 {Slett {count} element} other {Slett {count} elementer}}",
  "duplicateItemsGroup": "{count} filer, {formattedSize} hver",
  "@duplicateItemsGroup": {
    "description": "Display the number of duplicate files and their size",
    "type": "text",
    "placeholders": {
      "count": {
        "example": "12",
        "type": "int"
      },
      "formattedSize": {
        "example": "2.3 MB",
        "type": "String"
      }
    }
  },
  "showMemories": "Vis minner",
  "yearsAgo": "{count, plural, one{{count} år siden} other{{count} år siden}}",
  "backupSettings": "Sikkerhetskopier innstillinger",
  "backupStatus": "Status for sikkerhetskopi",
  "backupStatusDescription": "Elementer som har blitt sikkerhetskopiert vil vises her",
  "backupOverMobileData": "Sikkerhetskopier via mobildata",
  "backupVideos": "Sikkerhetskopier videoer",
  "disableAutoLock": "Deaktiver autolås",
  "deviceLockExplanation": "Deaktiver enhetens skjermlås når Ente er i forgrunnen og det er en sikkerhetskopi som pågår. Dette trengs normalt ikke, men kan hjelpe store opplastinger og førstegangsimport av store biblioteker med å fullføre raskere.",
  "about": "Om",
  "weAreOpenSource": "Vi har åpen kildekode!",
  "privacy": "Personvern",
  "terms": "Vilkår",
  "checkForUpdates": "Se etter oppdateringer",
  "checkStatus": "Kontroller status",
  "checking": "Sjekker...",
  "youAreOnTheLatestVersion": "Du er på den nyeste versjonen",
  "account": "Konto",
  "manageSubscription": "Administrer abonnement",
  "authToChangeYourEmail": "Vennlist autentiser deg for å endre e-postadressen din",
  "changePassword": "Bytt passord",
  "authToChangeYourPassword": "Vennligst autentiser deg for å endre passordet ditt",
  "emailVerificationToggle": "E-postbekreftelse",
  "authToChangeEmailVerificationSetting": "Vennligst autentiser deg for å endre e-postbekreftelse",
  "exportYourData": "Eksporter dine data",
  "logout": "Logg ut",
  "authToInitiateAccountDeletion": "Vennlist autentiser deg for å starte sletting av konto",
  "areYouSureYouWantToLogout": "Er du sikker på at du vil logge ut?",
  "yesLogout": "Ja, logg ut",
  "aNewVersionOfEnteIsAvailable": "En ny versjon av Ente er tilgjengelig.",
  "update": "Oppdater",
  "installManually": "Installer manuelt",
  "criticalUpdateAvailable": "Kritisk oppdatering er tilgjengelig",
  "updateAvailable": "En oppdatering er tilgjengelig",
  "ignoreUpdate": "Ignorer",
  "downloading": "Laster ned...",
  "cannotDeleteSharedFiles": "Kan ikke slette delte filer",
  "theDownloadCouldNotBeCompleted": "Nedlastingen kunne ikke fullføres",
  "retry": "Prøv på nytt",
  "backedUpFolders": "Sikkerhetskopierte mapper",
  "backup": "Sikkerhetskopi",
  "freeUpDeviceSpace": "Frigjør plass på enheten",
  "freeUpDeviceSpaceDesc": "Spar plass på enheten ved å fjerne filer som allerede er sikkerhetskopiert.",
  "allClear": "✨ Alt klart",
  "noDeviceThatCanBeDeleted": "Du har ingen filer i dette albumet som kan bli slettet",
  "removeDuplicates": "Fjern duplikater",
  "removeDuplicatesDesc": "Gjennomgå og fjern filer som er eksakte duplikater.",
  "viewLargeFiles": "Store filer",
  "viewLargeFilesDesc": "Vis filer som bruker mest lagringsplass.",
  "noDuplicates": "✨ Ingen duplikater",
  "youveNoDuplicateFilesThatCanBeCleared": "Du har ingen duplikatfiler som kan fjernes",
  "success": "Suksess",
  "rateUs": "Vurder oss",
  "remindToEmptyDeviceTrash": "Tøm også \"Nylig slettet\" fra \"Innstillinger\" → \"Lagring\" for å få frigjort plass",
  "youHaveSuccessfullyFreedUp": "Du har frigjort {storageSaved}!",
  "@youHaveSuccessfullyFreedUp": {
    "description": "The text to display when the user has successfully freed up storage",
    "type": "text",
    "placeholders": {
      "storageSaved": {
        "example": "1.2 GB",
        "type": "String"
      }
    }
  },
  "remindToEmptyEnteTrash": "Du kan også tømme \"Papirkurven\" for å få den frigjorte lagringsplassen",
  "sparkleSuccess": "✨ Suksess",
  "duplicateFileCountWithStorageSaved": "Du har ryddet bort {count, plural, one{{count} duplikatfil} other{{count} duplikatfiler}}, som frigjør ({storageSaved}!)",
  "@duplicateFileCountWithStorageSaved": {
    "description": "The text to display when the user has successfully cleaned up duplicate files",
    "type": "text",
    "placeholders": {
      "count": {
        "example": "1",
        "type": "int"
      },
      "storageSaved": {
        "example": "1.2 GB",
        "type": "String"
      }
    }
  },
  "familyPlans": "Familieabonnementer",
  "referrals": "Vervinger",
  "notifications": "Varslinger",
  "sharedPhotoNotifications": "Nye delte bilder",
  "sharedPhotoNotificationsExplanation": "Motta varsler når noen legger til et bilde i et delt album som du er en del av",
  "advanced": "Avansert",
  "general": "Generelt",
  "security": "Sikkerhet",
  "authToViewYourRecoveryKey": "Vennligst autentiser deg for å se gjennopprettingsnøkkelen din",
  "twofactor": "Tofaktor",
  "authToConfigureTwofactorAuthentication": "Autentiser deg for å konfigurere tofaktorautentisering",
  "lockscreen": "Låseskjerm",
  "authToChangeLockscreenSetting": "Autentiser deg for å endre låseskjerminnstillingen",
  "viewActiveSessions": "Vis aktive økter",
  "authToViewYourActiveSessions": "Vennligst autentiser deg for å se dine aktive økter",
  "disableTwofactor": "Deaktiver tofaktor",
  "confirm2FADisable": "Er du sikker på at du vil deaktivere tofaktorautentisering?",
  "no": "Nei",
  "yes": "Ja",
  "social": "Sosial",
  "rateUsOnStore": "Vurder oss på {storeName}",
  "blog": "Blogg",
  "merchandise": "Varer",
  "twitter": "Twitter",
  "mastodon": "Mastodon",
  "matrix": "Matrix",
  "discord": "Discord",
  "reddit": "Reddit",
  "yourStorageDetailsCouldNotBeFetched": "Lagringsdetaljene dine kunne ikke hentes",
  "reportABug": "Rapporter en feil",
  "reportBug": "Rapporter feil",
  "suggestFeatures": "Foreslå funksjoner",
  "support": "Brukerstøtte",
  "theme": "Tema",
  "lightTheme": "Lys",
  "darkTheme": "Mørk",
  "systemTheme": "System",
  "freeTrial": "Gratis prøveversjon",
  "selectYourPlan": "Velg abonnementet ditt",
  "enteSubscriptionPitch": "Ente bevarer minnene dine, slik at de er alltid tilgjengelig for deg, selv om du mister enheten.",
  "enteSubscriptionShareWithFamily": "Familien din kan også legges til abonnementet ditt.",
  "currentUsageIs": "Nåværende bruk er ",
  "@currentUsageIs": {
    "description": "This text is followed by storage usage",
    "examples": {
      "0": "Current usage is 1.2 GB"
    },
    "type": "text"
  },
  "faqs": "Ofte stilte spørsmål",
  "renewsOn": "Abonnement fornyes på {endDate}",
  "freeTrialValidTill": "Prøveperioden varer til {endDate}",
  "validTill": "Gyldig til {endDate}",
  "addOnValidTill": "Tillegget på {storageAmount} er gyldig til {endDate}",
  "playStoreFreeTrialValidTill": "Prøveperioden varer til {endDate}.\nDu kan velge en betalt plan etterpå.",
  "subWillBeCancelledOn": "Abonnementet ditt blir avsluttet den {endDate}",
  "subscription": "Abonnement",
  "paymentDetails": "Betalingsinformasjon",
  "manageFamily": "Administrer familie",
  "contactToManageSubscription": "Kontakt oss på support@ente.io for å administrere ditt {provider} abonnement.",
  "renewSubscription": "Forny abonnement",
  "cancelSubscription": "Avslutt abonnement",
  "areYouSureYouWantToRenew": "Er du sikker på at du vil fornye?",
  "yesRenew": "Ja, forny",
  "areYouSureYouWantToCancel": "Er du sikker på at du vil avslutte?",
  "yesCancel": "Ja, avslutt",
  "failedToRenew": "Kunne ikke fornye",
  "failedToCancel": "Kan ikke avbryte",
  "twoMonthsFreeOnYearlyPlans": "2 måneder gratis med årsabonnement",
  "monthly": "Månedlig",
  "@monthly": {
    "description": "The text to display for monthly plans",
    "type": "text"
  },
  "yearly": "Årlig",
  "@yearly": {
    "description": "The text to display for yearly plans",
    "type": "text"
  },
  "confirmPlanChange": "Bekreft endring av abonnement",
  "areYouSureYouWantToChangeYourPlan": "Er du sikker på at du vil endre abonnement?",
  "youCannotDowngradeToThisPlan": "Du kan ikke nedgradere til dette abonnementet",
  "cancelOtherSubscription": "Vennlist avslutt ditt eksisterende abonnement fra {paymentProvider} først",
  "@cancelOtherSubscription": {
    "description": "The text to display when the user has an existing subscription from a different payment provider",
    "type": "text",
    "placeholders": {
      "paymentProvider": {
        "example": "Apple",
        "type": "String"
      }
    }
  },
  "optionalAsShortAsYouLike": "Valgfri, så kort som du vil...",
  "send": "Send",
  "askCancelReason": "Abonnementet ble avbrutt. Ønsker du å dele grunnen?",
  "thankYouForSubscribing": "Takk for at du abonnerer!",
  "yourPurchaseWasSuccessful": "Ditt kjøp var vellykket",
  "yourPlanWasSuccessfullyUpgraded": "Abonnementet ditt ble oppgradert",
  "yourPlanWasSuccessfullyDowngraded": "Abonnementet ditt ble nedgradert",
  "yourSubscriptionWasUpdatedSuccessfully": "Abonnementet ditt ble oppdatert",
  "googlePlayId": "Google Play ID",
  "appleId": "Apple ID",
  "playstoreSubscription": "PlayStore abonnement",
  "appstoreSubscription": "AppStore subscription",
  "subAlreadyLinkedErrMessage": "Din {id} er allerede koblet til en annen Ente-konto.\nHvis du ønsker å bruke din {id} med denne kontoen, vennligst kontakt vår brukerstøtte''",
  "visitWebToManage": "Vennligst besøk web.ente.io for å administrere abonnementet",
  "couldNotUpdateSubscription": "Kunne ikke oppdatere abonnement",
  "pleaseContactSupportAndWeWillBeHappyToHelp": "Vennligst kontakt support@ente.io og vi vil gjerne hjelpe!",
  "paymentFailed": "Betaling feilet",
  "paymentFailedTalkToProvider": "Snakk med {providerName} kundestøtte hvis du ble belastet",
  "@paymentFailedTalkToProvider": {
    "description": "The text to display when the payment failed",
    "type": "text",
    "placeholders": {
      "providerName": {
        "example": "AppStore|PlayStore",
        "type": "String"
      }
    }
  },
  "continueOnFreeTrial": "Fortsett med gratis prøveversjon",
  "areYouSureYouWantToExit": "Er du sikker på at du vil avslutte?",
  "thankYou": "Tusen takk",
  "failedToVerifyPaymentStatus": "Kunne ikke verifisere betalingsstatus",
  "pleaseWaitForSometimeBeforeRetrying": "Vennligst vent en stund før du prøver på nytt",
  "paymentFailedMessage": "Betalingen din mislyktes. Kontakt kundestøtte og vi vil hjelpe deg!",
  "youAreOnAFamilyPlan": "Du har et familieabonnement!",
  "contactFamilyAdmin": "Vennligst kontakt <green>{familyAdminEmail}</green> for å administrere abonnementet",
  "leaveFamily": "Forlat familie",
  "areYouSureThatYouWantToLeaveTheFamily": "Er du sikker på at du vil forlate familieabonnementet?",
  "leave": "Forlat",
  "rateTheApp": "Vurder appen",
  "startBackup": "Start sikkerhetskopiering",
  "noPhotosAreBeingBackedUpRightNow": "Ingen bilder er blitt sikkerhetskopiert akkurat nå",
  "preserveMore": "Behold mer",
  "grantFullAccessPrompt": "Vennligst gi tilgang til alle bilder i Innstillinger-appen",
  "allowPermTitle": "Gi tilgang til bilder",
  "allowPermBody": "Vennligst gi tilgang til bildene dine i Innstillinger, slik at Ente kan vise og sikkerhetskopiere biblioteket.",
  "openSettings": "Åpne innstillinger",
  "selectMorePhotos": "Velg flere bilder",
  "existingUser": "Eksisterende bruker",
  "privateBackups": "Private sikkerhetskopier",
  "forYourMemories": "for dine minner",
  "endtoendEncryptedByDefault": "Ende-til-ende kryptert som standard",
  "safelyStored": "Trygt lagret",
  "atAFalloutShelter": "i en bunker",
  "designedToOutlive": "Laget for å vare lenger enn",
  "available": "Tilgjengelig",
  "everywhere": "Overalt",
  "androidIosWebDesktop": "Android, iOS, Web, Desktop",
  "mobileWebDesktop": "Mobil, Web, Datamaskin",
  "newToEnte": "Ny til Ente",
  "pleaseLoginAgain": "Vennligst logg inn igjen",
  "autoLogoutMessage": "Du har blitt logget ut på grunn av en teknisk feil. Vi beklager ulempen.",
  "yourSubscriptionHasExpired": "Abonnementet har utløpt",
  "storageLimitExceeded": "Lagringsplassen er full",
  "upgrade": "Oppgrader",
  "raiseTicket": "Opprett sak",
  "@raiseTicket": {
    "description": "Button text for raising a support tickets in case of unhandled errors during backup",
    "type": "text"
  },
  "backupFailed": "Sikkerhetskopiering mislyktes",
  "couldNotBackUpTryLater": "Vi kunne ikke sikkerhetskopiere dine data.\nVi vil prøve på nytt senere.",
  "enteCanEncryptAndPreserveFilesOnlyIfYouGrant": "Ente kan bare kryptere og bevare filer hvis du gir tilgang til dem",
  "pleaseGrantPermissions": "Vennligst gi tillatelser",
  "grantPermission": "Gi tillatelse",
  "privateSharing": "Privat deling",
  "shareOnlyWithThePeopleYouWant": "Del bare med de du vil",
  "usePublicLinksForPeopleNotOnEnte": "Bruk offentlige lenker for folk som ikke bruker Ente",
  "allowPeopleToAddPhotos": "Tillat folk å legge til bilder",
  "shareAnAlbumNow": "Del et album nå",
  "collectEventPhotos": "Samle arrangementbilder",
  "sessionExpired": "Økten har utløpt",
  "loggingOut": "Logger ut...",
  "@onDevice": {
    "description": "The text displayed above folders/albums stored on device",
    "type": "text"
  },
  "onDevice": "På enhet",
  "@onEnte": {
    "description": "The text displayed above albums backed up to Ente",
    "type": "text"
  },
  "onEnte": "På <branding>ente</branding>",
  "name": "Navn",
  "newest": "Nyeste",
  "lastUpdated": "Sist oppdatert",
  "deleteEmptyAlbums": "Slett tomme album",
  "deleteEmptyAlbumsWithQuestionMark": "Slette tomme albumer?",
  "deleteAlbumsDialogBody": "Dette vil slette alle tomme albumer. Dette er nyttig når du vil redusere rotet i albumlisten din.",
  "deleteProgress": "Sletter {currentlyDeleting} / {totalCount}",
  "genericProgress": "Behandler {currentlyProcessing} / {totalCount}",
  "@genericProgress": {
    "description": "Generic progress text to display when processing multiple items",
    "type": "text",
    "placeholders": {
      "currentlyProcessing": {
        "example": "1",
        "type": "int"
      },
      "totalCount": {
        "example": "10",
        "type": "int"
      }
    }
  },
  "permanentlyDelete": "Slette for godt",
  "canOnlyCreateLinkForFilesOwnedByYou": "Kan bare opprette link for filer som eies av deg",
  "publicLinkCreated": "Offentlig lenke opprettet",
  "youCanManageYourLinksInTheShareTab": "Du kan administrere koblingene dine i fanen for deling.",
  "linkCopiedToClipboard": "Lenker er kopiert til utklippstavlen",
  "restore": "Gjenopprett",
  "@restore": {
    "description": "Display text for an action which triggers a restore of item from trash",
    "type": "text"
  },
  "moveToAlbum": "Flytt til album",
  "unhide": "Gjør synligjort",
  "unarchive": "Opphev arkivering",
  "favorite": "Favoritt",
  "removeFromFavorite": "Fjern fra favoritter",
  "shareLink": "Del link",
  "createCollage": "Opprett kollasje",
  "saveCollage": "Lagre kollasje",
  "collageSaved": "Kollasje lagret i galleriet",
  "collageLayout": "Utforming",
  "addToEnte": "Legg til i Ente",
  "addToAlbum": "Legg til i album",
  "delete": "Slett",
  "hide": "Skjul",
  "share": "Del",
  "unhideToAlbum": "Gjør synlig i album",
  "restoreToAlbum": "Gjenopprett til album",
  "moveItem": "{count, plural, =1 {Flytt elementet} other {Flytt elementene}}",
  "@moveItem": {
    "description": "Page title while moving one or more items to an album"
  },
  "addItem": "{count, plural, =1 {Legg til element} other {Legg til elementene}}",
  "@addItem": {
    "description": "Page title while adding one or more items to album"
  },
  "createOrSelectAlbum": "Opprett eller velg album",
  "selectAlbum": "Velg album",
  "searchByAlbumNameHint": "Albumnavn",
  "albumTitle": "Albumtittel",
  "enterAlbumName": "Skriv inn albumnavn",
  "restoringFiles": "Gjenoppretter filer...",
  "movingFilesToAlbum": "Flytter filer til album...",
  "unhidingFilesToAlbum": "Gjør filer synlige i albumet",
  "canNotUploadToAlbumsOwnedByOthers": "Kan ikke laste opp til album eid av andre",
  "uploadingFilesToAlbum": "Laster opp filer til albumet...",
  "addedSuccessfullyTo": "Lagt til {albumName}",
  "movedSuccessfullyTo": "Flyttet til {albumName}",
  "thisAlbumAlreadyHDACollaborativeLink": "Dette albumet har allerede en samarbeidslenke",
  "collaborativeLinkCreatedFor": "Samarbeidslenke er opprettet for {albumName}",
  "askYourLovedOnesToShare": "Spør dine kjære om å dele",
  "invite": "Inviter",
  "shareYourFirstAlbum": "Del ditt første album",
  "sharedWith": "Delt med {emailIDs}",
  "sharedWithMe": "Delt med meg",
  "sharedByMe": "Delt av meg",
  "doubleYourStorage": "Doble lagringsplassen din",
  "referFriendsAnd2xYourPlan": "Verv venner og doble abonnementet ditt",
  "shareAlbumHint": "Åpne et album og trykk på del-knappen øverst til høyre for å dele.",
  "itemsShowTheNumberOfDaysRemainingBeforePermanentDeletion": "Elementer viser gjenværende dager før de slettes for godt",
  "trashDaysLeft": "{count, plural, =0 {Snart} =1 {1 dag} other {{count} dager}}",
  "@trashDaysLeft": {
    "description": "Text to indicate number of days remaining before permanent deletion",
    "placeholders": {
      "count": {
        "example": "1|2|3",
        "type": "int"
      }
    }
  },
  "deleteAll": "Slett alt",
  "renameAlbum": "Gi album nytt navn",
  "convertToAlbum": "Gjør om til album",
  "setCover": "Angi forside",
  "@setCover": {
    "description": "Text to set cover photo for an album"
  },
  "sortAlbumsBy": "Sorter etter",
  "sortNewestFirst": "Nyeste først",
  "sortOldestFirst": "Eldste først",
  "rename": "Endre navn",
  "leaveSharedAlbum": "Slett delt album?",
  "leaveAlbum": "Forlat album",
  "photosAddedByYouWillBeRemovedFromTheAlbum": "Bilder lagt til av deg vil bli fjernet fra albumet",
  "youveNoFilesInThisAlbumThatCanBeDeleted": "Du har ingen filer i dette albumet som kan bli slettet",
  "youDontHaveAnyArchivedItems": "Du har ingen arkiverte elementer.",
  "ignoredFolderUploadReason": "Noen filer i dette albumet ble ikke lastet opp fordi de tidligere har blitt slettet fra Ente.",
  "resetIgnoredFiles": "Tilbakestill ignorerte filer",
  "deviceFilesAutoUploading": "Filer lagt til dette enhetsalbumet vil automatisk bli lastet opp til Ente.",
  "turnOnBackupForAutoUpload": "Slå på sikkerhetskopi for å automatisk laste opp filer lagt til denne enhetsmappen i Ente.",
  "noHiddenPhotosOrVideos": "Ingen skjulte bilder eller videoer",
  "toHideAPhotoOrVideo": "For å skjule et bilde eller video",
  "openTheItem": "• Åpne elementet",
  "clickOnTheOverflowMenu": "• Klikk på menyen med tre prikker",
  "click": "• Klikk",
  "nothingToSeeHere": "Ingenting å se her! 👀",
  "unarchiveAlbum": "Gjenopprett album",
  "archiveAlbum": "Arkiver album",
  "calculating": "Beregner...",
  "pleaseWaitDeletingAlbum": "Vennligst vent, sletter album",
  "searchByExamples": "• Albumnavn (f.eks. \"Kamera\")\n• Filtyper (f.eks. \"Videoer\", \".gif\")\n• År og måneder (f.eks. \"2022\", \"January\")\n• Hellidager (f.eks. \"Jul\")\n• Bildebeskrivelser (f.eks. \"#moro\")",
  "youCanTrySearchingForADifferentQuery": "Du kan prøve å søke etter noe annet.",
  "noResultsFound": "Ingen resultater funnet",
  "addedBy": "Lagt til av {emailOrName}",
  "loadingExifData": "Laster inn EXIF-data...",
  "viewAllExifData": "Vis alle EXIF-data",
  "noExifData": "Ingen EXIF-data",
  "thisImageHasNoExifData": "Dette bildet har ingen exif-data",
  "exif": "EXIF",
  "noResults": "Ingen resultater",
  "weDontSupportEditingPhotosAndAlbumsThatYouDont": "Vi støtter ikke redigering av bilder og album som du ikke eier ennå",
  "failedToFetchOriginalForEdit": "Kunne ikke hente originalen for redigering",
  "close": "Lukk",
  "setAs": "Angi som",
  "fileSavedToGallery": "Fil lagret i galleriet",
  "filesSavedToGallery": "Filer lagret i galleriet",
  "fileFailedToSaveToGallery": "Kunne ikke lagre filen i galleriet",
  "download": "Last ned",
  "pressAndHoldToPlayVideo": "Trykk og hold inne for å spille av video",
  "pressAndHoldToPlayVideoDetailed": "Trykk og hold inne bildet for å spille av video",
  "downloadFailed": "Nedlasting mislyktes",
  "deduplicateFiles": "Fjern duplikatfiler",
  "deselectAll": "Fjern alle valg",
  "reviewDeduplicateItems": "Vennligst gjennomgå og slett elementene du tror er duplikater.",
  "clubByCaptureTime": "Grupper etter tidspunkt for opptak",
  "clubByFileName": "Grupper etter filnavn",
  "count": "Antall",
  "totalSize": "Total størrelse",
  "longpressOnAnItemToViewInFullscreen": "Lang-trykk på en gjenstand for å vise i fullskjerm",
  "decryptingVideo": "Dekrypterer video...",
  "authToViewYourMemories": "Vennligst autentiser deg for å se minnene dine",
  "unlock": "Lås opp",
  "freeUpSpace": "Frigjør lagringsplass",
  "filesBackedUpInAlbum": "{count, plural, one {1 fil} other {{formattedNumber} filer}} I dette albumet har blitt sikkerhetskopiert",
  "@filesBackedUpInAlbum": {
    "description": "Text to tell user how many files have been backed up in the album",
    "placeholders": {
      "count": {
        "example": "1",
        "type": "int"
      },
      "formattedNumber": {
        "content": "{formattedNumber}",
        "example": "1,000",
        "type": "String"
      }
    }
  },
  "filesBackedUpFromDevice": "{count, plural, one {1 fil} other {{formattedNumber} filer}} på denne enheten har blitt sikkerhetskopiert",
  "@filesBackedUpFromDevice": {
    "description": "Text to tell user how many files have been backed up from this device",
    "placeholders": {
      "count": {
        "example": "1",
        "type": "int"
      },
      "formattedNumber": {
        "content": "{formattedNumber}",
        "example": "1,000",
        "type": "String"
      }
    }
  },
  "freeUpAmount": "Frigjør {sizeInMBorGB}",
  "thisEmailIsAlreadyInUse": "Denne e-postadressen er allerede i bruk",
  "incorrectCode": "Feil kode",
  "authenticationFailedPleaseTryAgain": "Autentisering mislyktes, prøv igjen",
  "verificationFailedPleaseTryAgain": "Bekreftelse mislyktes, vennligst prøv igjen",
  "authenticating": "Autentiserer...",
  "authenticationSuccessful": "Autentisering var vellykket!",
  "incorrectRecoveryKey": "Feil gjenopprettingsnøkkel",
  "theRecoveryKeyYouEnteredIsIncorrect": "Gjennopprettingsnøkkelen du skrev inn er feil",
  "twofactorAuthenticationSuccessfullyReset": "Tofaktorautentisering ble tilbakestilt",
  "pleaseVerifyTheCodeYouHaveEntered": "Bekreft koden du har skrevet inn",
  "pleaseContactSupportIfTheProblemPersists": "Vennligst kontakt kundestøtte hvis problemet vedvarer",
  "twofactorAuthenticationHasBeenDisabled": "Tofaktorautentisering har blitt deaktivert",
  "sorryTheCodeYouveEnteredIsIncorrect": "Beklager, koden du skrev inn er feil",
  "yourVerificationCodeHasExpired": "Bekreftelseskoden er utløpt",
  "emailChangedTo": "E-postadressen er endret til {newEmail}",
  "verifying": "Verifiserer...",
  "disablingTwofactorAuthentication": "Deaktiverer tofaktorautentisering...",
  "allMemoriesPreserved": "Alle minner bevart",
  "loadingGallery": "Laster galleri...",
  "syncing": "Synkroniserer...",
  "encryptingBackup": "Krypterer sikkerhetskopi...",
  "syncStopped": "Synkronisering stoppet",
  "syncProgress": "{completed}/{total} minner bevart",
  "uploadingMultipleMemories": "Bevarer {count} minner...",
  "@uploadingMultipleMemories": {
    "description": "Text to tell user how many memories are being preserved",
    "placeholders": {
      "count": {
        "type": "String"
      }
    }
  },
  "uploadingSingleMemory": "Bevarer 1 minne...",
  "@syncProgress": {
    "description": "Text to tell user how many memories have been preserved",
    "placeholders": {
      "completed": {
        "type": "String"
      },
      "total": {
        "type": "String"
      }
    }
  },
  "archiving": "Legger til i arkivet...",
  "unarchiving": "Fjerner fra arkivet...",
  "successfullyArchived": "Lagt til i arkivet",
  "successfullyUnarchived": "Fjernet fra arkviet",
  "renameFile": "Gi nytt filnavn",
  "enterFileName": "Skriv inn filnavn",
  "filesDeleted": "Filene er slettet",
  "selectedFilesAreNotOnEnte": "Valgte filer er ikke på Ente",
  "thisActionCannotBeUndone": "Denne handlingen kan ikke angres",
  "emptyTrash": "Tøm papirkurv?",
  "permDeleteWarning": "Alle elementer i papirkurven vil slettes permanent\n\nDenne handlingen kan ikke angres",
  "empty": "Tom",
  "couldNotFreeUpSpace": "Kunne ikke frigjøre plass",
  "permanentlyDeleteFromDevice": "Slett permanent fra enhet?",
  "someOfTheFilesYouAreTryingToDeleteAre": "Noen av filene du prøver å slette, er kun tilgjengelig på enheten og kan ikke gjenopprettes dersom det blir slettet",
  "theyWillBeDeletedFromAllAlbums": "De vil bli slettet fra alle album.",
  "someItemsAreInBothEnteAndYourDevice": "Noen elementer er i både Ente og på enheten din.",
  "selectedItemsWillBeDeletedFromAllAlbumsAndMoved": "Valgte elementer vil bli slettet fra alle album og flyttet til papirkurven.",
  "theseItemsWillBeDeletedFromYourDevice": "Disse elementene vil bli slettet fra enheten din.",
  "itLooksLikeSomethingWentWrongPleaseRetryAfterSome": "Det ser ut til at noe gikk galt. Prøv på nytt etter en stund. Hvis feilen vedvarer, kan du kontakte kundestøtte.",
  "error": "Feil",
  "tempErrorContactSupportIfPersists": "Det ser ut som noe gikk galt. Prøv på nytt etter en stund. Hvis feilen vedvarer, kontakt kundestøtte.",
  "networkHostLookUpErr": "Kan ikke koble til Ente, kontroller nettverksinnstillingene og kontakt kundestøtte hvis feilen vedvarer.",
  "networkConnectionRefusedErr": "Kan ikke koble til Ente, prøv igjen etter en stund. Hvis feilen vedvarer, vennligst kontakt kundestøtte.",
  "cachedData": "Bufrede data",
  "clearCaches": "Tom hurtigbuffer",
  "remoteImages": "Eksterne bilder",
  "remoteVideos": "Eksterne videoer",
  "remoteThumbnails": "Eksterne miniatyrbilder",
  "pendingSync": "Ventende synkronisering",
  "localGallery": "Lokalt galleri",
  "todaysLogs": "Dagens logger",
  "viewLogs": "Se logger",
  "logsDialogBody": "Dette vil sende over logger for å hjelpe oss med å feilsøke problemet. Vær oppmerksom på at filnavn vil bli inkludert for å hjelpe å spore problemer med spesifikke filer.",
  "preparingLogs": "Forbereder logger...",
  "emailYourLogs": "Send loggene dine på e-post",
  "pleaseSendTheLogsTo": "Vennligst send loggene til \n{toEmail}",
  "copyEmailAddress": "Kopier e-postadresse",
  "exportLogs": "Eksporter logger",
  "pleaseEmailUsAt": "Vennligst send oss en e-post på {toEmail}",
  "dismiss": "Avvis ",
  "didYouKnow": "Visste du at?",
  "loadingMessage": "Laster bildene dine...",
  "loadMessage1": "Du kan dele abonnementet med familien din",
  "loadMessage3": "Vi beholder 3 kopier av dine data, en i en underjordisk bunker",
  "loadMessage4": "Alle våre apper har åpen kildekode",
  "loadMessage5": "Vår kildekode og kryptografi har blitt revidert eksternt",
  "loadMessage6": "Du kan dele lenker til dine album med dine kjære",
  "loadMessage7": "Våre mobilapper kjører i bakgrunnen for å kryptere og sikkerhetskopiere de nye bildene du klikker",
  "loadMessage8": "web.ente.io har en flott opplaster",
  "loadMessage9": "Vi bruker Xcha20Poly1305 for å trygt kryptere dataene dine",
  "photoDescriptions": "Bildebeskrivelser",
  "fileTypesAndNames": "Filtyper og navn",
  "location": "Plassering",
  "moments": "Øyeblikk",
  "searchFaceEmptySection": "Folk vil vises her når indeksering er gjort",
  "searchDatesEmptySection": "Søk etter dato, måned eller år",
  "searchLocationEmptySection": "Gruppebilder som er tatt innenfor noen radius av et bilde",
  "searchPeopleEmptySection": "Inviter folk, og du vil se alle bilder som deles av dem her",
  "searchAlbumsEmptySection": "Album",
  "searchFileTypesAndNamesEmptySection": "Filtyper og navn",
  "searchCaptionEmptySection": "Legg til beskrivelser som \"#tur\" i bildeinfo for raskt å finne dem her",
  "language": "Språk",
  "selectLanguage": "Velg språk",
  "locationName": "Stedsnavn",
  "addLocation": "Legg til sted",
  "groupNearbyPhotos": "Grupper nærliggende bilder",
  "kiloMeterUnit": "km",
  "addLocationButton": "Legg til",
  "radius": "Radius",
  "locationTagFeatureDescription": "En plasseringsetikett grupperer alle bilder som ble tatt innenfor en gitt radius av et bilde",
  "galleryMemoryLimitInfo": "Opptil 1000 minner vist i galleriet",
  "save": "Lagre",
  "centerPoint": "Midtstill punkt",
  "pickCenterPoint": "Velg midtpunkt",
  "useSelectedPhoto": "Bruk valgt bilde",
  "resetToDefault": "Tilbakestill til standard",
  "@resetToDefault": {
    "description": "Button text to reset cover photo to default"
  },
  "edit": "Rediger",
  "deleteLocation": "Slett sted",
  "rotateLeft": "Roter mot venstre",
  "flip": "Speilvend",
  "rotateRight": "Roter mot høyre",
  "saveCopy": "Lagre en kopi",
  "light": "Lys",
  "color": "Farge",
  "yesDiscardChanges": "Ja, forkast endringer",
  "doYouWantToDiscardTheEditsYouHaveMade": "Vil du forkaste endringene du har gjort?",
  "saving": "Lagrer...",
  "editsSaved": "Endringer lagret",
  "oopsCouldNotSaveEdits": "Oisann, kunne ikke lagre endringer",
  "distanceInKMUnit": "km",
  "@distanceInKMUnit": {
    "description": "Unit for distance in km"
  },
  "dayToday": "I dag",
  "dayYesterday": "I går",
  "storage": "Lagring",
  "usedSpace": "Benyttet lagringsplass",
  "storageBreakupFamily": "Familie",
  "storageBreakupYou": "Deg",
  "@storageBreakupYou": {
    "description": "Label to indicate how much storage you are using when you are part of a family plan"
  },
  "storageUsageInfo": "{usedAmount} {usedStorageUnit} av {totalAmount} {totalStorageUnit} brukt",
  "@storageUsageInfo": {
    "description": "Example: 1.2 GB of 2 GB used or 100 GB or 2TB used"
  },
  "availableStorageSpace": "{freeAmount} {storageUnit} ledig",
  "appVersion": "Versjon: {versionValue}",
  "verifyIDLabel": "Bekreft",
  "fileInfoAddDescHint": "Legg til en beskrivelse...",
  "editLocationTagTitle": "Rediger plassering",
  "setLabel": "Angi",
  "@setLabel": {
    "description": "Label of confirm button to add a new custom radius to the radius selector of a location tag"
  },
  "setRadius": "Angi radius",
  "familyPlanPortalTitle": "Familie",
  "familyPlanOverview": "Legg til 5 familiemedlemmer til det eksisterende abonnementet uten å betale ekstra.\n\nHvert medlem får sitt eget private område, og kan ikke se hverandres filer med mindre de er delt.\n\nFamilieabonnement er tilgjengelige for kunder som har et betalt Ente-abonnement.\n\nAbonner nå for å komme i gang!",
  "androidBiometricHint": "Verifiser identitet",
  "@androidBiometricHint": {
    "description": "Hint message advising the user how to authenticate with biometrics. It is used on Android side. Maximum 60 characters."
  },
  "androidBiometricNotRecognized": "Ikke gjenkjent. Prøv igjen.",
  "@androidBiometricNotRecognized": {
    "description": "Message to let the user know that authentication was failed. It is used on Android side. Maximum 60 characters."
  },
  "androidBiometricSuccess": "Vellykket",
  "@androidBiometricSuccess": {
    "description": "Message to let the user know that authentication was successful. It is used on Android side. Maximum 60 characters."
  },
  "androidCancelButton": "Avbryt",
  "@androidCancelButton": {
    "description": "Message showed on a button that the user can click to leave the current dialog. It is used on Android side. Maximum 30 characters."
  },
  "androidSignInTitle": "Krever innlogging",
  "@androidSignInTitle": {
    "description": "Message showed as a title in a dialog which indicates the user that they need to scan biometric to continue. It is used on Android side. Maximum 60 characters."
  },
  "androidBiometricRequiredTitle": "Biometri kreves",
  "@androidBiometricRequiredTitle": {
    "description": "Message showed as a title in a dialog which indicates the user has not set up biometric authentication on their device. It is used on Android side. Maximum 60 characters."
  },
  "androidDeviceCredentialsRequiredTitle": "Enhetens påloggingsinformasjon kreves",
  "@androidDeviceCredentialsRequiredTitle": {
    "description": "Message showed as a title in a dialog which indicates the user has not set up credentials authentication on their device. It is used on Android side. Maximum 60 characters."
  },
  "androidDeviceCredentialsSetupDescription": "Enhetens påloggingsinformasjon kreves",
  "@androidDeviceCredentialsSetupDescription": {
    "description": "Message advising the user to go to the settings and configure device credentials on their device. It shows in a dialog on Android side."
  },
  "goToSettings": "Gå til innstillinger",
  "@goToSettings": {
    "description": "Message showed on a button that the user can click to go to settings pages from the current dialog. It is used on both Android and iOS side. Maximum 30 characters."
  },
  "androidGoToSettingsDescription": "Biometrisk autentisering er ikke satt opp på enheten din. Gå til 'Innstillinger > Sikkerhet' for å legge til biometrisk godkjenning.",
  "@androidGoToSettingsDescription": {
    "description": "Message advising the user to go to the settings and configure biometric on their device. It shows in a dialog on Android side."
  },
  "iOSLockOut": "Biometrisk autentisering er deaktivert. Vennligst lås og lås opp skjermen for å aktivere den.",
  "@iOSLockOut": {
    "description": "Message advising the user to re-enable biometrics on their device. It shows in a dialog on iOS side."
  },
  "iOSGoToSettingsDescription": "Biometrisk autentisering er ikke satt opp på enheten din. Aktiver enten Touch-ID eller Ansikts-ID på telefonen.",
  "@iOSGoToSettingsDescription": {
    "description": "Message advising the user to go to the settings and configure Biometrics for their device. It shows in a dialog on iOS side."
  },
  "iOSOkButton": "OK",
  "@iOSOkButton": {
    "description": "Message showed on a button that the user can click to leave the current dialog. It is used on iOS side. Maximum 30 characters."
  },
  "openstreetmapContributors": "OpenStreetMap bidragsytere",
  "hostedAtOsmFrance": "Hostet på OSM France",
  "map": "Kart",
  "@map": {
    "description": "Label for the map view"
  },
  "maps": "Kart",
  "enableMaps": "Aktiver kart",
  "enableMapsDesc": "Dette viser dine bilder på et verdenskart.\n\nDette kartet er hostet av Open Street Map, og de nøyaktige stedene for dine bilder blir aldri delt.\n\nDu kan deaktivere denne funksjonen når som helst fra Innstillinger.",
  "quickLinks": "Hurtiglenker",
  "selectItemsToAdd": "Velg produkter å legge til",
  "addSelected": "Legg til valgte",
  "addFromDevice": "Legg til fra enhet",
  "addPhotos": "Legg til bilder",
  "noPhotosFoundHere": "Ingen bilder funnet her",
  "zoomOutToSeePhotos": "Zoom ut for å se bilder",
  "noImagesWithLocation": "Ingen bilder med plassering",
  "unpinAlbum": "Løsne album",
  "pinAlbum": "Fest album",
  "create": "Opprett",
  "viewAll": "Vis alle",
  "nothingSharedWithYouYet": "Ingenting delt med deg enda",
  "noAlbumsSharedByYouYet": "Ingen album delt av deg enda",
  "sharedWithYou": "Delt med deg",
  "sharedByYou": "Delt av deg",
  "inviteYourFriendsToEnte": "Inviter vennene dine til Ente",
  "failedToDownloadVideo": "Kan ikke laste ned video",
  "hiding": "Skjuler...",
  "unhiding": "Synliggjør...",
  "successfullyHid": "Vellykket skjult",
  "successfullyUnhid": "Vellykket synliggjøring",
  "crashReporting": "Krasjrapportering",
  "resumableUploads": "Fortsette opplastinger",
  "addToHiddenAlbum": "Legg til i skjult album",
  "moveToHiddenAlbum": "Flytt til skjult album",
  "fileTypes": "Filtyper",
  "deleteConfirmDialogBody": "Denne kontoen er knyttet til andre Ente-apper, hvis du bruker noen. De opplastede dataene, i alle Ente-apper, vil bli planlagt slettet, og kontoen din vil bli slettet permanent.",
  "hearUsWhereTitle": "Hvordan fikk du høre om Ente? (valgfritt)",
  "hearUsExplanation": "Vi sporer ikke app-installasjoner. Det hadde vært til hjelp om du fortalte oss hvor du fant oss!",
  "viewAddOnButton": "Vis tillegg",
  "addOns": "Tillegg",
  "addOnPageSubtitle": "Detaljer om tillegg",
  "yourMap": "Ditt kart",
  "modifyYourQueryOrTrySearchingFor": "Juster søket ditt, eller prøv å søke etter",
  "blackFridaySale": "Black Friday salg",
  "upto50OffUntil4thDec": "Opptil 50 % rabatt, frem til 4. desember.",
  "photos": "Bilder",
  "videos": "Videoer",
  "livePhotos": "Live-bilder",
  "searchHint1": "Raskt søk på enheten",
  "searchHint2": "Bildedatoer, beskrivelser",
  "searchHint3": "Albumer, filnavn og typer",
  "searchHint4": "Plassering",
  "searchHint5": "Kommer snart: ansikt & magisk søk ✨",
  "addYourPhotosNow": "Legg til bildene dine nå",
  "searchResultCount": "{count, plural, one{{count} resultat funnet} other{{count} resultater funnet}}",
  "@searchResultCount": {
    "description": "Text to tell user how many results were found for their search query",
    "placeholders": {
      "count": {
        "example": "1|2|3",
        "type": "int"
      }
    }
  },
  "faces": "Ansikt",
  "people": "Folk",
  "contents": "Innhold",
  "addNew": "Legg til ny",
  "@addNew": {
    "description": "Text to add a new item (location tag, album, caption etc)"
  },
  "contacts": "Kontakter",
  "noInternetConnection": "Ingen nettverksforbindelse",
  "pleaseCheckYourInternetConnectionAndTryAgain": "Kontroller Internett-tilkoblingen din og prøv igjen.",
  "signOutFromOtherDevices": "Logg ut fra andre enheter",
  "signOutOtherBody": "Hvis du tror noen kjenner til ditt passord, kan du tvinge alle andre enheter som bruker kontoen din til å logge ut.",
  "signOutOtherDevices": "Logg ut andre enheter",
  "doNotSignOut": "Ikke logg ut",
  "editLocation": "Rediger plassering",
  "selectALocation": "Velg en plassering",
  "selectALocationFirst": "Velg en plassering først",
  "changeLocationOfSelectedItems": "Endre plassering av valgte elementer?",
  "editsToLocationWillOnlyBeSeenWithinEnte": "Endringer i plassering vil kun være synlige i Ente",
  "cleanUncategorized": "Tøm ukategorisert",
  "cleanUncategorizedDescription": "Fjern alle filer fra Ukategoriserte som finnes i andre album",
  "waitingForVerification": "Venter på verifikasjon...",
  "passkey": "Tilgangsnøkkel",
  "passkeyAuthTitle": "Verifisering av tilgangsnøkkel",
  "loginWithTOTP": "Pålogging med TOTP",
  "passKeyPendingVerification": "Bekreftelse venter fortsatt",
  "loginSessionExpired": "Økten har utløpt",
  "loginSessionExpiredDetails": "Økten er utløpt. Vennligst logg inn på nytt.",
  "verifyPasskey": "Bekreft tilgangsnøkkel",
  "playOnTv": "Spill av album på TV",
  "pair": "Par",
  "deviceNotFound": "Enhet ikke funnet",
  "castInstruction": "Besøk cast.ente.io på enheten du vil parre.\n\nSkriv inn koden under for å spille albumet på TV-en din.",
  "deviceCodeHint": "Skriv inn koden",
  "joinDiscord": "Bli med i Discord",
  "locations": "Plasseringer",
  "addAName": "Legg til et navn",
  "findThemQuickly": "Finn dem raskt",
  "@findThemQuickly": {
    "description": "Subtitle to indicate that the user can find people quickly by name"
  },
  "findPeopleByName": "Finn folk raskt med navn",
  "longPressAnEmailToVerifyEndToEndEncryption": "Trykk og hold på en e-post for å bekrefte ende-til-ende-kryptering.",
  "developerSettingsWarning": "Er du sikker på at du vil endre utviklerinnstillingene?",
  "developerSettings": "Utviklerinnstillinger",
  "serverEndpoint": "Serverendepunkt",
  "invalidEndpoint": "Ugyldig endepunkt",
  "invalidEndpointMessage": "Beklager, endepunktet du skrev inn er ugyldig. Skriv inn et gyldig endepunkt og prøv igjen.",
  "endpointUpdatedMessage": "Endepunktet ble oppdatert",
  "customEndpoint": "Koblet til {endpoint}",
  "createCollaborativeLink": "Samarbeidslenke",
  "search": "Søk",
  "enterPersonName": "Angi personnavn",
  "enterName": "Angi navn",
  "savePerson": "Lagre person",
  "editPerson": "Rediger person",
  "mergedPhotos": "Sammenslåtte bilder",
  "orMergeWithExistingPerson": "Eller slå sammen med eksisterende",
  "enterDateOfBirth": "Bursdag (valgfritt)",
  "birthday": "Bursdag",
  "removePersonLabel": "Fjern etikett for person",
  "autoPairDesc": "Automatisk par fungerer kun med enheter som støtter Chromecast.",
  "manualPairDesc": "Koble til PIN fungerer med alle skjermer du vil se albumet på.",
  "connectToDevice": "Koble til enheten",
  "autoCastDialogBody": "Du vil se tilgjengelige Cast enheter her.",
  "autoCastiOSPermission": "Kontroller at lokale nettverkstillatelser er slått på for Ente Photos-appen, i innstillinger.",
  "noDeviceFound": "Ingen enheter funnet",
  "stopCastingTitle": "Stopp strømmingen",
  "stopCastingBody": "Vil du avbryte strømmingen?",
  "castIPMismatchTitle": "Kunne ikke strømme album",
  "castIPMismatchBody": "Kontroller at du er på samme nettverk som TV-en.",
  "pairingComplete": "Sammenkobling fullført",
  "savingEdits": "Lagrer redigeringer...",
  "autoPair": "Automatisk parring",
  "pairWithPin": "Parr sammen med PIN",
  "faceRecognition": "Ansiktsgjenkjenning",
  "foundFaces": "Fant ansikter",
  "clusteringProgress": "Fremdrift for klynging",
  "indexingIsPaused": "Indeksering er satt på pause. Den vil automatisk fortsette når enheten er klar.",
  "trim": "Beskjær",
  "crop": "Beskjær",
  "rotate": "Roter",
  "left": "Venstre",
  "right": "Høyre",
  "whatsNew": "Det som er nytt",
  "reviewSuggestions": "Gjennomgå forslag",
  "review": "Gjennomgå",
  "useAsCover": "Bruk som forsidebilde",
  "notPersonLabel": "Ikke {name}?",
  "@notPersonLabel": {
    "description": "Label to indicate that the person in the photo is not the person whose name is mentioned",
    "placeholders": {
      "name": {
        "content": "{name}",
        "type": "String"
      }
    }
  },
  "enable": "Aktiver",
  "enabled": "Aktivert",
  "moreDetails": "Flere detaljer",
  "enableMLIndexingDesc": "Ente støtter maskinlæring på enheten for ansiktsgjenkjenning, magisk søk og andre avanserte søkefunksjoner",
  "magicSearchHint": "Magisk søk lar deg finne bilder basert på innholdet i dem, for eksempel ‘blomst’, ‘rød bil’, ‘ID-dokumenter'",
  "panorama": "Panora",
  "reenterPassword": "Skriv inn passord på nytt",
  "reenterPin": "Skriv inn PIN-kode på nytt",
  "deviceLock": "Enhetslås",
  "pinLock": "PIN-kode lås",
  "next": "Neste",
  "setNewPassword": "Angi nytt passord",
  "enterPin": "Skriv inn PIN-koden",
  "setNewPin": "Angi ny PIN-kode",
  "appLock": "Applås",
  "noSystemLockFound": "Ingen systemlås funnet",
  "tapToUnlock": "Trykk for å låse opp",
  "tooManyIncorrectAttempts": "For mange gale forsøk",
  "videoInfo": "Videoinformasjon",
  "autoLock": "Lås automatisk",
  "immediately": "Umiddelbart",
  "autoLockFeatureDescription": "Tid før appen låses etter at den er lagt i bakgrunnen",
  "hideContent": "Skjul innhold",
  "hideContentDescriptionAndroid": "Skjuler appinnhold i appveksleren og deaktiverer skjermbilder",
  "hideContentDescriptionIos": "Skjuler appinnhold i appveksleren",
  "passwordStrengthInfo": "Passordstyrken beregnes basert på passordets lengde, brukte tegn, og om passordet finnes blant de 10 000 mest brukte passordene",
  "noQuickLinksSelected": "Ingen hurtiglenker er valgt",
  "pleaseSelectQuickLinksToRemove": "Velg hurtiglenker å fjerne",
  "removePublicLinks": "Fjern offentlige lenker",
  "thisWillRemovePublicLinksOfAllSelectedQuickLinks": "Dette fjerner de offentlige lenkene av alle valgte hurtiglenker.",
  "guestView": "Gjestevisning",
  "guestViewEnablePreSteps": "For å aktivere gjestevisning, vennligst konfigurer enhetens passord eller skjermlås i systeminnstillingene.",
  "nameTheAlbum": "Navngi albumet",
  "collectPhotosDescription": "Opprett en link hvor vennene dine kan laste opp bilder i original kvalitet.",
  "collect": "Samle",
  "appLockDescriptions": "Velg mellom enhetens standard låseskjerm og en egendefinert låseskjerm med en PIN-kode eller passord.",
  "toEnableAppLockPleaseSetupDevicePasscodeOrScreen": "For å aktivere applås, vennligst angi passord eller skjermlås i systeminnstillingene.",
  "authToViewPasskey": "Vennligst autentiser deg for å se gjennopprettingsnøkkelen din",
  "loopVideoOn": "Gjenta video på",
  "loopVideoOff": "Gjenta video av",
  "localSyncErrorMessage": "Ser ut som noe gikk galt siden lokal synkronisering av bilder tar lengre tid enn forventet. Vennligst kontakt vårt supportteam",
  "showPerson": "Vis person",
  "sort": "Sorter",
  "mostRecent": "Nyeste",
  "mostRelevant": "Mest relevant",
  "loadingYourPhotos": "Laster bildene dine...",
  "processingImport": "Behandler {folderName}...",
  "personName": "Personnavn",
  "addNewPerson": "Legg til ny person",
  "addNameOrMerge": "Legg til navn eller sammenslåing",
  "mergeWithExisting": "Slå sammen med eksisterende",
  "newPerson": "Ny person",
  "addName": "Legg til navn",
  "add": "Legg til",
  "extraPhotosFoundFor": "Ekstra bilder funnet for {text}",
  "@extraPhotosFoundFor": {
    "placeholders": {
      "text": {
        "type": "String"
      }
    }
  },
  "extraPhotosFound": "Ekstra bilder funnet",
  "configuration": "Konfigurasjon",
  "localIndexing": "Lokal indeksering",
  "processed": "Behandlet",
  "resetPerson": "Fjern",
  "areYouSureYouWantToResetThisPerson": "Er du sikker på at du vil tilbakestille denne personen?",
  "allPersonGroupingWillReset": "Alle grupperinger for denne personen vil bli tilbakestilt, og du vil miste alle forslag for denne personen",
  "yesResetPerson": "Ja, tilbakestill person",
  "onlyThem": "Bare de",
  "checkingModels": "Sjekker modeller...",
  "enableMachineLearningBanner": "Aktiver maskinlæring for magisk søk og ansiktsgjenkjenning",
  "searchDiscoverEmptySection": "Bilder vil vises her når behandlingen og synkronisering er fullført",
  "searchPersonsEmptySection": "Folk vil vises her når behandling og synkronisering er fullført",
  "collaboratorsSuccessfullyAdded": "{count, plural, =0 {La til 0 samarbeidspartner} =1 {La til 1 samarbeidspartner} other {Lagt til {count} samarbeidspartnere}}",
  "@collaboratorsSuccessfullyAdded": {
    "placeholders": {
      "count": {
        "type": "int",
        "example": "2"
      }
    },
    "description": "Number of collaborators that were successfully added to an album."
  },
  "accountIsAlreadyConfigured": "Kontoen er allerede konfigurert.",
  "sessionIdMismatch": "Økt-ID stemmer ikke",
  "@sessionIdMismatch": {
    "description": "In passkey page, deeplink is ignored because of session ID mismatch."
  },
  "failedToFetchActiveSessions": "Kunne ikke hente aktive økter",
  "@failedToFetchActiveSessions": {
    "description": "In session page, warn user (in toast) that active sessions could not be fetched."
  },
  "failedToRefreshStripeSubscription": "Kunne ikke oppdatere abonnement",
  "failedToPlayVideo": "Kunne ikke spille av video",
  "uploadIsIgnoredDueToIgnorereason": "Opplastingen ble ignorert på grunn av {ignoreReason}",
  "@uploadIsIgnoredDueToIgnorereason": {
    "placeholders": {
      "ignoreReason": {
        "type": "String",
        "example": "no network"
      }
    }
  },
  "typeOfGallerGallerytypeIsNotSupportedForRename": "Galleritype {galleryType} støttes ikke for nytt navn",
  "@typeOfGallerGallerytypeIsNotSupportedForRename": {
    "placeholders": {
      "galleryType": {
        "type": "String",
        "example": "no network"
      }
    }
  },
  "tapToUploadIsIgnoredDue": "Trykk for å laste opp, opplasting er ignorert nå på grunn av {ignoreReason}",
  "@tapToUploadIsIgnoredDue": {
    "description": "Shown in upload icon widet, inside a tooltip.",
    "placeholders": {
      "ignoreReason": {
        "type": "String",
        "example": "no network"
      }
    }
  },
  "tapToUpload": "Trykk for å laste opp",
  "@tapToUpload": {
    "description": "Shown in upload icon widet, inside a tooltip."
  },
  "info": "Info",
  "addFiles": "Legg til filer",
  "castAlbum": "Cast album",
  "imageNotAnalyzed": "Bilde ikke analysert",
  "noFacesFound": "Ingen ansikter funnet",
  "fileNotUploadedYet": "Filen er ikke lastet opp enda",
  "noSuggestionsForPerson": "Ingen forslag for {personName}",
  "@noSuggestionsForPerson": {
    "placeholders": {
      "personName": {
        "type": "String",
        "example": "Alice"
      }
    }
  },
  "month": "måned",
  "yearShort": "år",
  "@yearShort": {
    "description": "Appears in pricing page (/yr)"
  },
  "currentlyRunning": "Kjører for øyeblikket",
  "ignored": "ignorert",
  "file": "Fil",
  "searchSectionsLengthMismatch": "Uoverensstemmelse i seksjonslengde: {snapshotLength} != {searchLength}",
  "@searchSectionsLengthMismatch": {
    "description": "Appears in search tab page",
    "placeholders": {
      "snapshotLength": {
        "type": "int",
        "example": "1"
      },
      "searchLength": {
        "type": "int",
        "example": "2"
      }
    }
  },
  "selectMailApp": "Velg e-post-app",
  "selectAllShort": "Alle",
  "@selectAllShort": {
    "description": "Text that appears in bottom right when you start to select multiple photos. When clicked, it selects all photos."
  },
  "selectCoverPhoto": "Velg forsidebilde",
  "newLocation": "Ny plassering",
  "faceNotClusteredYet": "Ansikt ikke gruppert ennå, vennligst kom tilbake senere",
  "theLinkYouAreTryingToAccessHasExpired": "Lenken du prøver å få tilgang til, er utløpt.",
  "openFile": "Åpne fil",
  "backupFile": "Sikkerhetskopieringsfil\n",
  "openAlbumInBrowser": "Åpne album i nettleser",
  "openAlbumInBrowserTitle": "Vennligst bruk webapplikasjonen for å legge til bilder til dette albumet",
  "allow": "Tillat",
  "allowAppToOpenSharedAlbumLinks": "Tillat app å åpne delte albumlenker",
  "seePublicAlbumLinksInApp": "Se offentlige albumlenker i appen",
  "emergencyContacts": "Nødkontakter",
  "acceptTrustInvite": "Godta invitasjonen",
  "declineTrustInvite": "Avslå invitasjon",
  "removeYourselfAsTrustedContact": "Fjern deg selv som betrodd kontakt",
  "legacy": "Arv",
  "legacyPageDesc": "Arv-funksjonen lar betrodde kontakter få tilgang til kontoen din i ditt fravær.",
  "legacyPageDesc2": "Betrodde kontakter kan starte gjenoppretting av kontoen, og hvis de ikke blir blokkert innen 30 dager, tilbakestille passordet ditt og få tilgang til kontoen din.",
  "legacyAccounts": "Eldre kontoer",
  "trustedContacts": "Betrodde kontakter",
  "addTrustedContact": "Legg til betrodd kontakt",
  "removeInvite": "Fjern invitasjon",
  "recoveryWarning": "En betrodd kontakt prøver å få tilgang til kontoen din",
  "rejectRecovery": "Avslå gjenoppretting",
  "recoveryInitiated": "Gjenoppretting startet",
  "recoveryInitiatedDesc": "Du kan få tilgang til kontoen etter {days} dager. En varsling vil bli sendt til {email}.",
  "@recoveryInitiatedDesc": {
    "placeholders": {
      "days": {
        "type": "int",
        "example": "30"
      },
      "email": {
        "type": "String",
        "example": "me@example.com"
      }
    }
  },
  "cancelAccountRecovery": "Avbryt gjenoppretting",
  "recoveryAccount": "Gjenopprett konto",
  "cancelAccountRecoveryBody": "Er du sikker på at du vil avbryte gjenoppretting?",
  "startAccountRecoveryTitle": "Start gjenoppretting",
  "whyAddTrustContact": "Betrodd kontakt kan hjelpe til med å gjenopprette dine data.",
  "recoveryReady": "Du kan nå gjenopprette {email} sin konto ved å sette et nytt passord.",
  "@recoveryReady": {
    "placeholders": {
      "email": {
        "type": "String",
        "example": "me@example.com"
      }
    }
  },
  "recoveryWarningBody": "{email} prøver å gjenopprette kontoen din.",
  "trustedInviteBody": "Du er invitert til å være en betrodd kontakt av {email}.",
  "warning": "Advarsel",
  "proceed": "Fortsett",
  "confirmAddingTrustedContact": "Du er i ferd med å legge til {email} som en betrodd kontakt. De vil kunne gjenopprette kontoen din hvis du er fraværende i {numOfDays} dager.",
  "@confirmAddingTrustedContact": {
    "placeholders": {
      "email": {
        "type": "String",
        "example": "me@example.com"
      },
      "numOfDays": {
        "type": "int",
        "example": "30"
      }
    }
  },
  "legacyInvite": "{email} har invitert deg til å være en betrodd kontakt",
  "authToManageLegacy": "Vennlist autentiser deg for å administrere de betrodde kontaktene dine",
  "useDifferentPlayerInfo": "Har du problemer med å spille av denne videoen? Hold inne her for å prøve en annen avspiller.",
  "hideSharedItemsFromHomeGallery": "Skjul delte elementer fra hjemgalleriet",
  "gallery": "Galleri",
  "joinAlbum": "Bli med i albumet",
  "joinAlbumSubtext": "for å se og legge til bildene dine",
  "joinAlbumSubtextViewer": "for å legge dette til til delte album",
  "join": "Bli med",
  "linkEmail": "Koble til e-post",
  "link": "Lenke",
  "noEnteAccountExclamation": "Ingen Ente-konto!",
  "orPickFromYourContacts": "Eller velg fra kontaktene dine",
  "emailDoesNotHaveEnteAccount": "{email} har ikke en Ente-konto.",
  "@emailDoesNotHaveEnteAccount": {
    "description": "Shown when email doesn't have an Ente account",
    "placeholders": {
      "email": {
        "type": "String"
      }
    }
  },
  "accountOwnerPersonAppbarTitle": "{title} (Me)",
  "@accountOwnerPersonAppbarTitle": {
    "description": "Title of appbar for account owner person",
    "placeholders": {
      "title": {
        "type": "String"
      }
    }
  },
  "reassignMe": "Tildel \"Meg\"",
  "me": "Meg",
  "linkEmailToContactBannerCaption": "for raskere deling",
  "@linkEmailToContactBannerCaption": {
    "description": "Caption for the 'Link email' title. It should be a continuation of the 'Link email' title. Just like how 'Link email' + 'for faster sharing' forms a proper sentence in English, the combination of these two strings should also be a proper sentence in other languages."
  },
  "selectPersonToLink": "Velg person å knytte til",
  "linkPersonToEmail": "Knytt personen til {email}",
  "@linkPersonToEmail": {
    "placeholders": {
      "email": {
        "type": "String"
      }
    }
  },
  "linkPersonToEmailConfirmation": "Dette knytter {personName} til {email}",
  "@linkPersonToEmailConfirmation": {
    "description": "Confirmation message when linking a person to an email",
    "placeholders": {
      "personName": {
        "type": "String"
      },
      "email": {
        "type": "String"
      }
    }
  },
  "selectYourFace": "Velg ansiktet ditt",
  "reassigningLoading": "Tildeler...",
  "reassignedToName": "Tildeler deg til {name}{name}{name}{name}{name}",
  "@reassignedToName": {
    "placeholders": {
      "name": {
        "type": "String"
      }
    }
  },
  "saveChangesBeforeLeavingQuestion": "Lagre endringer før du drar?",
  "dontSave": "Ikke lagre",
  "thisIsMeExclamation": "Dette er meg!",
  "linkPerson": "Knytt til person",
  "linkPersonCaption": "for bedre delingsopplevelse",
  "@linkPersonCaption": {
    "description": "Caption for the 'Link person' title. It should be a continuation of the 'Link person' title. Just like how 'Link person' + 'for better sharing experience' forms a proper sentence in English, the combination of these two strings should also be a proper sentence in other languages."
  },
  "processingVideos": "Behandler videoer",
  "streamDetails": "Strømmedetaljer",
  "processing": "Behandler",
  "queued": "I køen",
  "ineligible": "Ikke aktuell",
  "failed": "Mislykket",
  "playStream": "Spill av strøm",
  "playOriginal": "Spill av original",
  "joinAlbumConfirmationDialogBody": "Å bli med i et album vil gjøre e-postadressen din synlig for dens deltakere.",
  "pleaseWaitThisWillTakeAWhile": "Vennligst vent, dette vil ta litt tid.",
  "editTime": "Endre tidspunkt",
  "selectTime": "Velg tidspunkt",
  "selectDate": "Velg dato",
  "previous": "Forrige",
  "selectOneDateAndTimeForAll": "Velg én dato og klokkeslett for alle",
  "selectStartOfRange": "Velg starten på rekkevidde",
  "thisWillMakeTheDateAndTimeOfAllSelected": "Dette vil gjøre dato og klokkeslett for alle valgte bilder det samme.",
  "allWillShiftRangeBasedOnFirst": "Dette er den første i gruppen. Andre valgte bilder vil automatisk forflyttet basert på denne nye datoen",
  "newRange": "Ny rekkevidde",
  "selectOneDateAndTime": "Velg en dato og klokkeslett",
  "moveSelectedPhotosToOneDate": "Flytt valgte bilder til en dato",
  "shiftDatesAndTime": "Forskyv datoer og klokkeslett",
  "photosKeepRelativeTimeDifference": "Bilder holder relativ tidsforskjell",
  "photocountPhotos": "{count, plural, =0 {Ingen bilder} =1 {1 bilde} other {{count} bilder}}",
  "@photocountPhotos": {
    "placeholders": {
      "count": {
        "type": "int",
        "example": "2"
      }
    }
  },
  "appIcon": "App-ikon",
  "notThisPerson": "Ikke denne personen?",
  "selectedItemsWillBeRemovedFromThisPerson": "Valgte elementer fjernes fra denne personen, men blir ikke slettet fra biblioteket ditt.",
  "throughTheYears": "{dateFormat} gjennom årene",
  "thisWeekThroughTheYears": "Denne uka gjennom årene",
  "thisWeekXYearsAgo": "{count, plural, =1 {Denne uka, {count} år siden} other {Denne uka, {count} år siden}}",
  "youAndThem": "Du og {name}",
  "admiringThem": "Beundrer {name}",
  "embracingThem": "Omfavner {name}",
  "partyWithThem": "Fest med {name}",
  "hikingWithThem": "Tur med {name}",
  "feastingWithThem": "Festing med {name}",
  "selfiesWithThem": "Selfier med {name}",
  "posingWithThem": "Poseringer med {name}",
  "backgroundWithThem": "Vakker utsikt med {name}",
  "sportsWithThem": "Sport med {name}",
  "roadtripWithThem": "Biltur med {name}",
  "spotlightOnYourself": "Fremhev deg selv",
  "spotlightOnThem": "Fremhev {name}",
  "personIsAge": "{name} er {age}!",
  "personTurningAge": "{name} fyller {age} snart",
  "lastTimeWithThem": "Siste gang med {name}",
  "tripToLocation": "Reise til {location}",
  "tripInYear": "Reise i {year}",
  "lastYearsTrip": "Fjorårets tur",
  "sunrise": "På horisonten",
  "mountains": "Over åsene",
  "greenery": "Det grønne livet",
  "beach": "Sand og sjø",
  "city": "I byen",
  "moon": "I månelyset",
  "onTheRoad": "På veien igjen",
  "food": "Kulinær glede",
  "pets": "Pelsvenner",
  "cLIcon": "Nytt ikon",
  "cLIconDesc": "Endelig er et nytt appikon, som vi tror best representerer arbeidet vårt. Vi har også lagt til en icon-switcher slik at du kan fortsette å bruke det gamle ikonet.",
  "cLMemories": "Minner",
  "cLMemoriesDesc": "Gjenoppdag dine spesielle øyeblikk - fremhev dine favorittpersoner, dine turer og ferier, de beste bildene dine, og mye mer.  Skru på maskinlæring, merk deg selv og navngi vennene dine for best mulig opplevelse.",
  "cLWidgets": "Widgeter",
  "cLWidgetsDesc": "Hjemmeskjermwidgeter som er integrert med minner er nå tilgjengelige. De vil vise dine spesielle øyeblikk uten å åpne appen.",
  "cLFamilyPlan": "Begrensninger for familieabonnement",
  "cLFamilyPlanDesc": "Du kan nå sette grenser for hvor mye lagringsplass familiemedlemmer kan bruke.",
  "cLBulkEdit": "Masseendring av datoer",
<<<<<<< HEAD
  "cLBulkEditDesc": "Du kan nå velge flere bilder, og redigere dato/klokkeslett for alle med en rask handling. Forskyving av datoer støttes også.",
  "onThisDay": "On this day",
  "lookBackOnYourMemories": "Look back on your memories 🌄",
  "newPhotosEmoji": " new 📸",
  "sorryWeHadToPauseYourBackups": "Sorry, we had to pause your backups",
  "clickToInstallOurBestVersionYet": "Click to install our best version yet",
  "onThisDayNotificationExplanation": "Receive reminders about memories from this day in previous years."
=======
  "cLBulkEditDesc": "Du kan nå velge flere bilder, og redigere dato/klokkeslett for alle med en rask handling. Forskyving av datoer støttes også."
>>>>>>> f045dc8e
}<|MERGE_RESOLUTION|>--- conflicted
+++ resolved
@@ -1699,15 +1699,5 @@
   "cLFamilyPlan": "Begrensninger for familieabonnement",
   "cLFamilyPlanDesc": "Du kan nå sette grenser for hvor mye lagringsplass familiemedlemmer kan bruke.",
   "cLBulkEdit": "Masseendring av datoer",
-<<<<<<< HEAD
-  "cLBulkEditDesc": "Du kan nå velge flere bilder, og redigere dato/klokkeslett for alle med en rask handling. Forskyving av datoer støttes også.",
-  "onThisDay": "On this day",
-  "lookBackOnYourMemories": "Look back on your memories 🌄",
-  "newPhotosEmoji": " new 📸",
-  "sorryWeHadToPauseYourBackups": "Sorry, we had to pause your backups",
-  "clickToInstallOurBestVersionYet": "Click to install our best version yet",
-  "onThisDayNotificationExplanation": "Receive reminders about memories from this day in previous years."
-=======
   "cLBulkEditDesc": "Du kan nå velge flere bilder, og redigere dato/klokkeslett for alle med en rask handling. Forskyving av datoer støttes også."
->>>>>>> f045dc8e
 }