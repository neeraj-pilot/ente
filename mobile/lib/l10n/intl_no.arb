{
  "@@locale ": "en",
  "enterYourEmailAddress": "Skriv inn e-postadressen din",
  "accountWelcomeBack": "Velkommen tilbake!",
  "email": "E-post",
  "cancel": "Avbryt",
  "verify": "Bekreft",
  "invalidEmailAddress": "Ugyldig e-postadresse",
  "enterValidEmail": "Vennligst skriv inn en gyldig e-postadresse.",
  "deleteAccount": "Slett konto",
  "askDeleteReason": "Hva er hovedårsaken til at du sletter kontoen din?",
  "deleteAccountFeedbackPrompt": "Vi er lei oss for at du forlater oss. Gi oss gjerne en tilbakemelding så vi kan forbedre oss.",
  "feedback": "Tilbakemelding",
  "kindlyHelpUsWithThisInformation": "Vær vennlig og hjelp oss med denne informasjonen",
  "confirmAccountDeletion": "Bekreft sletting av konto",
<<<<<<< HEAD
  "addToHiddenAlbum": "Add to hidden album",
  "moveToHiddenAlbum": "Move to hidden album",
  "fileTypes": "File types",
  "deleteConfirmDialogBody": "This account is linked to other ente apps, if you use any.\\n\\nYour uploaded data, across all ente apps, will be scheduled for deletion, and your account will be permanently deleted.",
  "yourMap": "Your map",
  "modifyYourQueryOrTrySearchingFor": "Modify your query, or try searching for",
  "contacts": "Contacts",
  "editLocation": "Edit location",
  "selectALocation": "Select a location",
  "selectALocationFirst": "Select a location first",
  "changeLocationOfSelectedItems": "Change location of selected items?",
  "editsToLocationWillOnlyBeSeenWithinEnte": "Edits to location will only be seen within Ente",
  "joinDiscord": "Join Discord",
  "locations": "Locations",
  "descriptions": "Descriptions",
  "addViewers": "{count, plural, zero {Add viewer} one {Add viewer} other {Add viewers}}",
  "addCollaborators": "{count, plural, zero {Add collaborator} one {Add collaborator} other {Add collaborators}}",
  "longPressAnEmailToVerifyEndToEndEncryption": "Long press an email to verify end to end encryption.",
  "createCollaborativeLink": "Create collaborative link",
  "search": "Search",
  "enterPersonName": "Enter person name",
  "removePersonLabel": "Remove person label",
  "faceRecognition": "Face recognition",
  "faceRecognitionIndexingDescription": "Please note that this will result in a higher bandwidth and battery usage until all items are indexed.",
  "foundFaces": "Found faces",
  "clusteringProgress": "Clustering progress",
  "indexingIsPaused": "Indexing is paused, will automatically resume when device is ready",
  "reenterPassword": "Re-enter password",
  "reenterPin": "Re-enter PIN",
  "deviceLock": "Device lock",
  "pinLock": "PIN lock",
  "passwordLock": "Password lock",
  "next": "Next",
  "setNewPassword": "Set new password",
  "enterPin": "Enter PIN",
  "setNewPin": "Set new PIN",
  "appLock": "App lock",
  "noSystemLockFound": "No system lock found",
  "toEnableAppLockPleaseSetupDevicePasscodeOrScreen": "To enable app lock, please setup device passcode or screen lock in your system settings.",
  "tapToUnlock": "Tap to unlock",
  "tooManyIncorrectAttempts": "Too many incorrect attempts",
  "appLockDescription": "Choose between your device\\'s default lock screen and a custom lock screen with a PIN or password.",
  "swipeLockEnablePreSteps": "To enable swipe lock, please setup device passcode or screen lock in your system settings.",
  "autoLock": "Auto lock",
  "immediately": "Immediately",
  "autoLockFeatureDescription": "Time after which the app locks after being put in the background",
  "hideContent": "Hide content",
  "hideContentDescriptionAndroid": "Hides app content in the app switcher and disables screenshots",
  "hideContentDescriptionIos": "Hides app content in the app switcher",
  "passwordStrengthInfo": "Password strength is calculated considering the length of the password, used characters, and whether or not the password appears in the top 10,000 most used passwords",
  "noQuickLinksSelected": "No quick links selected",
  "pleaseSelectQuickLinksToRemove": "Please select quick links to remove",
  "removePublicLinks": "Remove public links",
  "thisWillRemovePublicLinksOfAllSelectedQuickLinks": "This will remove public links of all selected quick links.",
  "guestView": "Guest view",
  "guestViewEnablePreSteps": "To enable guest view, please setup device passcode or screen lock in your system settings.",
  "nameTheAlbum": "Name the album",
  "collectPhotos": "Collect photos",
  "collectPhotosDescription": "Create a link where your friends can upload photos in original quality.",
  "collect": "Collect"
=======
  "deleteAccountPermanentlyButton": "Slett bruker for altid",
  "yourAccountHasBeenDeleted": "Brukeren din har blitt slettet",
  "selectReason": "Velg grunn",
  "deleteReason1": "Det mangler en hovedfunksjon jeg trenger",
  "deleteReason2": "Appen, eller en bestemt funksjon, fungerer ikke slik jeg tror den skal",
  "deleteReason3": "Jeg fant en annen tjeneste jeg liker bedre",
  "deleteReason4": "Grunnen min er ikke listet",
  "sendEmail": "Send e-post",
  "deleteRequestSLAText": "Forespørselen din vil bli behandlet innen 72 timer.",
  "deleteEmailRequest": "Vennligst send en e-post til <warning>account-deletion@ente.io</warning> fra din registrerte e-postadresse.",
  "entePhotosPerm": "Ente <i>trenger tillatelse</i> for å bevare bildene dine",
  "ok": "Ok",
  "createAccount": "Opprett konto",
  "createNewAccount": "Opprett ny konto",
  "password": "Passord",
  "confirmPassword": "Bekreft passordet",
  "activeSessions": "Aktive økter",
  "oops": "Oisann",
  "somethingWentWrongPleaseTryAgain": "Noe gikk galt. Vennligst prøv igjen",
  "thisWillLogYouOutOfThisDevice": "Dette vil logge deg ut av denne enheten!",
  "thisWillLogYouOutOfTheFollowingDevice": "Dette vil logge deg ut av følgende enhet:",
  "terminateSession": "Avslutte økten?",
  "terminate": "Avslutte",
  "thisDevice": "Denne enheten",
  "recoverButton": "Gjenopprett",
  "recoverySuccessful": "Gjenopprettingen var vellykket!",
  "decrypting": "Dekrypterer...",
  "incorrectRecoveryKeyTitle": "Feil gjenopprettingsnøkkel",
  "incorrectRecoveryKeyBody": "Gjennopprettingsnøkkelen du skrev inn er feil",
  "forgotPassword": "Glemt passord",
  "enterYourRecoveryKey": "Skriv inn din gjenopprettingsnøkkel",
  "noRecoveryKey": "Ingen gjenopprettingsnøkkel?",
  "sorry": "Beklager",
  "noRecoveryKeyNoDecryption": "Grunnet vår type ente-til-ende-krypteringsprotokoll kan ikke dine data dekrypteres uten passordet ditt eller gjenopprettingsnøkkelen din",
  "verifyEmail": "Bekreft e-postadresse",
  "toResetVerifyEmail": "For å tilbakestille passordet ditt, vennligt bekreft e-posten din først.",
  "checkInboxAndSpamFolder": "Sjekk innboksen din (og spam) for å fullføre verifikasjonen",
  "tapToEnterCode": "Trykk for å angi kode",
  "resendEmail": "Send e-posten på nytt",
  "weHaveSendEmailTo": "Vi har sendt en e-post til <green>{email}</green>",
  "@weHaveSendEmailTo": {
    "description": "Text to indicate that we have sent a mail to the user",
    "placeholders": {
      "email": {
        "description": "The email address of the user",
        "type": "String",
        "example": "example@ente.io"
      }
    }
  },
  "setPasswordTitle": "Lag et passord",
  "changePasswordTitle": "Bytt passord",
  "resetPasswordTitle": "Tilbakestill passord",
  "encryptionKeys": "Krypteringsnøkkel",
  "passwordWarning": "Vi lagrer ikke dette passordet, så hvis du glemmer det, <underline>kan vi ikke dekryptere dataene dine</underline>",
  "enterPasswordToEncrypt": "Angi et passord vi kan bruke til å kryptere dataene dine",
  "enterNewPasswordToEncrypt": "Angi et nytt passord vi kan bruke til å kryptere dataene dine",
  "weakStrength": "Svakt",
  "strongStrength": "Sterkt",
  "moderateStrength": "Moderat",
  "passwordStrength": "Passordstyrke: {passwordStrengthValue}",
  "@passwordStrength": {
    "description": "Text to indicate the password strength",
    "placeholders": {
      "passwordStrengthValue": {
        "description": "The strength of the password as a string",
        "type": "String",
        "example": "Weak or Moderate or Strong"
      }
    },
    "message": "Password Strength: {passwordStrengthText}"
  },
  "passwordChangedSuccessfully": "Passordet ble endret",
  "generatingEncryptionKeys": "Genererer krypteringsnøkler...",
  "pleaseWait": "Vennligst vent...",
  "continueLabel": "Fortsett",
  "insecureDevice": "Usikker enhet",
  "sorryWeCouldNotGenerateSecureKeysOnThisDevicennplease": "Beklager, vi kunne ikke generere sikre nøkler på denne enheten.\n\nvennligst registrer deg fra en annen enhet.",
  "howItWorks": "Hvordan det fungerer",
  "encryption": "Kryptering",
  "ackPasswordLostWarning": "Jeg forstår at dersom jeg mister passordet mitt, kan jeg miste dataen min, siden daten er <underline>ende-til-ende-kryptert</underline>.",
  "privacyPolicyTitle": "Personvernserklæring",
  "termsOfServicesTitle": "Vilkår",
  "signUpTerms": "Jeg godtar <u-terms>bruksvilkårene</u-terms> og <u-policy>personvernreglene</u-policy>",
  "logInLabel": "Logg inn",
  "loginTerms": "Ved å klikke Logg inn, godtar jeg <u-terms>brukervilkårene</u-terms> og <u-policy>personvernreglene</u-policy>",
  "changeEmail": "Endre e-postadresse",
  "enterYourPassword": "Angi passordet ditt",
  "welcomeBack": "Velkommen tilbake!",
  "contactSupport": "Kontakt kundestøtte",
  "incorrectPasswordTitle": "Feil passord",
  "pleaseTryAgain": "Vennligst prøv igjen",
  "recreatePasswordTitle": "Gjenopprett passord",
  "useRecoveryKey": "Bruk gjenopprettingsnøkkel",
  "recreatePasswordBody": "Den gjeldende enheten er ikke kraftig nok til å verifisere passordet ditt, men vi kan regenerere på en måte som fungerer på alle enheter.\n\nVennligst logg inn med gjenopprettingsnøkkelen og regenerer passordet (du kan bruke den samme igjen om du vil).",
  "verifyPassword": "Bekreft passord",
  "recoveryKey": "Gjenopprettingsnøkkel",
  "recoveryKeyOnForgotPassword": "Hvis du glemmer passordet ditt er den eneste måten du kan gjenopprette dataene dine på med denne nøkkelen.",
  "recoveryKeySaveDescription": "Vi lagrer ikke denne nøkkelen, vennligst lagre denne 24-ords nøkkelen på et trygt sted.",
  "doThisLater": "Gjør dette senere",
  "saveKey": "Lagre nøkkel",
  "recoveryKeyCopiedToClipboard": "Gjenopprettingsnøkkel kopiert til utklippstavlen",
  "recoverAccount": "Gjenopprett konto",
  "recover": "Gjenopprett",
  "dropSupportEmail": "Vennligst send en e-post til {supportEmail} fra din registrerte e-postadresse",
  "@dropSupportEmail": {
    "placeholders": {
      "supportEmail": {
        "description": "The support email address",
        "type": "String",
        "example": "support@ente.io"
      }
    }
  },
  "twofactorSetup": "Oppsett av to-faktor",
  "enterCode": "Angi kode",
  "scanCode": "Skann kode",
  "codeCopiedToClipboard": "Kode kopiert til utklippstavlen",
  "copypasteThisCodentoYourAuthenticatorApp": "Kopier og lim inn denne koden\ntil autentiseringsappen din",
  "tapToCopy": "trykk for å kopiere",
  "scanThisBarcodeWithnyourAuthenticatorApp": "Skann denne strekkoden med\nautentiseringsappen din",
  "enterThe6digitCodeFromnyourAuthenticatorApp": "Skriv inn den 6-sifrede koden fra\ndin autentiseringsapp",
  "confirm": "Bekreft",
  "setupComplete": "Oppsett fullført",
  "saveYourRecoveryKeyIfYouHaventAlready": "Lagre gjenopprettingsnøkkelen hvis du ikke allerede har gjort det",
  "thisCanBeUsedToRecoverYourAccountIfYou": "Dette kan brukes til å gjenopprette kontoen din hvis du mister din andre faktor",
  "twofactorAuthenticationPageTitle": "Tofaktorautentisering",
  "lostDevice": "Mistet enhet?",
  "verifyingRecoveryKey": "Verifiserer gjenopprettingsnøkkel...",
  "recoveryKeyVerified": "Gjenopprettingsnøkkel bekreftet",
  "recoveryKeySuccessBody": "Flott! Din gjenopprettingsnøkkel er gyldig. Takk for bekreftelsen.\n\nVennligst husk å holde gjenopprettingsnøkkelen din trygt sikkerhetskopiert.",
  "invalidRecoveryKey": "Gjenopprettingsnøkkelen du har skrevet inn er ikke gyldig. Kontroller at den inneholder 24 ord og kontroller stavemåten av hvert ord.\n\nHvis du har angitt en eldre gjenopprettingskode, må du kontrollere at den er 64 tegn lang, og kontrollere hvert av dem.",
  "invalidKey": "Ugyldig nøkkel",
  "tryAgain": "Prøv igjen",
  "viewRecoveryKey": "Vis gjenopprettingsnøkkel",
  "confirmRecoveryKey": "Bekreft gjenopprettingsnøkkel",
  "recoveryKeyVerifyReason": "Gjenopprettings nøkkelen er den eneste måten å gjenopprette bildene dine hvis du glemmer passordet ditt. Du kan finne gjenopprettingsnøkkelen din i Innstillinger > Sikkerhet.\n\nVennligst skriv inn gjenopprettingsnøkkelen din her for å bekrefte at du har lagret den riktig.",
  "confirmYourRecoveryKey": "Bekreft din gjenopprettingsnøkkel",
  "addViewer": "Legg til seer",
  "addCollaborator": "Legg til samarbeidspartner",
  "addANewEmail": "Legg til ny e-post",
  "orPickAnExistingOne": "Eller velg en eksisterende",
  "collaboratorsCanAddPhotosAndVideosToTheSharedAlbum": "Samarbeidspartnere kan legge til bilder og videoer i det delte albumet.",
  "enterEmail": "Skriv inn e-post",
  "albumOwner": "Eier",
  "@albumOwner": {
    "description": "Role of the album owner"
  },
  "you": "Deg",
  "collaborator": "Samarbeidspartner",
  "addMore": "Legg til flere",
  "@addMore": {
    "description": "Button text to add more collaborators/viewers"
  },
  "viewer": "Seer",
  "remove": "Fjern",
  "removeParticipant": "Fjern deltaker",
  "@removeParticipant": {
    "description": "menuSectionTitle for removing a participant"
  },
  "manage": "Administrer",
  "addedAs": "Lagt til som",
  "changePermissions": "Endre tillatelser?",
  "yesConvertToViewer": "Ja, konverter til seer",
  "cannotAddMorePhotosAfterBecomingViewer": "{user} vil ikke kunne legge til flere bilder til dette albumet\n\nDe vil fortsatt kunne fjerne eksisterende bilder lagt til av dem",
  "allowAddingPhotos": "Tillat å legge til bilder",
  "@allowAddingPhotos": {
    "description": "Switch button to enable uploading photos to a public link"
  },
  "allowAddPhotosDescription": "Tillat folk med lenken å også legge til bilder til det delte albumet.",
  "passwordLock": "Passordlås",
  "disableDownloadWarningTitle": "Vær oppmerksom på",
  "disableDownloadWarningBody": "Seere kan fremdeles ta skjermbilder eller lagre en kopi av bildene dine ved bruk av eksterne verktøy",
  "allowDownloads": "Tillat nedlastinger",
  "linkDeviceLimit": "Enhetsgrense",
  "noDeviceLimit": "Ingen",
  "@noDeviceLimit": {
    "description": "Text to indicate that there is limit on number of devices"
  },
  "linkExpiry": "Lenkeutløp",
  "linkExpired": "Utløpt",
  "linkEnabled": "Aktivert",
  "linkNeverExpires": "Aldri",
  "expiredLinkInfo": "Denne lenken er utløpt. Vennligst velg en ny utløpstid eller deaktiver lenkeutløp.",
  "setAPassword": "Lag et passord",
  "lockButtonLabel": "Lås",
  "enterPassword": "Angi passord",
  "removeLink": "Fjern lenke",
  "manageLink": "Administrer lenke",
  "linkExpiresOn": "Lenken utløper på {expiryTime}",
  "albumUpdated": "Album oppdatert",
  "never": "Aldri",
  "custom": "Egendefinert",
  "@custom": {
    "description": "Label for setting custom value for link expiry"
  },
  "after1Hour": "Etter 1 time",
  "after1Day": "Etter 1 dag",
  "after1Week": "Etter 1 uke",
  "after1Month": "Etter 1 måned",
  "after1Year": "Etter 1 år",
  "manageParticipants": "Administrer",
  "albumParticipantsCount": "{count, plural, =0 {Ingen deltakere} =1 {1 deltaker} other {{count} deltakere}}",
  "@albumParticipantsCount": {
    "placeholders": {
      "count": {
        "type": "int",
        "example": "5"
      }
    },
    "description": "Number of participants in an album, including the album owner."
  },
  "collectPhotos": "Samle bilder",
  "collaborativeLink": "Samarbeidslenke",
  "createPublicLink": "Opprett offentlig lenke",
  "sendLink": "Send lenke",
  "copyLink": "Kopier lenke",
  "linkHasExpired": "Lenken har utløpt",
  "publicLinkEnabled": "Offentlig lenke aktivert",
  "shareALink": "Del en lenke",
  "shareWithPeopleSectionTitle": "{numberOfPeople, plural, =0 {Del med bestemte personer} =1 {Delt med 1 person} other {Delt med {numberOfPeople} personer}}",
  "@shareWithPeopleSectionTitle": {
    "placeholders": {
      "numberOfPeople": {
        "type": "int",
        "example": "2"
      }
    }
  },
  "thisIsYourVerificationId": "Dette er din bekreftelses-ID",
  "someoneSharingAlbumsWithYouShouldSeeTheSameId": "Folk som deler album med deg bør se den samme ID-en på deres enhet.",
  "howToViewShareeVerificationID": "Vennligst be dem om å trykke og holde inne på e-postadressen sin på innstillingsskjermen, og bekreft at ID-ene på begge enhetene er like.",
  "thisIsPersonVerificationId": "Dette er {email} sin verifiserings-ID",
  "@thisIsPersonVerificationId": {
    "placeholders": {
      "email": {
        "type": "String",
        "example": "someone@ente.io"
      }
    }
  },
  "verificationId": "Verifiserings-ID",
  "verifyEmailID": "Verifiser {email}",
  "shareMyVerificationID": "Her er min verifiserings-ID: {verificationID} for ente.io.",
  "shareTextConfirmOthersVerificationID": "Hei, kan du bekrefte at dette er din ente.io verifiserings-ID: {verificationID}",
  "somethingWentWrong": "Noe gikk galt",
  "sendInvite": "Send invitasjon",
  "done": "Ferdig",
  "enterCodeDescription": "Angi koden fra vennen din for å få gratis lagringsplass for dere begge",
  "apply": "Anvend",
  "enterReferralCode": "Angi vervekode",
  "keepPhotos": "Behold Bilder",
  "deletePhotos": "Slett bilder",
  "removePublicLink": "Fjern offentlig lenke",
  "disableLinkMessage": "Dette fjerner den offentlige lenken for tilgang til \"{albumName}\".",
  "sharing": "Deler...",
  "youCannotShareWithYourself": "Du kan ikke dele med deg selv",
  "createAlbumActionHint": "Trykk og holde inne for å velge bilder, og trykk på + for å lage et album",
  "importing": "Importerer....",
  "failedToLoadAlbums": "Kunne ikke laste inn album",
  "hidden": "Skjult",
  "authToViewYourHiddenFiles": "Vennligst autentiser deg for å se dine skjulte filer",
  "trash": "Papirkurv",
  "uncategorized": "Ukategorisert",
  "videoSmallCase": "video",
  "photoSmallCase": "bilde",
  "singleFileDeleteHighlight": "Den vil bli slettet fra alle album.",
  "yesDelete": "Ja, slett",
  "movedToTrash": "Flyttet til papirkurven",
  "deleteFromDevice": "Slett fra enhet",
  "deleteFromBoth": "Slett fra begge",
  "newAlbum": "Nytt album",
  "albums": "Album",
  "memoryCount": "{count, plural, zero{ingen minner} one{{formattedCount} minne} other{{formattedCount} minner}}",
  "@memoryCount": {
    "description": "The text to display the number of memories",
    "type": "text",
    "placeholders": {
      "count": {
        "example": "1",
        "type": "int"
      },
      "formattedCount": {
        "type": "String",
        "example": "11.513, 11,511"
      }
    }
  },
  "selectedPhotos": "{count} valgt",
  "@selectedPhotos": {
    "description": "Display the number of selected photos",
    "type": "text",
    "placeholders": {
      "count": {
        "example": "5",
        "type": "int"
      }
    }
  },
  "selectedPhotosWithYours": "{count} valgt ({yourCount} dine)",
  "@selectedPhotosWithYours": {
    "description": "Display the number of selected photos, including the number of selected photos owned by the user",
    "type": "text",
    "placeholders": {
      "count": {
        "example": "12",
        "type": "int"
      },
      "yourCount": {
        "example": "2",
        "type": "int"
      }
    }
  },
  "advancedSettings": "Avansert",
  "@advancedSettings": {
    "description": "The text to display in the advanced settings section"
  },
  "photoGridSize": "Bilderutenettstørrelse",
  "manageDeviceStorage": "Behandle enhetslagring",
  "machineLearning": "Maskinlæring",
  "magicSearch": "Magisk søk",
  "status": "Status",
  "indexedItems": "Indekserte elementer",
  "pendingItems": "Ventende elementer",
  "clearIndexes": "Tøm indekser",
  "selectFoldersForBackup": "Velg mapper for sikkerhetskopiering",
  "selectedFoldersWillBeEncryptedAndBackedUp": "Valgte mapper vil bli kryptert og sikkerhetskopiert",
  "unselectAll": "Velg bort alle",
  "selectAll": "Velg alle",
  "skip": "Hopp over",
  "updatingFolderSelection": "Oppdaterer mappevalg...",
  "itemCount": "{count, plural, one{{count} element} other{{count} elementer}}",
  "deleteItemCount": "{count, plural, =1 {Slett {count} element} other {Slett {count} elementer}}",
  "duplicateItemsGroup": "{count} filer, {formattedSize} hver",
  "@duplicateItemsGroup": {
    "description": "Display the number of duplicate files and their size",
    "type": "text",
    "placeholders": {
      "count": {
        "example": "12",
        "type": "int"
      },
      "formattedSize": {
        "example": "2.3 MB",
        "type": "String"
      }
    }
  },
  "remindToEmptyEnteTrash": "Du kan også tømme \"Papirkurven\" for å få den frigjorte lagringsplassen",
  "sparkleSuccess": "✨ Suksess",
  "familyPlans": "Familieabonnementer",
  "referrals": "Vervinger",
  "notifications": "Varslinger",
  "sharedPhotoNotifications": "Nye delte bilder",
  "sharedPhotoNotificationsExplanation": "Motta varsler når noen legger til et bilde i et delt album som du er en del av",
  "advanced": "Avansert",
  "general": "Generelt",
  "security": "Sikkerhet",
  "authToViewYourRecoveryKey": "Vennligst autentiser deg for å se gjennopprettingsnøkkelen din",
  "localSyncErrorMessage": "Looks like something went wrong since local photos sync is taking more time than expected. Please reach out to our support team"
>>>>>>> ff1fa3d3
}<|MERGE_RESOLUTION|>--- conflicted
+++ resolved
@@ -13,7 +13,6 @@
   "feedback": "Tilbakemelding",
   "kindlyHelpUsWithThisInformation": "Vær vennlig og hjelp oss med denne informasjonen",
   "confirmAccountDeletion": "Bekreft sletting av konto",
-<<<<<<< HEAD
   "addToHiddenAlbum": "Add to hidden album",
   "moveToHiddenAlbum": "Move to hidden album",
   "fileTypes": "File types",
@@ -45,7 +44,6 @@
   "reenterPin": "Re-enter PIN",
   "deviceLock": "Device lock",
   "pinLock": "PIN lock",
-  "passwordLock": "Password lock",
   "next": "Next",
   "setNewPassword": "Set new password",
   "enterPin": "Enter PIN",
@@ -71,10 +69,8 @@
   "guestView": "Guest view",
   "guestViewEnablePreSteps": "To enable guest view, please setup device passcode or screen lock in your system settings.",
   "nameTheAlbum": "Name the album",
-  "collectPhotos": "Collect photos",
   "collectPhotosDescription": "Create a link where your friends can upload photos in original quality.",
-  "collect": "Collect"
-=======
+  "collect": "Collect",
   "deleteAccountPermanentlyButton": "Slett bruker for altid",
   "yourAccountHasBeenDeleted": "Brukeren din har blitt slettet",
   "selectReason": "Velg grunn",
@@ -436,5 +432,4 @@
   "security": "Sikkerhet",
   "authToViewYourRecoveryKey": "Vennligst autentiser deg for å se gjennopprettingsnøkkelen din",
   "localSyncErrorMessage": "Looks like something went wrong since local photos sync is taking more time than expected. Please reach out to our support team"
->>>>>>> ff1fa3d3
 }