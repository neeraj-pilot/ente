--- conflicted
+++ resolved
@@ -1739,15 +1739,5 @@
   "cLFamilyPlanDesc": "Artık aile üyelerinizin ne kadar depolama alanı kullanabileceğine dair sınırlar belirleyebilirsiniz.",
   "cLBulkEdit": "Tarihleri toplu düzenle",
   "cLBulkEditDesc": "Artık birden fazla fotoğraf seçebilir ve tek bir hızlı işlemle hepsi için tarih/saat düzenleyebilirsiniz. Tarih kaydırma da desteklenmektedir.",
-<<<<<<< HEAD
-  "curatedMemories": "Seçilmiş anılar",
-  "onThisDay": "On this day",
-  "lookBackOnYourMemories": "Look back on your memories 🌄",
-  "newPhotosEmoji": " new 📸",
-  "sorryWeHadToPauseYourBackups": "Sorry, we had to pause your backups",
-  "clickToInstallOurBestVersionYet": "Click to install our best version yet",
-  "onThisDayNotificationExplanation": "Receive reminders about memories from this day in previous years."
-=======
   "curatedMemories": "Seçilmiş anılar"
->>>>>>> f045dc8e
 }