--- conflicted
+++ resolved
@@ -80,11 +80,7 @@
   flutter_image_compress: ^1.1.0
   flutter_inappwebview: ^5.8.0
   flutter_launcher_icons: ^0.13.1
-<<<<<<< HEAD
   flutter_local_notifications: ^17.2.2
-=======
-  flutter_local_notifications: ^17.2.1+2
->>>>>>> b922d135
   flutter_localizations:
     sdk: flutter
   flutter_map: ^6.2.0
@@ -210,11 +206,7 @@
       ref: android_video_roation_fix
       path: packages/video_player/video_player/
   watcher: ^1.1.0
-<<<<<<< HEAD
   win32: ^5.5.4
-=======
-  win32: ^5.5.3
->>>>>>> b922d135
 
 flutter_intl:
   enabled: true
