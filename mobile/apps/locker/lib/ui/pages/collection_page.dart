import "dart:async";

import 'package:ente_events/event_bus.dart';
import 'package:ente_ui/theme/ente_theme.dart';
import "package:ente_ui/utils/dialog_util.dart";

import "package:ente_utils/navigation_util.dart";
import 'package:flutter/material.dart';
import 'package:locker/events/collections_updated_event.dart';
import 'package:locker/l10n/l10n.dart';
import 'package:locker/models/selected_files.dart';
import 'package:locker/services/collections/collections_service.dart';
import 'package:locker/services/collections/models/collection.dart';
import "package:locker/services/collections/models/collection_view_type.dart";
import "package:locker/services/configuration.dart";
import 'package:locker/services/files/sync/models/file.dart';
import 'package:locker/ui/components/item_list_view.dart';
import 'package:locker/ui/components/search_result_view.dart';
import 'package:locker/ui/mixins/search_mixin.dart';
import 'package:locker/ui/pages/home_page.dart';
import 'package:locker/ui/pages/uploader_page.dart';
import "package:locker/ui/sharing/album_participants_page.dart";
import "package:locker/ui/sharing/manage_links_widget.dart";
import "package:locker/ui/sharing/share_collection_page.dart";
import "package:locker/ui/viewer/actions/file_selection_overlay_bar.dart";
import 'package:locker/utils/collection_actions.dart';
import "package:logging/logging.dart";

class CollectionPage extends UploaderPage {
  final Collection collection;

  const CollectionPage({
    super.key,
    required this.collection,
  });

  @override
  State<CollectionPage> createState() => _CollectionPageState();
}

class _CollectionPageState extends UploaderPageState<CollectionPage>
    with SearchMixin {
  final _logger = Logger("CollectionPage");
  late StreamSubscription<CollectionsUpdatedEvent>
      _collectionUpdateSubscription;

  late Collection _collection;
  List<EnteFile> _files = [];
  List<EnteFile> _filteredFiles = [];
  late CollectionViewType collectionViewType;
  bool isQuickLink = false;
  bool showFAB = true;

  final _selectedFiles = SelectedFiles();

  @override
  void onFileUploadComplete() {
    CollectionService.instance.getCollections().then((collections) {
      setState(() {
        _initializeData(collections.where((c) => c.id == _collection.id).first);
      });
    });
  }

  @override
  List<Collection> get allCollections => [];

  @override
  List<EnteFile> get allFiles => _files;

  @override
  Collection get selectedCollection => _collection;

  @override
  void onSearchResultsChanged(
    List<Collection> collections,
    List<EnteFile> files,
  ) {
    setState(() {
      _filteredFiles = files;
    });
  }

  @override
  void onSearchStateChanged(bool isActive) {
    if (!isActive) {
      setState(() {
        _filteredFiles = _files;
      });
    }
  }

  @override
  void dispose() {
    _collectionUpdateSubscription.cancel();
    super.dispose();
  }

  List<EnteFile> get _displayedFiles =>
      isSearchActive ? _filteredFiles : _files;

  @override
  void initState() {
    super.initState();
    _initializeData(widget.collection);
    _collectionUpdateSubscription =
        Bus.instance.on<CollectionsUpdatedEvent>().listen((event) async {
      if (!mounted) return;

      try {
        final collections = await CollectionService.instance.getCollections();

        final matchingCollection = collections.where(
          (c) => c.id == widget.collection.id,
        );

        if (matchingCollection.isNotEmpty) {
          await _initializeData(matchingCollection.first);
        } else {
          _logger.warning(
            'Collection ${widget.collection.id} no longer exists, navigating back',
          );
          if (mounted) {
            Navigator.of(context).pop();
          }
        }
      } catch (e) {
        _logger.severe('Error updating collection: $e');
      }
    });

    collectionViewType = getCollectionViewType(
      _collection,
      Configuration.instance.getUserID()!,
    );

    showFAB = collectionViewType == CollectionViewType.ownedCollection ||
        collectionViewType == CollectionViewType.hiddenOwnedCollection ||
        collectionViewType == CollectionViewType.quickLink;
  }

  Future<void> _initializeData(Collection collection) async {
    _collection = collection;
    _files = await CollectionService.instance.getFilesInCollection(_collection);
    _filteredFiles = _files;
    setState(() {});
  }

  Future<void> _deleteCollection() async {
    await CollectionActions.deleteCollection(
      context,
      _collection,
      onSuccess: () {
        if (mounted) {
          Navigator.of(context).pop();
        }
      },
    );
  }

  Future<void> _editCollection() async {
    await CollectionActions.editCollection(
      context,
      _collection,
      onSuccess: () {
        setState(() {});
      },
    );
  }

  Future<void> _shareCollection() async {
    final collection = widget.collection;
    try {
      if ((collectionViewType != CollectionViewType.ownedCollection &&
          collectionViewType != CollectionViewType.sharedCollection &&
          collectionViewType != CollectionViewType.hiddenOwnedCollection &&
          collectionViewType != CollectionViewType.favorite &&
          !isQuickLink)) {
        throw Exception(
          "Cannot share collection of type $collectionViewType",
        );
      }
      if (Configuration.instance.getUserID() == collection.owner.id) {
        unawaited(
          routeToPage(
            context,
            (isQuickLink && (collection.hasLink))
                ? ManageSharedLinkWidget(collection: collection)
                : ShareCollectionPage(collection: collection),
          ),
        );
      } else {
        unawaited(
          routeToPage(
            context,
            AlbumParticipantsPage(collection),
          ),
        );
      }
    } catch (e, s) {
      _logger.severe(e, s);
      await showGenericErrorDialog(context: context, error: e);
    }
  }

  Future<void> _leaveCollection() async {
    await CollectionActions.leaveCollection(
      context,
      _collection,
    );
  }

  @override
  Widget build(BuildContext context) {
    return KeyboardListener(
      focusNode: FocusNode(),
      onKeyEvent: handleKeyEvent,
      child: Scaffold(
        appBar: _buildAppBar(),
        body: _buildBody(),
        floatingActionButton:
            isSearchActive ? const SizedBox.shrink() : _buildFAB(),
        bottomNavigationBar: ListenableBuilder(
          listenable: _selectedFiles,
          builder: (context, _) {
            return _selectedFiles.hasSelections
                ? FileSelectionOverlayBar(
                    files: _displayedFiles,
                    selectedFiles: _selectedFiles,
                  )
                : const SizedBox.shrink();
          },
        ),
      ),
    );
  }

  PreferredSizeWidget _buildAppBar() {
    return AppBar(
      leading: buildSearchLeading(),
      title: Text(
        _collection.name ?? context.l10n.untitled,
        style: const TextStyle(fontWeight: FontWeight.bold),
      ),
      elevation: 0,
      backgroundColor: Theme.of(context).scaffoldBackgroundColor,
      foregroundColor: Theme.of(context).textTheme.bodyLarge?.color,
      actions: [
        buildSearchAction(),
        ...buildSearchActions(),
        IconButton(
          icon: Icon(
            Icons.adaptive.share,
          ),
          onPressed: () async {
            await _shareCollection();
          },
        ),
        _buildMenuButton(),
      ],
    );
  }

  Widget _buildMenuButton() {
    return PopupMenuButton<String>(
      icon: const Icon(Icons.more_vert),
      onSelected: (value) {
        switch (value) {
          case 'edit':
            _editCollection();
            break;
          case 'delete':
            _deleteCollection();
            break;
          case 'leave_collection':
            _leaveCollection();
            break;
        }
      },
      itemBuilder: (BuildContext context) {
        return [
          if (collectionViewType == CollectionViewType.ownedCollection ||
              collectionViewType == CollectionViewType.hiddenOwnedCollection ||
              collectionViewType == CollectionViewType.quickLink)
            PopupMenuItem<String>(
              value: 'edit',
              child: Row(
                children: [
                  const Icon(Icons.edit),
                  const SizedBox(width: 12),
                  Text(context.l10n.edit),
                ],
              ),
            ),
          if (collectionViewType == CollectionViewType.ownedCollection ||
              collectionViewType == CollectionViewType.hiddenOwnedCollection ||
              collectionViewType == CollectionViewType.quickLink)
            PopupMenuItem<String>(
              value: 'delete',
              child: Row(
                children: [
                  const Icon(Icons.delete, color: Colors.red),
                  const SizedBox(width: 12),
                  Text(
                    context.l10n.delete,
                    style: const TextStyle(color: Colors.red),
                  ),
                ],
              ),
            ),
          if (collectionViewType == CollectionViewType.sharedCollection)
            PopupMenuItem<String>(
              value: 'leave_collection',
              child: Row(
                children: [
                  const Icon(Icons.logout),
                  const SizedBox(width: 12),
                  Text(context.l10n.leaveCollection),
                ],
              ),
            ),
        ];
      },
    );
  }

  Widget _buildBody() {
    if (isSearchActive) {
      return SearchResultView(
        collections: const [], // CollectionPage primarily shows files
        files: _filteredFiles,
        searchQuery: searchQuery,
        isHomePage: false,
        onSearchEverywhere: _searchEverywhere,
      );
    }

    return SingleChildScrollView(
      padding: const EdgeInsets.only(left: 16, right: 16),
      child: _buildFilesList(),
    );
  }

  Widget _buildFilesList() {
    return _displayedFiles.isEmpty
        ? SizedBox(
            height: 400,
            child: _buildEmptyState(),
          )
        : ItemListView(
            key: ValueKey(_displayedFiles.length),
            files: _displayedFiles,
<<<<<<< HEAD
            enableSorting: true,
            selectedFiles: _selectedFiles,
=======
>>>>>>> 5945c336
          );
  }

  Widget _buildEmptyState() {
    return Padding(
      padding: const EdgeInsets.all(32.0),
      child: Center(
        child: Column(
          mainAxisAlignment: MainAxisAlignment.center,
          children: [
            Icon(
              isSearchActive ? Icons.search_off : Icons.folder_off,
              size: 64,
              color: Colors.grey,
            ),
            const SizedBox(height: 16),
            Text(
              isSearchActive
                  ? 'No files found for "$searchQuery"'
                  : context.l10n.noFilesFound,
              style: getEnteTextTheme(context).large.copyWith(
                    color: Colors.grey,
                  ),
              textAlign: TextAlign.center,
            ),
            if (isSearchActive) ...[
              const SizedBox(height: 8),
              Text(
                'Try adjusting your search query',
                style: getEnteTextTheme(context).body.copyWith(
                      color: Colors.grey[600],
                    ),
                textAlign: TextAlign.center,
              ),
            ],
          ],
        ),
      ),
    );
  }

  void _searchEverywhere() {
    Navigator.of(context).pushAndRemoveUntil(
      MaterialPageRoute(
        builder: (context) => HomePage(initialSearchQuery: searchQuery),
      ),
      (route) => false,
    );
  }

  Widget _buildFAB() {
    return showFAB
        ? FloatingActionButton(
            onPressed: addFile,
            tooltip: context.l10n.addFiles,
            child: const Icon(Icons.add),
          )
        : const SizedBox.shrink();
  }
}<|MERGE_RESOLUTION|>--- conflicted
+++ resolved
@@ -350,11 +350,7 @@
         : ItemListView(
             key: ValueKey(_displayedFiles.length),
             files: _displayedFiles,
-<<<<<<< HEAD
-            enableSorting: true,
             selectedFiles: _selectedFiles,
-=======
->>>>>>> 5945c336
           );
   }
 
