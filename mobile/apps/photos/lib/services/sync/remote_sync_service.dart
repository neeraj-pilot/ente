--- conflicted
+++ resolved
@@ -377,11 +377,7 @@
         localIDsToSync.removeAll(alreadyClaimedLocalIDs);
         if (alreadyClaimedLocalIDs.isNotEmpty && !_hasCleanupStaleEntry) {
           try {
-<<<<<<< HEAD
             await _db.removeQueuedLocalFiles(alreadyClaimedLocalIDs, ownerID);
-=======
-            await _db.removeQueuedLocalFiles(alreadyClaimedLocalIDs);
->>>>>>> 47e8aafe
           } catch (e, s) {
             _logger.severe("removeQueuedLocalFiles failed", e, s);
           }
