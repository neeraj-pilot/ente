import 'dart:async';
import "dart:io";
import 'dart:math' as math;

import 'package:flutter/foundation.dart';
import 'package:flutter/material.dart';
import "package:flutter/services.dart";
import 'package:logging/logging.dart';
import 'package:photos/core/constants.dart';
import 'package:photos/core/event_bus.dart';
import 'package:photos/events/event.dart';
import 'package:photos/events/files_updated_event.dart';
import "package:photos/events/homepage_swipe_to_select_in_progress_event.dart";
import 'package:photos/events/tab_changed_event.dart';
import 'package:photos/models/file/file.dart';
import 'package:photos/models/file_load_result.dart';
import "package:photos/models/gallery/gallery_groups.dart";
import "package:photos/models/gallery_type.dart";
import 'package:photos/models/selected_files.dart';
import "package:photos/service_locator.dart";
import "package:photos/theme/ente_theme.dart";
import 'package:photos/ui/common/loading_widget.dart';
import "package:photos/ui/viewer/actions/file_selection_overlay_bar.dart";
import "package:photos/ui/viewer/gallery/component/gallery_file_widget.dart";
import "package:photos/ui/viewer/gallery/component/group/group_header_widget.dart";
import "package:photos/ui/viewer/gallery/component/group/type.dart";
import "package:photos/ui/viewer/gallery/component/sectioned_sliver_list.dart";
import 'package:photos/ui/viewer/gallery/empty_state.dart';
import "package:photos/ui/viewer/gallery/scrollbar/custom_scroll_bar.dart";
import "package:photos/ui/viewer/gallery/state/boundary_reporter_mixin.dart";
import "package:photos/ui/viewer/gallery/state/gallery_boundaries_provider.dart";
import "package:photos/ui/viewer/gallery/state/gallery_context_state.dart";
import "package:photos/ui/viewer/gallery/state/gallery_files_inherited_widget.dart";
import "package:photos/ui/viewer/gallery/state/inherited_search_filter_data.dart";
import "package:photos/ui/viewer/gallery/swipe_selection_wrapper.dart";
import "package:photos/ui/viewer/gallery/swipe_to_select_helper.dart";
import "package:photos/utils/hierarchical_search_util.dart";
import "package:photos/utils/misc_util.dart";
import "package:photos/utils/standalone/date_time.dart";
import "package:photos/utils/standalone/debouncer.dart";
import "package:photos/utils/widget_util.dart";

typedef GalleryLoader = Future<FileLoadResult> Function(
  int creationStartTime,
  int creationEndTime, {
  int? limit,
  bool? asc,
});

typedef SortAscFn = bool Function();

class Gallery extends StatefulWidget {
  final GalleryLoader asyncLoader;
  final List<EnteFile>? initialFiles;
  final Stream<FilesUpdatedEvent>? reloadEvent;
  final List<Stream<Event>>? forceReloadEvents;
  final Set<EventType> removalEventTypes;
  final SelectedFiles? selectedFiles;
  final String tagPrefix;
  final Widget? header;
  final Widget? footer;
  final Widget emptyState;
  final String? albumName;
  final bool enableFileGrouping;
  final Widget loadingWidget;
  final bool disableScroll;
  final Duration reloadDebounceTime;
  final Duration reloadDebounceExecutionInterval;
  final GalleryType? galleryType;
  final bool showGallerySettingsCTA;

  /// When true, selection will be limited to one item. Tapping on any item
  /// will select even when no other item is selected.
  final bool limitSelectionToOne;

  final bool addHeaderOrFooterEmptyState;

  /// When true, the gallery will be in selection mode. Tapping on any item
  /// will select it even when no other item is selected. This is only used to
  /// make selection possible without long pressing. If a gallery has selected
  /// files, it's not necessary that this will be true.
  final bool inSelectionMode;
  final bool showSelectAll;
  final bool isScrollablePositionedList;

  // add a Function variable to get sort value in bool
  final SortAscFn? sortAsyncFn;

  /// Pass value to override default group type.
  final GroupType? groupType;
  final bool disablePinnedGroupHeader;
  final bool disableVerticalPaddingForScrollbar;

  const Gallery({
    required this.asyncLoader,
    required this.tagPrefix,
    this.selectedFiles,
    this.initialFiles,
    this.reloadEvent,
    this.forceReloadEvents,
    this.removalEventTypes = const {},
    this.header,
    this.footer = const SizedBox(height: 212),
    this.addHeaderOrFooterEmptyState = true,
    this.emptyState = const EmptyState(),
    this.albumName = '',
    this.groupType,
    this.enableFileGrouping = true,
    this.loadingWidget = const EnteLoadingWidget(),
    this.disableScroll = false,
    this.limitSelectionToOne = false,
    this.inSelectionMode = false,
    this.sortAsyncFn,
    this.showSelectAll = true,
    this.isScrollablePositionedList = true,
    this.reloadDebounceTime = const Duration(milliseconds: 500),
    this.reloadDebounceExecutionInterval = const Duration(seconds: 2),
    this.disablePinnedGroupHeader = false,
    this.galleryType,
    this.disableVerticalPaddingForScrollbar = false,
    this.showGallerySettingsCTA = false,
    super.key,
  });

  @override
  State<Gallery> createState() {
    return GalleryState();
  }
}

class GalleryState extends State<Gallery> {
  static const int kInitialLoadLimit = 100;
  late final Debouncer _debouncer;
  double? groupHeaderExtent;

  late Logger _logger;
  bool _hasLoadedFiles = false;
  StreamSubscription<FilesUpdatedEvent>? _reloadEventSubscription;
  StreamSubscription<TabDoubleTapEvent>? _tabDoubleTapEvent;
  final _forceReloadEventSubscriptions = <StreamSubscription<Event>>[];
  late String _logTag;
  bool _sortOrderAsc = false;
  List<EnteFile> _allGalleryFiles = [];
  final _scrollController = ScrollController();
  final _headerKey = GlobalKey();
  final _headerHeightNotifier = ValueNotifier<double?>(null);
  final miscUtil = MiscUtil();
  final scrollBarInUseNotifier = ValueNotifier<bool>(false);
  late GroupType _groupType;
  final scrollbarBottomPaddingNotifier = ValueNotifier<double>(0);
  late GalleryGroups galleryGroups;
  List<EnteFile> _allFilesWithDummies = [];
  SwipeToSelectHelper? _swipeHelper;
  final _swipeActiveNotifier = ValueNotifier<bool>(false);

  @override
  void initState() {
    super.initState();
    // end the tag with x to avoid `.` in the end if logger name
    _logTag =
        "Gallery_${widget.tagPrefix}${kDebugMode ? "_" + widget.albumName! : ""}_x";
    _logger = Logger(_logTag);
    _logger.info("init Gallery");

    if (widget.limitSelectionToOne) {
      assert(widget.showSelectAll == false);
    }

    _setGroupType();
    _debouncer = Debouncer(
      widget.reloadDebounceTime,
      executionInterval: widget.reloadDebounceExecutionInterval,
      leading: true,
    );
    _sortOrderAsc = widget.sortAsyncFn != null ? widget.sortAsyncFn!() : false;
    if (widget.reloadEvent != null) {
      _reloadEventSubscription = widget.reloadEvent!.listen((event) async {
        bool shouldReloadFromDB = true;
        if (event.source == 'uploadCompleted') {
          shouldReloadFromDB = _shouldReloadOnUploadCompleted(event);
        } else if (event.source == 'fileMissingLocal') {
          shouldReloadFromDB = _shouldReloadOnFileMissingLocal(event);
        }
        if (!shouldReloadFromDB) {
          final bool hasCalledSetState = _onFilesLoaded(_allGalleryFiles);
          _logger.info(
            'Skip softRefresh from DB on ${event.reason}, processed updated in memory with setStateReload $hasCalledSetState',
          );
          return;
        }

        _debouncer.run(() async {
          // In soft refresh, setState is called for entire gallery only when
          // number of child change
          _logger.info("Soft refresh all files on ${event.reason} ");
          final result = await _loadFiles();
          final bool hasTriggeredSetState = _onFilesLoaded(result.files);
          if (hasTriggeredSetState && kDebugMode) {
            _logger.info(
              "Reloaded gallery on soft refresh all files on ${event.reason}",
            );
          }
          if (!hasTriggeredSetState && mounted) {
            _updateGalleryGroups();
          }
        });
      });
    }
    _tabDoubleTapEvent =
        Bus.instance.on<TabDoubleTapEvent>().listen((event) async {
      // todo: Assign ID to Gallery and fire generic event with ID &
      //  target index/date
      if (mounted && event.selectedIndex == 0) {
        await _scrollController.animateTo(
          0,
          duration: const Duration(milliseconds: 250),
          curve: Curves.easeOutExpo,
        );
      }
    });
    if (widget.forceReloadEvents != null) {
      for (final event in widget.forceReloadEvents!) {
        _forceReloadEventSubscriptions.add(
          event.listen((event) async {
            _debouncer.run(() async {
              _logger.info("Force refresh all files on ${event.reason}");
              _sortOrderAsc =
                  widget.sortAsyncFn != null ? widget.sortAsyncFn!() : false;
              _setGroupType();
              final result = await _loadFiles();
              _setFilesAndReload(result.files);
            });
          }),
        );
      }
    }
    if (widget.initialFiles != null && !_sortOrderAsc) {
      _onFilesLoaded(widget.initialFiles!);
    }

    // First load
    _loadFiles(limit: kInitialLoadLimit).then((result) async {
      _setFilesAndReload(result.files);
      if (result.hasMore) {
        // _setScrollController(allFilesLoaded: false);
        final result = await _loadFiles();
        _setFilesAndReload(result.files);
        // _setScrollController(allFilesLoaded: true);
      } else {
        // _setScrollController(allFilesLoaded: true);
      }
    });

    if (_groupType.showGroupHeader()) {
      getIntrinsicSizeOfWidget(
        GroupHeaderWidget(
          title: "Dummy title",
          gridSize: localSettings.getPhotoGridSize(),
          filesInGroup: const [],
          selectedFiles: null,
          showSelectAll: false,
        ),
        context,
      ).then((size) {
        setState(() {
          groupHeaderExtent = size.height;
          _updateGalleryGroups(callSetState: false);
        });
      });
    } else {
      groupHeaderExtent = GalleryGroups.spacing;
      WidgetsBinding.instance.addPostFrameCallback((_) {
        if (mounted) {
          _updateGalleryGroups();
        }
      });
    }

    WidgetsBinding.instance.addPostFrameCallback((_) async {
      // To set the initial value of scrollbar bottom padding
      _selectedFilesListener();
      try {
        final headerRenderBox = await miscUtil
            .getNonNullValueWithRetry(
              () => _headerKey.currentContext?.findRenderObject(),
              retryInterval: const Duration(milliseconds: 750),
              id: "headerRenderBox",
            )
            .then((value) => value as RenderBox);

        _headerHeightNotifier.value = headerRenderBox.size.height;
      } catch (e, s) {
        _logger.warning("Error getting renderBox offset", e, s);
      }
      setState(() {});
    });

    widget.selectedFiles?.addListener(_selectedFilesListener);

    if (widget.galleryType == GalleryType.homepage &&
        flagService.internalUser) {
      _swipeActiveNotifier.addListener(() {
        Bus.instance.fire(
          HomepageSwipeToSelectInProgressEvent(
            isInProgress: _swipeActiveNotifier.value,
          ),
        );
      });
    }
  }

  @override
  void didUpdateWidget(covariant Gallery oldWidget) {
    super.didUpdateWidget(oldWidget);
    if (oldWidget.groupType != widget.groupType) {
      _setGroupType();
      if (mounted) {
        setState(() {});
      }
    }
  }

  void _updateGalleryGroups({bool callSetState = true}) {
    if (groupHeaderExtent == null) return;
    galleryGroups = GalleryGroups(
      allFiles: _allGalleryFiles,
      groupType: _groupType,
      sortOrderAsc: _sortOrderAsc,
      widthAvailable: MediaQuery.sizeOf(context).width,
      selectedFiles: widget.selectedFiles,
      tagPrefix: widget.tagPrefix,
      groupHeaderExtent: groupHeaderExtent!,
      showSelectAll: widget.showSelectAll,
      limitSelectionToOne: widget.limitSelectionToOne,
      showGallerySettingsCTA: widget.showGallerySettingsCTA,
    );

    // Cache the list with dummies
    _allFilesWithDummies = galleryGroups.allFilesWithDummies;

    // Always update SwipeHelper when cache is updated
    _updateSwipeHelper();

    if (callSetState) {
      setState(() {});
    }
  }

  // void _setScrollController({required bool allFilesLoaded}) {
  //   if (widget.fileToJumpScrollTo != null && allFilesLoaded) {
  //     final fileOffset =
  //         galleryGroups.getOffsetOfFile(widget.fileToJumpScrollTo!);
  //     if (fileOffset == null) {
  //       _logger.warning(
  //         "File offset is null, cannot set initial scroll controller",
  //       );
  //     }

  //     _scrollController?.jumpTo(fileOffset ?? 0);
  //   } else {
  //     _scrollController = ScrollController();
  //   }
  //   setState(() {});
  // }

  void _selectedFilesListener() {
    final bottomInset = MediaQuery.paddingOf(context).bottom;
    final extra = widget.galleryType == GalleryType.homepage ? 76.0 : 0.0;
    widget.selectedFiles?.files.isEmpty ?? true
        ? scrollbarBottomPaddingNotifier.value = bottomInset + extra
        : scrollbarBottomPaddingNotifier.value =
            FileSelectionOverlayBar.roughHeight + bottomInset;
  }

  void _setGroupType() {
    if (!widget.enableFileGrouping) {
      _groupType = GroupType.none;
    } else if (widget.groupType != null) {
      _groupType = widget.groupType!;
    } else {
      _groupType = localSettings.getGalleryGroupType();
    }
  }

  void _setFilesAndReload(List<EnteFile> files) {
    final hasReloaded = _onFilesLoaded(files);
    if (!hasReloaded && mounted) {
      _updateGalleryGroups();
    }
  }

  bool _shouldReloadOnUploadCompleted(FilesUpdatedEvent event) {
    bool shouldReloadFromDB = true;
    if (event.source == 'uploadCompleted') {
      final Map<int, EnteFile> genIDToUploadedFiles = {};
      for (int i = 0; i < event.updatedFiles.length; i++) {
        // matching happens on generatedID and localID
        if (event.updatedFiles[i].generatedID == null) {
          return true;
        }
        genIDToUploadedFiles[event.updatedFiles[i].generatedID!] =
            event.updatedFiles[i];
      }
      for (int i = 0; i < _allGalleryFiles.length; i++) {
        final file = _allGalleryFiles[i];
        if (file.generatedID == null) {
          continue;
        }
        final updateFile = genIDToUploadedFiles[file.generatedID!];
        if (updateFile != null &&
            updateFile.localID == file.localID &&
            areFromSameDay(
              updateFile.creationTime ?? 0,
              file.creationTime ?? 0,
            )) {
          _allGalleryFiles[i] = updateFile;
          genIDToUploadedFiles.remove(file.generatedID!);
        }
      }
      shouldReloadFromDB = genIDToUploadedFiles.isNotEmpty;
    }
    return shouldReloadFromDB;
  }

  // Handle event when an local file was already uploaded and we have now
  // added localID link link to the remote file
  bool _shouldReloadOnFileMissingLocal(FilesUpdatedEvent event) {
    bool shouldReloadFromDB = true;
    if (event.source != 'fileMissingLocal' ||
        event.type != EventType.deletedFromEverywhere) {
      _logger.warning(
        "Invalid event source or type for fileMissingLocal: ${event.source} ${event.type}",
      );
      return true;
    }
    final Map<int, EnteFile> genIDToUploadedFiles = {};
    for (int i = 0; i < event.updatedFiles.length; i++) {
      // the file should have generatedID, localID and should not be uploaded for
      // following logic to work
      if (event.updatedFiles[i].generatedID == null ||
          event.updatedFiles[i].localID == null ||
          event.updatedFiles[i].isUploaded) {
        _logger.warning(
          "Invalid file in updatedFiles: ${event.updatedFiles[i].localID} ${event.updatedFiles[i].generatedID} ${event.updatedFiles[i].isUploaded}",
        );
        return shouldReloadFromDB;
      }
      genIDToUploadedFiles[event.updatedFiles[i].generatedID!] =
          event.updatedFiles[i];
    }
    final List<EnteFile> newAllGalleryFiles = [];
    for (int i = 0; i < _allGalleryFiles.length; i++) {
      final file = _allGalleryFiles[i];
      if (file.generatedID == null) {
        newAllGalleryFiles.add(file);
        continue;
      }
      final updateFile = genIDToUploadedFiles[file.generatedID!];
      if (updateFile != null &&
          areFromSameDay(
            updateFile.creationTime ?? 0,
            file.creationTime ?? 0,
          )) {
        genIDToUploadedFiles.remove(file.generatedID!);
      } else {
        newAllGalleryFiles.add(file);
      }
    }
    shouldReloadFromDB = genIDToUploadedFiles.isNotEmpty;
    if (!shouldReloadFromDB) {
      _allGalleryFiles = newAllGalleryFiles;
    }
    return shouldReloadFromDB;
  }

  bool _onFilesLoaded(List<EnteFile> files) {
    _allGalleryFiles = files;
    _hasLoadedFiles = true;
    return false;
  }

  void _updateSwipeHelper() {
    if (widget.selectedFiles != null &&
        _allFilesWithDummies.isNotEmpty &&
        flagService.internalUser) {
      // Dispose existing helper if present
      _swipeHelper?.dispose();
      // Use allFilesWithDummies to match the rendered grid structure.
      // This allows SwipeHelper to track pointer position through dummy
      // placeholders while filtering them from selection operations.
      _swipeHelper = SwipeToSelectHelper(
        allFiles: _allFilesWithDummies,
        selectedFiles: widget.selectedFiles!,
      );
    }
  }

  Future<FileLoadResult> _loadFiles({int? limit}) async {
    _logger.info("Loading ${limit ?? "all"} files");
    try {
      final startTime = DateTime.now().microsecondsSinceEpoch;
      final result = await widget.asyncLoader(
        galleryLoadStartTime,
        galleryLoadEndTime,
        limit: limit,
        asc: _sortOrderAsc,
      );
      final endTime = DateTime.now().microsecondsSinceEpoch;
      final duration = Duration(microseconds: endTime - startTime);
      _logger.info(
        "Time taken to load " +
            result.files.length.toString() +
            " files :" +
            duration.inMilliseconds.toString() +
            "ms",
      );

      /// To curate filters when a gallery is first opened.
      if (!result.hasMore) {
        final searchFilterDataProvider =
            InheritedSearchFilterData.maybeOf(context)
                ?.searchFilterDataProvider;
        if (searchFilterDataProvider != null &&
            !searchFilterDataProvider.isSearchingNotifier.value) {
          unawaited(
            curateFilters(searchFilterDataProvider, result.files, context),
          );
        }
      }

      return result;
    } catch (e, s) {
      _logger.severe("failed to load files", e, s);
      rethrow;
    }
  }

  @override
  void dispose() {
    // Clear scroll controller reference
    GalleryBoundariesProvider.of(context)?.setScrollController(null);

    _reloadEventSubscription?.cancel();
    _tabDoubleTapEvent?.cancel();
    for (final subscription in _forceReloadEventSubscriptions) {
      subscription.cancel();
    }
    _debouncer.cancelDebounceTimer();
    _scrollController.dispose();
    scrollBarInUseNotifier.dispose();
    _headerHeightNotifier.dispose();
    widget.selectedFiles?.removeListener(_selectedFilesListener);
    scrollbarBottomPaddingNotifier.dispose();
    _swipeHelper?.dispose();
    _swipeActiveNotifier.dispose();
    super.dispose();
  }

  @override
  Widget build(BuildContext context) {
    _logger.info("Building Gallery  ${widget.tagPrefix}");

    // Share scroll controller with boundaries provider after build
    WidgetsBinding.instance.addPostFrameCallback((_) {
      if (mounted) {
        GalleryBoundariesProvider.of(context)
            ?.setScrollController(_scrollController);
      }
    });
    final widthAvailable = MediaQuery.sizeOf(context).width;

    if (groupHeaderExtent == null) {
      final photoGridSize = localSettings.getPhotoGridSize();
      final tileHeight =
          (widthAvailable - (photoGridSize - 1) * GalleryGroups.spacing) /
              photoGridSize;
      return widget.initialFiles != null && widget.initialFiles!.isNotEmpty
          ? Column(
              mainAxisAlignment: MainAxisAlignment.start,
              children: [
                widget.header ?? const SizedBox.shrink(),
                GroupHeaderWidget(
                  title: "",
                  gridSize: photoGridSize,
                  filesInGroup: const [],
                  selectedFiles: null,
                  showSelectAll: false,
                ),
                Align(
                  alignment: Alignment.topLeft,
                  child: SizedBox(
                    height: tileHeight,
                    width: tileHeight,
                    child: GalleryFileWidget(
                      file: widget.initialFiles!.first,
                      selectedFiles: null,
                      limitSelectionToOne: false,
                      tag: widget.tagPrefix,
                      photoGridSize: photoGridSize,
                      currentUserID: null,
                    ),
                  ),
                ),
              ],
            )
          : const SizedBox.shrink();
    }

    GalleryFilesState.of(context).setGalleryFiles = _allGalleryFiles;
    if (!_hasLoadedFiles) {
      return widget.loadingWidget;
    }
<<<<<<< HEAD

    final shouldEnableSwipeSelection =
        flagService.internalUser && widget.limitSelectionToOne == false;

    return SwipeSelectionWrapper(
      isEnabled: shouldEnableSwipeSelection,
      swipeHelper: _swipeHelper,
      selectedFiles: widget.selectedFiles,
      swipeActiveNotifier: _swipeActiveNotifier,
      scrollController: _scrollController,
      child: GalleryContextState(
        sortOrderAsc: _sortOrderAsc,
        inSelectionMode: widget.inSelectionMode,
        type: _groupType,
        child: _allGalleryFiles.isEmpty
            ? Column(
                mainAxisAlignment: MainAxisAlignment.spaceBetween,
                children: [
                  if (widget.addHeaderOrFooterEmptyState)
                    widget.header ?? const SizedBox.shrink(),
                  Expanded(child: widget.emptyState),
                  if (widget.addHeaderOrFooterEmptyState)
                    widget.footer ?? const SizedBox.shrink(),
                ],
              )
            : CustomScrollBar(
                scrollController: _scrollController,
                galleryGroups: galleryGroups,
                inUseNotifier: scrollBarInUseNotifier,
                heighOfViewport: MediaQuery.sizeOf(context).height,
                topPadding: widget.disableVerticalPaddingForScrollbar
                    ? 0.0
                    : groupHeaderExtent!,
                bottomPadding: widget.disableVerticalPaddingForScrollbar
                    ? ValueNotifier(0.0)
                    : scrollbarBottomPaddingNotifier,
                child: NotificationListener<SizeChangedLayoutNotification>(
                  onNotification: (notification) {
                    final renderBox = _headerKey.currentContext
                        ?.findRenderObject() as RenderBox?;
                    if (renderBox != null) {
                      _headerHeightNotifier.value = renderBox.size.height;
                    } else {
                      _logger.info(
                        "Header render box is null, cannot get height",
                      );
                    }

                    return true;
                  },
                  child: Stack(
                    clipBehavior: Clip.none,
                    children: [
                      ValueListenableBuilder<bool>(
                        valueListenable: _swipeActiveNotifier,
                        builder: (context, isSwipeActive, child) {
                          return CustomScrollView(
                            physics: widget.disableScroll || isSwipeActive
                                ? const NeverScrollableScrollPhysics()
                                : const ExponentialBouncingScrollPhysics(),
                            controller: _scrollController,
                            slivers: [
                              SliverToBoxAdapter(
                                child: SizeChangedLayoutNotifier(
                                  child: SizedBox(
                                    key: _headerKey,
                                    child: widget.header ??
                                        const SizedBox.shrink(),
                                  ),
                                ),
                              ),
                              SectionedListSliver(
                                sectionLayouts: galleryGroups.groupLayouts,
                              ),
                              SliverToBoxAdapter(
                                child: widget.footer,
                              ),
                            ],
                          );
                        },
                      ),
                      galleryGroups.groupType.showGroupHeader() &&
                              !widget.disablePinnedGroupHeader
                          ? PinnedGroupHeader(
                              scrollController: _scrollController,
                              galleryGroups: galleryGroups,
                              headerHeightNotifier: _headerHeightNotifier,
                              selectedFiles: widget.selectedFiles,
                              showSelectAll: widget.showSelectAll &&
                                  !widget.limitSelectionToOne,
                              scrollbarInUseNotifier: scrollBarInUseNotifier,
                              showGallerySettingsCTA:
                                  widget.showGallerySettingsCTA,
                            )
                          : const SizedBox.shrink(),
                    ],
                  ),
=======
    return GalleryContextState(
      sortOrderAsc: _sortOrderAsc,
      inSelectionMode: widget.inSelectionMode,
      type: _groupType,
      galleryType: widget.galleryType,
      child: _allGalleryFiles.isEmpty
          ? Column(
              mainAxisAlignment: MainAxisAlignment.spaceBetween,
              children: [
                if (widget.addHeaderOrFooterEmptyState)
                  widget.header ?? const SizedBox.shrink(),
                Expanded(child: widget.emptyState),
                if (widget.addHeaderOrFooterEmptyState)
                  widget.footer ?? const SizedBox.shrink(),
              ],
            )
          : CustomScrollBar(
              scrollController: _scrollController,
              galleryGroups: galleryGroups,
              inUseNotifier: scrollBarInUseNotifier,
              heighOfViewport: MediaQuery.sizeOf(context).height,
              topPadding: widget.disableVerticalPaddingForScrollbar
                  ? 0.0
                  : groupHeaderExtent!,
              bottomPadding: widget.disableVerticalPaddingForScrollbar
                  ? ValueNotifier(0.0)
                  : scrollbarBottomPaddingNotifier,
              child: NotificationListener<SizeChangedLayoutNotification>(
                onNotification: (notification) {
                  final renderBox = _headerKey.currentContext
                      ?.findRenderObject() as RenderBox?;
                  if (renderBox != null) {
                    _headerHeightNotifier.value = renderBox.size.height;
                  } else {
                    _logger.info(
                      "Header render box is null, cannot get height",
                    );
                  }

                  return true;
                },
                child: Stack(
                  clipBehavior: Clip.none,
                  children: [
                    CustomScrollView(
                      physics: widget.disableScroll
                          ? const NeverScrollableScrollPhysics()
                          : const ExponentialBouncingScrollPhysics(),
                      controller: _scrollController,
                      slivers: [
                        SliverToBoxAdapter(
                          child: SizeChangedLayoutNotifier(
                            child: SizedBox(
                              key: _headerKey,
                              child: widget.header ?? const SizedBox.shrink(),
                            ),
                          ),
                        ),
                        SectionedListSliver(
                          sectionLayouts: galleryGroups.groupLayouts,
                        ),
                        SliverToBoxAdapter(
                          child: widget.footer,
                        ),
                      ],
                    ),
                    galleryGroups.groupType.showGroupHeader() &&
                            !widget.disablePinnedGroupHeader
                        ? PinnedGroupHeader(
                            scrollController: _scrollController,
                            galleryGroups: galleryGroups,
                            headerHeightNotifier: _headerHeightNotifier,
                            selectedFiles: widget.selectedFiles,
                            showSelectAll: widget.showSelectAll &&
                                !widget.limitSelectionToOne,
                            scrollbarInUseNotifier: scrollBarInUseNotifier,
                            showGallerySettingsCTA:
                                widget.showGallerySettingsCTA,
                          )
                        : const SizedBox.shrink(),
                  ],
>>>>>>> 134d9bf9
                ),
              ),
      ),
    );
  }
}

class PinnedGroupHeader extends StatefulWidget {
  final ScrollController scrollController;
  final GalleryGroups galleryGroups;
  final ValueNotifier<double?> headerHeightNotifier;
  final SelectedFiles? selectedFiles;
  final bool showSelectAll;
  final ValueNotifier<bool> scrollbarInUseNotifier;
  final bool showGallerySettingsCTA;
  static const kScaleDurationInMilliseconds = 200;
  static const kTrailingIconsFadeInDelayMs = 0;
  static const kTrailingIconsFadeInDurationMs = 200;

  const PinnedGroupHeader({
    required this.scrollController,
    required this.galleryGroups,
    required this.headerHeightNotifier,
    required this.selectedFiles,
    required this.showSelectAll,
    required this.scrollbarInUseNotifier,
    required this.showGallerySettingsCTA,
    super.key,
  });

  @override
  State<PinnedGroupHeader> createState() => _PinnedGroupHeaderState();
}

class _PinnedGroupHeaderState extends State<PinnedGroupHeader>
    with BoundaryReporter {
  String? currentGroupId;
  final _enlargeHeader = ValueNotifier<bool>(false);
  Timer? _enlargeHeaderTimer;
  late final ValueNotifier<bool> _atZeroScrollNotifier;
  Timer? _timer;
  bool lastInUseState = false;
  bool fadeInTrailingIcons = false;
  @override
  void initState() {
    super.initState();
    widget.scrollbarInUseNotifier.addListener(scrollbarInUseListener);
    widget.scrollController.addListener(_setCurrentGroupID);
    _atZeroScrollNotifier = ValueNotifier<bool>(
      widget.scrollController.offset == 0,
    );
    widget.scrollController.addListener(
      _scrollControllerListenerForZeroScrollNotifier,
    );
    widget.headerHeightNotifier.addListener(_headerHeightNotifierListener);
  }

  @override
  void didUpdateWidget(covariant PinnedGroupHeader oldWidget) {
    super.didUpdateWidget(oldWidget);
    _setCurrentGroupID();
  }

  @override
  void dispose() {
    widget.scrollController.removeListener(_setCurrentGroupID);
    widget.scrollbarInUseNotifier.removeListener(scrollbarInUseListener);
    _atZeroScrollNotifier.removeListener(
      _scrollControllerListenerForZeroScrollNotifier,
    );
    widget.headerHeightNotifier.removeListener(_headerHeightNotifierListener);
    _enlargeHeader.dispose();
    _atZeroScrollNotifier.dispose();
    _enlargeHeaderTimer?.cancel();
    _timer?.cancel();
    super.dispose();
  }

  void _setCurrentGroupID() {
    if (widget.headerHeightNotifier.value == null) return;
    final normalizedScrollOffset =
        widget.scrollController.offset - widget.headerHeightNotifier.value!;
    if (normalizedScrollOffset < 0) {
      // No change in group ID, no need to call setState
      if (currentGroupId == null) return;
      currentGroupId = null;
    } else {
      final groupScrollOffsets = widget.galleryGroups.groupScrollOffsets;

      // Binary search to find the index of the largest scrollOffset in
      // groupScrollOffsets which is <= scrollPosition
      int low = 0;
      int high = groupScrollOffsets.length - 1;
      int floorIndex = 0;

      // Handle the case where scrollPosition is smaller than the first key.
      // In this scenario, we associate it with the first heading.
      if (normalizedScrollOffset < groupScrollOffsets.first) {
        return;
      }

      while (low <= high) {
        final mid = low + (high - low) ~/ 2;
        final midValue = groupScrollOffsets[mid];

        if (midValue <= normalizedScrollOffset) {
          // This key is less than or equal to the target scrollPosition.
          // It's a potential floor. Store its index and try searching higher
          // for a potentially closer floor value.
          floorIndex = mid;
          low = mid + 1;
        } else {
          // This key is greater than the target scrollPosition.
          // The floor must be in the lower half.
          high = mid - 1;
        }
      }
      if (currentGroupId ==
          widget.galleryGroups
              .scrollOffsetToGroupIdMap[groupScrollOffsets[floorIndex]]) {
        // No change in group ID, no need to call setState
        return;
      }
      currentGroupId = widget.galleryGroups
          .scrollOffsetToGroupIdMap[groupScrollOffsets[floorIndex]];
    }

    setState(() {});
    if (widget.scrollbarInUseNotifier.value) {
      if (Platform.isIOS) {
        HapticFeedback.selectionClick();
      } else {
        HapticFeedback.vibrate();
      }
    }
  }

  void _scrollControllerListenerForZeroScrollNotifier() {
    _atZeroScrollNotifier.value = widget.scrollController.offset == 0;
  }

  void scrollbarInUseListener() {
    _enlargeHeaderTimer?.cancel();
    if (widget.scrollbarInUseNotifier.value) {
      _enlargeHeader.value = true;
      lastInUseState = true;
      fadeInTrailingIcons = false;
    } else {
      _enlargeHeaderTimer = Timer(const Duration(milliseconds: 250), () {
        _enlargeHeader.value = false;
        if (lastInUseState) {
          fadeInTrailingIcons = true;
          Future.delayed(
              const Duration(
                milliseconds: PinnedGroupHeader.kTrailingIconsFadeInDelayMs +
                    PinnedGroupHeader.kTrailingIconsFadeInDurationMs +
                    100,
              ), () {
            setState(() {
              if (!mounted) return;
              fadeInTrailingIcons = false;
            });
          });
        }
        lastInUseState = false;
      });
    }
  }

  void _headerHeightNotifierListener() {
    _timer?.cancel();
    _timer = Timer(const Duration(milliseconds: 500), () {
      _setCurrentGroupID();
    });
  }

  @override
  Widget build(BuildContext context) {
    return currentGroupId != null
        ? ValueListenableBuilder(
            valueListenable: _enlargeHeader,
            builder: (context, inUse, _) {
              return AnimatedScale(
                scale: inUse ? 1.2 : 1.0,
                alignment: Alignment.topLeft,
                duration: const Duration(
                  milliseconds: PinnedGroupHeader.kScaleDurationInMilliseconds,
                ),
                curve: Curves.easeInOutSine,
                child: ValueListenableBuilder<bool>(
                  valueListenable: _atZeroScrollNotifier,
                  builder: (context, atZeroScroll, child) {
                    return AnimatedContainer(
                      duration: const Duration(milliseconds: 250),
                      curve: Curves.easeOut,
                      decoration: BoxDecoration(
                        boxShadow: atZeroScroll
                            ? []
                            : [
                                const BoxShadow(
                                  color: Color(0x26000000),
                                  blurRadius: 4,
                                  offset: Offset(0, 2),
                                ),
                              ],
                      ),
                      child: child,
                    );
                  },
                  child: ColoredBox(
                    color: getEnteColorScheme(context).backgroundBase,
                    child: boundaryWidget(
                      position: BoundaryPosition.top,
                      child: GroupHeaderWidget(
                        title: widget.galleryGroups
                            .groupIdToGroupDataMap[currentGroupId!]!.groupType
                            .getTitle(
                          context,
                          widget.galleryGroups
                              .groupIDToFilesMap[currentGroupId]!.first,
                        ),
                        gridSize: localSettings.getPhotoGridSize(),
                        height: widget.galleryGroups.groupHeaderExtent,
                        filesInGroup: widget
                            .galleryGroups.groupIDToFilesMap[currentGroupId!]!,
                        selectedFiles: widget.selectedFiles,
                        showSelectAll: widget.showSelectAll,
                        showGalleryLayoutSettingCTA:
                            widget.showGallerySettingsCTA,
                        showTrailingIcons: !inUse,
                        isPinnedHeader: true,
                        fadeInTrailingIcons: fadeInTrailingIcons,
                      ),
                    ),
                  ),
                ),
              );
            },
          )
        : const SizedBox.shrink();
  }
}

class GalleryIndexUpdatedEvent {
  final String tag;
  final int index;

  GalleryIndexUpdatedEvent(this.tag, this.index);
}

/// Scroll physics similar to [BouncingScrollPhysics] but with exponentially
/// increasing friction when scrolling out of bounds.
///
/// This creates a stronger resistance to overscrolling the further you go
/// past the scroll boundary.
class ExponentialBouncingScrollPhysics extends BouncingScrollPhysics {
  const ExponentialBouncingScrollPhysics({
    this.frictionExponent = 7.0,
    super.decelerationRate,
    super.parent,
  });

  /// The exponent used in the friction calculation.
  ///
  /// A higher value will result in a more rapid increase in friction as the
  /// user overscrolls. Defaults to 7.0.
  final double frictionExponent;

  @override
  ExponentialBouncingScrollPhysics applyTo(ScrollPhysics? ancestor) {
    return ExponentialBouncingScrollPhysics(
      parent: buildParent(ancestor),
      decelerationRate: decelerationRate,
      frictionExponent: frictionExponent,
    );
  }

  @override
  double frictionFactor(double overscrollFraction) {
    final double baseFactor = switch (decelerationRate) {
      ScrollDecelerationRate.fast => 0.26,
      ScrollDecelerationRate.normal => 0.52,
    };
    return baseFactor * math.exp(-overscrollFraction * frictionExponent);
  }
}<|MERGE_RESOLUTION|>--- conflicted
+++ resolved
@@ -610,7 +610,6 @@
     if (!_hasLoadedFiles) {
       return widget.loadingWidget;
     }
-<<<<<<< HEAD
 
     final shouldEnableSwipeSelection =
         flagService.internalUser && widget.limitSelectionToOne == false;
@@ -625,6 +624,7 @@
         sortOrderAsc: _sortOrderAsc,
         inSelectionMode: widget.inSelectionMode,
         type: _groupType,
+        galleryType: widget.galleryType,
         child: _allGalleryFiles.isEmpty
             ? Column(
                 mainAxisAlignment: MainAxisAlignment.spaceBetween,
@@ -708,89 +708,6 @@
                           : const SizedBox.shrink(),
                     ],
                   ),
-=======
-    return GalleryContextState(
-      sortOrderAsc: _sortOrderAsc,
-      inSelectionMode: widget.inSelectionMode,
-      type: _groupType,
-      galleryType: widget.galleryType,
-      child: _allGalleryFiles.isEmpty
-          ? Column(
-              mainAxisAlignment: MainAxisAlignment.spaceBetween,
-              children: [
-                if (widget.addHeaderOrFooterEmptyState)
-                  widget.header ?? const SizedBox.shrink(),
-                Expanded(child: widget.emptyState),
-                if (widget.addHeaderOrFooterEmptyState)
-                  widget.footer ?? const SizedBox.shrink(),
-              ],
-            )
-          : CustomScrollBar(
-              scrollController: _scrollController,
-              galleryGroups: galleryGroups,
-              inUseNotifier: scrollBarInUseNotifier,
-              heighOfViewport: MediaQuery.sizeOf(context).height,
-              topPadding: widget.disableVerticalPaddingForScrollbar
-                  ? 0.0
-                  : groupHeaderExtent!,
-              bottomPadding: widget.disableVerticalPaddingForScrollbar
-                  ? ValueNotifier(0.0)
-                  : scrollbarBottomPaddingNotifier,
-              child: NotificationListener<SizeChangedLayoutNotification>(
-                onNotification: (notification) {
-                  final renderBox = _headerKey.currentContext
-                      ?.findRenderObject() as RenderBox?;
-                  if (renderBox != null) {
-                    _headerHeightNotifier.value = renderBox.size.height;
-                  } else {
-                    _logger.info(
-                      "Header render box is null, cannot get height",
-                    );
-                  }
-
-                  return true;
-                },
-                child: Stack(
-                  clipBehavior: Clip.none,
-                  children: [
-                    CustomScrollView(
-                      physics: widget.disableScroll
-                          ? const NeverScrollableScrollPhysics()
-                          : const ExponentialBouncingScrollPhysics(),
-                      controller: _scrollController,
-                      slivers: [
-                        SliverToBoxAdapter(
-                          child: SizeChangedLayoutNotifier(
-                            child: SizedBox(
-                              key: _headerKey,
-                              child: widget.header ?? const SizedBox.shrink(),
-                            ),
-                          ),
-                        ),
-                        SectionedListSliver(
-                          sectionLayouts: galleryGroups.groupLayouts,
-                        ),
-                        SliverToBoxAdapter(
-                          child: widget.footer,
-                        ),
-                      ],
-                    ),
-                    galleryGroups.groupType.showGroupHeader() &&
-                            !widget.disablePinnedGroupHeader
-                        ? PinnedGroupHeader(
-                            scrollController: _scrollController,
-                            galleryGroups: galleryGroups,
-                            headerHeightNotifier: _headerHeightNotifier,
-                            selectedFiles: widget.selectedFiles,
-                            showSelectAll: widget.showSelectAll &&
-                                !widget.limitSelectionToOne,
-                            scrollbarInUseNotifier: scrollBarInUseNotifier,
-                            showGallerySettingsCTA:
-                                widget.showGallerySettingsCTA,
-                          )
-                        : const SizedBox.shrink(),
-                  ],
->>>>>>> 134d9bf9
                 ),
               ),
       ),
