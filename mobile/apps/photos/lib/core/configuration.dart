--- conflicted
+++ resolved
@@ -113,14 +113,9 @@
         );
         await _secureStorage.deleteAll();
       } else {
-<<<<<<< HEAD
-        _logger
-            .info("(for debugging) Token found, loading secure storage data");
-=======
         _logger.info(
           "(for debugging) Token found, loading secure storage data",
         );
->>>>>>> 4408872a
         _key = await _secureStorage.read(
           key: keyKey,
         );
