--- conflicted
+++ resolved
@@ -92,13 +92,8 @@
     if (hasAuthenticated) {
       String recoveryKey;
       try {
-<<<<<<< HEAD
         recoveryKey =
             CryptoUtil.bin2hex(Configuration.instance.getRecoveryKey());
-=======
-        recoveryKey = Sodium.bin2hex(Configuration.instance.getRecoveryKey());
-        // ignore: unawaited_futures
->>>>>>> 318e8643
         routeToPage(
           context,
           RecoveryKeyPage(
